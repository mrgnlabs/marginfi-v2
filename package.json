--- conflicted
+++ resolved
@@ -8,14 +8,9 @@
     "@coral-xyz/spl-token": "^0.30.1",
     "@solana/spl-token": "^0.4.8",
     "@solana/web3.js": "^1.95.2",
-<<<<<<< HEAD
     "@solana/spl-single-pool-classic": "^1.0.2",
-    "@mrgnlabs/mrgn-common": "^1.7.0",
-    "@mrgnlabs/marginfi-client-v2": "^3.1.0",
-=======
     "@mrgnlabs/mrgn-common": "^1.8.0",
     "@mrgnlabs/marginfi-client-v2": "^4.0.0",
->>>>>>> 244a3b39
     "mocha": "^10.2.0",
     "ts-mocha": "^10.0.0",
     "bignumber.js": "^9.1.2"
