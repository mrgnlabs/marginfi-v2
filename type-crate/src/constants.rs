use fixed::types::I80F48;
use fixed_macro::types::I80F48;

pub const LIQUIDITY_VAULT_AUTHORITY_SEED: &str = "liquidity_vault_auth";
pub const INSURANCE_VAULT_AUTHORITY_SEED: &str = "insurance_vault_auth";
pub const FEE_VAULT_AUTHORITY_SEED: &str = "fee_vault_auth";

pub const LIQUIDITY_VAULT_SEED: &str = "liquidity_vault";
pub const INSURANCE_VAULT_SEED: &str = "insurance_vault";
pub const FEE_VAULT_SEED: &str = "fee_vault";

pub const FEE_STATE_SEED: &str = "feestate";
pub const STAKED_SETTINGS_SEED: &str = "staked_settings";

pub const EMISSIONS_AUTH_SEED: &str = "emissions_auth_seed";
pub const EMISSIONS_TOKEN_ACCOUNT_SEED: &str = "emissions_token_account_seed";

pub const LIQUIDATION_LIQUIDATOR_FEE: I80F48 = I80F48!(0.025);
pub const LIQUIDATION_INSURANCE_FEE: I80F48 = I80F48!(0.025);

/// The default fee, in native SOL in native decimals (i.e. lamports) used in testing
pub const INIT_BANK_ORIGINATION_FEE_DEFAULT: u32 = 10000;

pub const SECONDS_PER_YEAR: I80F48 = I80F48!(31_536_000);

/// Due to real-world constraints, oracles using an age less than this value are typically too
/// unreliable, and we want to restrict pools from picking an oracle that is effectively unusable
pub const ORACLE_MIN_AGE: u16 = 30;
pub const MAX_PYTH_ORACLE_AGE: u64 = 60;
pub const MAX_SWB_ORACLE_AGE: u64 = 3 * 60;

/// Range that contains 95% price data distribution
///
/// https://docs.pyth.network/price-feeds/best-practices#confidence-intervals
pub const CONF_INTERVAL_MULTIPLE: I80F48 = I80F48!(2.12);
/// Range that contains 95% price data distribution in a normal distribution
pub const STD_DEV_MULTIPLE: I80F48 = I80F48!(1.96);
/// Maximum confidence interval allowed
pub const MAX_CONF_INTERVAL: I80F48 = I80F48!(0.05);

pub const USDC_EXPONENT: i32 = 6;

pub const MAX_ORACLE_KEYS: usize = 5;

/// Any balance below 1 SPL token amount is treated as none,
/// this is to account for any artifacts resulting from binary fraction arithemtic.
pub const EMPTY_BALANCE_THRESHOLD: I80F48 = I80F48!(1);

/// Any account with assets below this threshold is considered bankrupt.
/// The account also needs to have more liabilities than assets.
///
/// This is USD denominated, so 0.001 = $0.1
pub const BANKRUPT_THRESHOLD: I80F48 = I80F48!(0.1);

/// Comparios threshold used to account for arithmetic artifacts on balances
pub const ZERO_AMOUNT_THRESHOLD: I80F48 = I80F48!(0.0001);

pub const EMISSIONS_FLAG_BORROW_ACTIVE: u64 = 1 << 0;
pub const EMISSIONS_FLAG_LENDING_ACTIVE: u64 = 1 << 1;
pub const PERMISSIONLESS_BAD_DEBT_SETTLEMENT_FLAG: u64 = 1 << 2;
pub const FREEZE_SETTINGS: u64 = 1 << 3;
pub const CLOSE_ENABLED_FLAG: u64 = 1 << 4;

/// True if bank created in 0.1.4 or later, or if migrated to the new oracle setup from a prior
/// version. False otherwise.
pub const PYTH_PUSH_MIGRATED: u8 = 1 << 0;

pub const EMISSION_FLAGS: u64 = EMISSIONS_FLAG_BORROW_ACTIVE | EMISSIONS_FLAG_LENDING_ACTIVE;
<<<<<<< HEAD
pub const GROUP_FLAGS: u64 = PERMISSIONLESS_BAD_DEBT_SETTLEMENT_FLAG | FREEZE_SETTINGS;
=======
pub const GROUP_FLAGS: u64 =
    PERMISSIONLESS_BAD_DEBT_SETTLEMENT_FLAG | FREEZE_SETTINGS | CLOSE_ENABLED_FLAG;
>>>>>>> 35b8970c

/// Cutoff timestamp for balance last_update used in accounting collected emissions.
/// Any balance updates before this timestamp are ignored, and current_timestamp is used instead.
pub const MIN_EMISSIONS_START_TIME: u64 = 1681989983;

pub const MAX_EXP_10_I80F48: usize = 24;
pub const EXP_10_I80F48: [I80F48; MAX_EXP_10_I80F48] = [
    I80F48!(1),                        // 10^0
    I80F48!(10),                       // 10^1
    I80F48!(100),                      // 10^2
    I80F48!(1000),                     // 10^3
    I80F48!(10000),                    // 10^4
    I80F48!(100000),                   // 10^5
    I80F48!(1000000),                  // 10^6
    I80F48!(10000000),                 // 10^7
    I80F48!(100000000),                // 10^8
    I80F48!(1000000000),               // 10^9
    I80F48!(10000000000),              // 10^10
    I80F48!(100000000000),             // 10^11
    I80F48!(1000000000000),            // 10^12
    I80F48!(10000000000000),           // 10^13
    I80F48!(100000000000000),          // 10^14
    I80F48!(1000000000000000),         // 10^15
    I80F48!(10000000000000000),        // 10^16
    I80F48!(100000000000000000),       // 10^17
    I80F48!(1000000000000000000),      // 10^18
    I80F48!(10000000000000000000),     // 10^19
    I80F48!(100000000000000000000),    // 10^20
    I80F48!(1000000000000000000000),   // 10^21
    I80F48!(10000000000000000000000),  // 10^22
    I80F48!(100000000000000000000000), // 10^23
];

pub const MAX_EXP_10: usize = 21;
pub const EXP_10: [i128; MAX_EXP_10] = [
    1,                     // 10^0
    10,                    // 10^1
    100,                   // 10^2
    1000,                  // 10^3
    10000,                 // 10^4
    100000,                // 10^5
    1000000,               // 10^6
    10000000,              // 10^7
    100000000,             // 10^8
    1000000000,            // 10^9
    10000000000,           // 10^10
    100000000000,          // 10^11
    1000000000000,         // 10^12
    10000000000000,        // 10^13
    100000000000000,       // 10^14
    1000000000000000,      // 10^15
    10000000000000000,     // 10^16
    100000000000000000,    // 10^17
    1000000000000000000,   // 10^18
    10000000000000000000,  // 10^19
    100000000000000000000, // 10^20
];

/// Value where total_asset_value_init_limit is considered inactive
pub const TOTAL_ASSET_VALUE_INIT_LIMIT_INACTIVE: u64 = 0;

/// For testing, this is a typical program fee.
pub const PROTOCOL_FEE_RATE_DEFAULT: I80F48 = I80F48!(0.025);
/// For testing, this is a typical program fee.
pub const PROTOCOL_FEE_FIXED_DEFAULT: I80F48 = I80F48!(0.01);

pub const PYTH_PUSH_PYTH_SPONSORED_SHARD_ID: u16 = 0;
pub const PYTH_PUSH_MARGINFI_SPONSORED_SHARD_ID: u16 = 3301;

/// A regular asset that can be comingled with any other regular asset or with `ASSET_TAG_SOL`
pub const ASSET_TAG_DEFAULT: u8 = 0;
/// Accounts with a SOL position can comingle with **either** `ASSET_TAG_DEFAULT` or
/// `ASSET_TAG_STAKED` positions, but not both
pub const ASSET_TAG_SOL: u8 = 1;
/// Staked SOL assets. Accounts with a STAKED position can only deposit other STAKED assets or SOL
/// (`ASSET_TAG_SOL`) and can only borrow SOL (`ASSET_TAG_SOL`)
pub const ASSET_TAG_STAKED: u8 = 2;

pub mod discriminators {
    pub const GROUP: [u8; 8] = [182, 23, 173, 240, 151, 206, 182, 67];
    pub const BANK: [u8; 8] = [142, 49, 166, 242, 50, 66, 97, 188];
    pub const ACCOUNT: [u8; 8] = [67, 178, 130, 109, 126, 114, 28, 42];
    pub const FEE_STATE: [u8; 8] = [63, 224, 16, 85, 193, 36, 235, 220];
    pub const STAKED_SETTINGS: [u8; 8] = [157, 140, 6, 77, 89, 173, 173, 125];
}<|MERGE_RESOLUTION|>--- conflicted
+++ resolved
@@ -66,12 +66,7 @@
 pub const PYTH_PUSH_MIGRATED: u8 = 1 << 0;
 
 pub const EMISSION_FLAGS: u64 = EMISSIONS_FLAG_BORROW_ACTIVE | EMISSIONS_FLAG_LENDING_ACTIVE;
-<<<<<<< HEAD
 pub const GROUP_FLAGS: u64 = PERMISSIONLESS_BAD_DEBT_SETTLEMENT_FLAG | FREEZE_SETTINGS;
-=======
-pub const GROUP_FLAGS: u64 =
-    PERMISSIONLESS_BAD_DEBT_SETTLEMENT_FLAG | FREEZE_SETTINGS | CLOSE_ENABLED_FLAG;
->>>>>>> 35b8970c
 
 /// Cutoff timestamp for balance last_update used in accounting collected emissions.
 /// Any balance updates before this timestamp are ignored, and current_timestamp is used instead.
