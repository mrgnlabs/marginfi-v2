use fixed::types::I80F48;
use fixed_macro::types::I80F48;

pub const LIQUIDITY_VAULT_AUTHORITY_SEED: &str = "liquidity_vault_auth";
pub const INSURANCE_VAULT_AUTHORITY_SEED: &str = "insurance_vault_auth";
pub const FEE_VAULT_AUTHORITY_SEED: &str = "fee_vault_auth";

pub const LIQUIDITY_VAULT_SEED: &str = "liquidity_vault";
pub const INSURANCE_VAULT_SEED: &str = "insurance_vault";
pub const FEE_VAULT_SEED: &str = "fee_vault";

pub const FEE_STATE_SEED: &str = "feestate";
pub const STAKED_SETTINGS_SEED: &str = "staked_settings";

pub const EMISSIONS_AUTH_SEED: &str = "emissions_auth_seed";
pub const EMISSIONS_TOKEN_ACCOUNT_SEED: &str = "emissions_token_account_seed";

<<<<<<< HEAD
pub const LIQUIDATION_RECORD_SEED: &str = "liq_record";
=======
pub const MARGINFI_ACCOUNT_SEED: &str = "marginfi_account";
>>>>>>> b09e2457

/// TODO: Make these variable per bank
pub const LIQUIDATION_LIQUIDATOR_FEE: I80F48 = I80F48!(0.025);
pub const LIQUIDATION_INSURANCE_FEE: I80F48 = I80F48!(0.025);

pub const SECONDS_PER_YEAR: I80F48 = I80F48!(31_536_000);

/// Due to real-world constraints, oracles using an age less than this value are typically too
/// unreliable, and we want to restrict pools from picking an oracle that is effectively unusable
pub const ORACLE_MIN_AGE: u16 = 30;
pub const MAX_PYTH_ORACLE_AGE: u64 = 60;
pub const MAX_SWB_ORACLE_AGE: u64 = 3 * 60;

/// Range that contains 95% price data distribution
///
/// https://docs.pyth.network/price-feeds/best-practices#confidence-intervals
pub const CONF_INTERVAL_MULTIPLE: I80F48 = I80F48!(2.12);
/// Range that contains 95% price data distribution in a normal distribution
pub const STD_DEV_MULTIPLE: I80F48 = I80F48!(1.96);
/// Maximum confidence interval allowed
pub const MAX_CONF_INTERVAL: I80F48 = I80F48!(0.05);

pub const U32_MAX: I80F48 = I80F48!(4_294_967_295);
pub const U32_MAX_DIV_10: I80F48 = I80F48!(429_496_730);

pub const USDC_EXPONENT: i32 = 6;

pub const MAX_ORACLE_KEYS: usize = 5;

/// Any balance below 1 SPL token amount is treated as none,
/// this is to account for any artifacts resulting from binary fraction arithemtic.
pub const EMPTY_BALANCE_THRESHOLD: I80F48 = I80F48!(1);

/// Any account with assets below this threshold is considered bankrupt.
/// The account also needs to have more liabilities than assets.
///
/// This is USD denominated, so 0.001 = $0.1
pub const BANKRUPT_THRESHOLD: I80F48 = I80F48!(0.1);

/// Comparios threshold used to account for arithmetic artifacts on balances
pub const ZERO_AMOUNT_THRESHOLD: I80F48 = I80F48!(0.0001);

pub const EMISSIONS_FLAG_BORROW_ACTIVE: u64 = 1 << 0;
pub const EMISSIONS_FLAG_LENDING_ACTIVE: u64 = 1 << 1;
pub const PERMISSIONLESS_BAD_DEBT_SETTLEMENT_FLAG: u64 = 1 << 2;
pub const FREEZE_SETTINGS: u64 = 1 << 3;
pub const CLOSE_ENABLED_FLAG: u64 = 1 << 4;

/// True if bank created in 0.1.4 or later, or if migrated to the new oracle setup from a prior
/// version. False otherwise.
pub const PYTH_PUSH_MIGRATED_DEPRECATED: u8 = 1 << 0;

pub const EMISSION_FLAGS: u64 = EMISSIONS_FLAG_BORROW_ACTIVE | EMISSIONS_FLAG_LENDING_ACTIVE;
pub const GROUP_FLAGS: u64 = PERMISSIONLESS_BAD_DEBT_SETTLEMENT_FLAG | FREEZE_SETTINGS;

/// Cutoff timestamp for balance last_update used in accounting collected emissions.
/// Any balance updates before this timestamp are ignored, and current_timestamp is used instead.
pub const MIN_EMISSIONS_START_TIME: u64 = 1681989983;

pub const MAX_EXP_10_I80F48: usize = 24;
pub const EXP_10_I80F48: [I80F48; MAX_EXP_10_I80F48] = [
    I80F48!(1),                        // 10^0
    I80F48!(10),                       // 10^1
    I80F48!(100),                      // 10^2
    I80F48!(1000),                     // 10^3
    I80F48!(10000),                    // 10^4
    I80F48!(100000),                   // 10^5
    I80F48!(1000000),                  // 10^6
    I80F48!(10000000),                 // 10^7
    I80F48!(100000000),                // 10^8
    I80F48!(1000000000),               // 10^9
    I80F48!(10000000000),              // 10^10
    I80F48!(100000000000),             // 10^11
    I80F48!(1000000000000),            // 10^12
    I80F48!(10000000000000),           // 10^13
    I80F48!(100000000000000),          // 10^14
    I80F48!(1000000000000000),         // 10^15
    I80F48!(10000000000000000),        // 10^16
    I80F48!(100000000000000000),       // 10^17
    I80F48!(1000000000000000000),      // 10^18
    I80F48!(10000000000000000000),     // 10^19
    I80F48!(100000000000000000000),    // 10^20
    I80F48!(1000000000000000000000),   // 10^21
    I80F48!(10000000000000000000000),  // 10^22
    I80F48!(100000000000000000000000), // 10^23
];

pub const MAX_EXP_10: usize = 21;
pub const EXP_10: [i128; MAX_EXP_10] = [
    1,                     // 10^0
    10,                    // 10^1
    100,                   // 10^2
    1000,                  // 10^3
    10000,                 // 10^4
    100000,                // 10^5
    1000000,               // 10^6
    10000000,              // 10^7
    100000000,             // 10^8
    1000000000,            // 10^9
    10000000000,           // 10^10
    100000000000,          // 10^11
    1000000000000,         // 10^12
    10000000000000,        // 10^13
    100000000000000,       // 10^14
    1000000000000000,      // 10^15
    10000000000000000,     // 10^16
    100000000000000000,    // 10^17
    1000000000000000000,   // 10^18
    10000000000000000000,  // 10^19
    100000000000000000000, // 10^20
];

/// Value where total_asset_value_init_limit is considered inactive
pub const TOTAL_ASSET_VALUE_INIT_LIMIT_INACTIVE: u64 = 0;

/// For testing, this is a typical program fee.
pub const PROTOCOL_FEE_RATE_DEFAULT: I80F48 = I80F48!(0.025);
/// For testing, this is a typical program fee.
pub const PROTOCOL_FEE_FIXED_DEFAULT: I80F48 = I80F48!(0.01);

/// Pyth Pull Oracles sponsored by Pyth use this shard ID.
pub const PYTH_SPONSORED_SHARD_ID: u16 = 0;
/// Pyth Pull Oracles sponsored by Marginfi use this shard ID.
pub const MARGINFI_SPONSORED_SHARD_ID: u16 = 3301;

/// A regular asset that can be comingled with any other regular asset or with `ASSET_TAG_SOL`
pub const ASSET_TAG_DEFAULT: u8 = 0;
/// Accounts with a SOL position can comingle with **either** `ASSET_TAG_DEFAULT` or
/// `ASSET_TAG_STAKED` positions, but not both
pub const ASSET_TAG_SOL: u8 = 1;
/// Staked SOL assets. Accounts with a STAKED position can only deposit other STAKED assets or SOL
/// (`ASSET_TAG_SOL`) and can only borrow SOL (`ASSET_TAG_SOL`)
pub const ASSET_TAG_STAKED: u8 = 2;

// WARN: You can set anything here, including a discrim that's technically "wrong" for the struct
// with that name, and prod will use that hash anyways. Don't change these hashes once a struct is
// live in prod.
pub mod discriminators {
    pub const GROUP: [u8; 8] = [182, 23, 173, 240, 151, 206, 182, 67];
    pub const BANK: [u8; 8] = [142, 49, 166, 242, 50, 66, 97, 188];
    pub const ACCOUNT: [u8; 8] = [67, 178, 130, 109, 126, 114, 28, 42];
    pub const FEE_STATE: [u8; 8] = [63, 224, 16, 85, 193, 36, 235, 220];
    pub const STAKED_SETTINGS: [u8; 8] = [157, 140, 6, 77, 89, 173, 173, 125];
    pub const LIQUIDATION_RECORD: [u8; 8] = [95, 116, 23, 132, 89, 210, 245, 162];
}

pub mod ix_discriminators {
    pub const INIT_LIQUIDATION_RECORD: [u8; 8] = [236, 213, 238, 126, 147, 251, 164, 8];
    pub const START_LIQUIDATION: [u8; 8] = [244, 93, 90, 214, 192, 166, 191, 21];
    pub const END_LIQUIDATION: [u8; 8] = [110, 11, 244, 54, 229, 181, 22, 184];
    pub const LENDING_ACCOUNT_WITHDRAW: [u8; 8] = [36, 72, 74, 19, 210, 210, 192, 192];
    pub const LENDING_ACCOUNT_REPAY: [u8; 8] = [79, 209, 172, 177, 222, 51, 173, 151];
    pub const LENDING_SETTLE_EMISSIONS: [u8; 8] = [234, 22, 84, 214, 118, 176, 140, 170];
    pub const LENDING_WITHDRAW_EMISSIONS: [u8; 8] = [161, 58, 136, 174, 242, 223, 156, 176];
}<|MERGE_RESOLUTION|>--- conflicted
+++ resolved
@@ -15,11 +15,8 @@
 pub const EMISSIONS_AUTH_SEED: &str = "emissions_auth_seed";
 pub const EMISSIONS_TOKEN_ACCOUNT_SEED: &str = "emissions_token_account_seed";
 
-<<<<<<< HEAD
 pub const LIQUIDATION_RECORD_SEED: &str = "liq_record";
-=======
 pub const MARGINFI_ACCOUNT_SEED: &str = "marginfi_account";
->>>>>>> b09e2457
 
 /// TODO: Make these variable per bank
 pub const LIQUIDATION_LIQUIDATOR_FEE: I80F48 = I80F48!(0.025);
