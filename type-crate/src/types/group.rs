#[cfg(not(feature = "anchor"))]
use super::Pubkey;

use bytemuck::{Pod, Zeroable};

use crate::{assert_struct_size, constants::discriminators};

use super::{PanicStateCache, WrappedI80F48};

#[cfg(feature = "anchor")]
use anchor_lang::prelude::*;

assert_struct_size!(MarginfiGroup, 1056);
#[repr(C)]
#[cfg_attr(feature = "anchor", account(zero_copy))]
#[cfg_attr(not(feature = "anchor"), derive(Pod, Zeroable, Copy, Clone))]
#[derive(Default, Debug, PartialEq, Eq)]
pub struct MarginfiGroup {
    /// Broadly able to modify anything, and can set/remove other admins at will.
    pub admin: Pubkey,
    /// Bitmask for group settings flags.
    /// * 0: `PROGRAM_FEES_ENABLED` If set, program-level fees are enabled.
    /// * 1: `ARENA_GROUP` If set, this is an arena group, which can only have two banks
    /// * Bits 2-63: Reserved for future use.
    pub group_flags: u64,
    /// Caches information from the global `FeeState` so the FeeState can be omitted on certain ixes
    pub fee_state_cache: FeeStateCache,
    // For groups initialized in versions 0.1.2 or greater (roughly the public launch of Arena),
    // this is an authoritative count of the number of banks under this group. For groups
    // initialized prior to 0.1.2, a non-authoritative count of the number of banks initiated after
    // 0.1.2 went live.
    pub banks: u16,
    pub pad0: [u8; 6],
    /// This admin can configure collateral ratios above (but not below) the collateral ratio of
    /// certain banks , e.g. allow SOL to count as 90% collateral when borrowing an LST instead of
    /// the default rate.
    pub emode_admin: Pubkey,
    // Can modify the fields in `config.interest_rate_config` but nothing else, for every bank under
    // this group
    pub delegate_curve_admin: Pubkey,
    /// Can modify the `deposit_limit`, `borrow_limit`, `total_asset_value_init_limit` but nothing
    /// else, for every bank under this group
    pub delegate_limit_admin: Pubkey,
    /// Can modify the emissions `flags`, `emissions_rate` and `emissions_mint`, but nothing else,
    /// for every bank under this group
    pub delegate_emissions_admin: Pubkey,
    /// Can run bankruptcy and forced deleverage ixes to e.g. sunset risky/illiquid assets
    pub risk_admin: Pubkey,
    /// When program keeper temporarily puts the program into panic mode, information about the
    /// duration of the lockup will be available here.
    pub panic_state_cache: PanicStateCache,
    /// Keeps track of the liquidity withdrawn from the group over the day as a result of
    /// deleverages. Used as a protection mechanism against too big (and unwanted) withdrawals (e.g.
    /// when the risk admin is compromised).
    pub deleverage_withdraw_window_cache: WithdrawWindowCache,

<<<<<<< HEAD
    /// Can modify a Bank's metadata, and nothing else.
    pub metadata_admin: Pubkey,

    pub _padding_0: [[u64; 2]; 15],
    pub _padding_1: [[u64; 2]; 32],
=======
    pub _padding_1: [[u64; 2]; 14],
    pub _padding_2: [[u64; 2]; 32],
>>>>>>> 884d2cb4
}

impl MarginfiGroup {
    pub const LEN: usize = std::mem::size_of::<MarginfiGroup>();
    pub const DISCRIMINATOR: [u8; 8] = discriminators::GROUP;
}

#[repr(C)]
#[cfg_attr(feature = "anchor", derive(AnchorSerialize, AnchorDeserialize))]
#[derive(Default, Debug, PartialEq, Eq, Pod, Zeroable, Copy, Clone)]
pub struct FeeStateCache {
    pub global_fee_wallet: Pubkey,
    pub program_fee_fixed: WrappedI80F48,
    pub program_fee_rate: WrappedI80F48,
    pub last_update: i64,
}

#[repr(C)]
#[cfg_attr(feature = "anchor", derive(AnchorSerialize, AnchorDeserialize))]
#[derive(Default, Debug, PartialEq, Eq, Pod, Zeroable, Copy, Clone)]
pub struct WithdrawWindowCache {
    pub daily_limit: u32,
    pub withdrawn_today: u32, // in USD, approximate and rounded
    pub last_daily_reset_timestamp: i64,
}<|MERGE_RESOLUTION|>--- conflicted
+++ resolved
@@ -54,16 +54,13 @@
     /// when the risk admin is compromised).
     pub deleverage_withdraw_window_cache: WithdrawWindowCache,
 
-<<<<<<< HEAD
     /// Can modify a Bank's metadata, and nothing else.
     pub metadata_admin: Pubkey,
 
     pub _padding_0: [[u64; 2]; 15],
     pub _padding_1: [[u64; 2]; 32],
-=======
     pub _padding_1: [[u64; 2]; 14],
     pub _padding_2: [[u64; 2]; 32],
->>>>>>> 884d2cb4
 }
 
 impl MarginfiGroup {
