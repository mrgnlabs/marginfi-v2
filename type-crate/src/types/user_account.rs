use crate::{
    assert_struct_align, assert_struct_size,
    constants::{discriminators, ASSET_TAG_DEFAULT, EMPTY_BALANCE_THRESHOLD},
};
use bytemuck::{Pod, Zeroable};
use fixed::types::I80F48;

#[cfg(not(feature = "anchor"))]
use super::Pubkey;

use super::{HealthCache, WrappedI80F48};

#[cfg(feature = "anchor")]
use anchor_lang::prelude::*;

assert_struct_size!(MarginfiAccount, 2304);
assert_struct_align!(MarginfiAccount, 8);
#[repr(C)]
#[cfg_attr(feature = "anchor", account(zero_copy))]
#[cfg_attr(
    not(feature = "anchor"),
    derive(Debug, PartialEq, Eq, Pod, Zeroable, Copy, Clone)
)]
pub struct MarginfiAccount {
    pub group: Pubkey,                   // 32
    pub authority: Pubkey,               // 32
    pub lending_account: LendingAccount, // 1728
    /// The flags that indicate the state of the account. This is u64 bitfield, where each bit
    /// represents a flag.
    ///
    /// Flags:MarginfiAccount
    /// - 1: `ACCOUNT_DISABLED` - Indicates that the account is disabled and no further actions can
    /// be taken on it.
    /// - 2: `ACCOUNT_IN_FLASHLOAN` - Only set when an account is within a flash loan, e.g. when
    ///   start_flashloan is called, then unset when the flashloan ends.
    /// - 4: `ACCOUNT_FLAG_DEPRECATED` - Deprecated, available for future use
    /// - 8: `ACCOUNT_TRANSFER_AUTHORITY_ALLOWED` - the admin has flagged with account to be moved,
    ///   original owner can now call `set_account_transfer_authority`
    pub account_flags: u64, // 8
    /// Set with `update_emissions_destination_account`. Emissions rewards can be withdrawn to the
    /// cannonical ATA of this wallet without the user's input (withdraw_emissions_permissionless).
    /// If pubkey default, the user has not opted into this feature, and must claim emissions
    /// manually (withdraw_emissions).
    pub emissions_destination_account: Pubkey, // 32
    pub health_cache: HealthCache,
    /// If this account was migrated from another one, store the original account key
    pub migrated_from: Pubkey, // 32
    /// If this account has been migrated to another one, store the destination account key
    pub migrated_to: Pubkey, // 32
<<<<<<< HEAD
    /// If a PDA-based account, the account index, a seed used to derive the PDA that can be chosen
    /// arbitrarily (0.1.5 or later). Otherwise, does nothing.
    pub account_index: u16,
    /// If a PDA-based account (0.1.5 or later), a "vendor specific" id. Values < PDA_FREE_THRESHOLD
    /// can be used by anyone with no restrictions. Values >= PDA_FREE_THRESHOLD can only be used by
    /// a particular program via CPI. These values require being added to a list, contact us for
    /// more details. For legacy non-pda accounts, does nothing.
    ///
    /// Note: use a unique seed to tag accounts related to some particular program or campaign so
    /// you can easily fetch them all later.
    pub third_party_index: u16,
    /// This account's bump, if a PDA-based account (0.1.5 or later). Otherwise, does nothing.
    pub bump: u8,
    // For 8-byte alignment
    pub _pad0: [u8; 3],
=======
    pub last_update: u64,
>>>>>>> 1eef1c22
    pub _padding0: [u64; 12],
}

impl MarginfiAccount {
    pub const LEN: usize = std::mem::size_of::<MarginfiAccount>();
    pub const DISCRIMINATOR: [u8; 8] = discriminators::ACCOUNT;

    /// Note: Only for accounts created by PDA
    pub fn derive_pda(
        group: &Pubkey,
        authority: &Pubkey,
        account_index: u16,
        third_party_id: Option<u16>,
        program_id: &Pubkey,
    ) -> (Pubkey, u8) {
        use crate::constants::MARGINFI_ACCOUNT_SEED;
        Pubkey::find_program_address(
            &[
                MARGINFI_ACCOUNT_SEED.as_bytes(),
                group.as_ref(),
                authority.as_ref(),
                &account_index.to_le_bytes(),
                &third_party_id.unwrap_or(0).to_le_bytes(),
            ],
            program_id,
        )
    }
}

pub const ACCOUNT_DISABLED: u64 = 1 << 0;
pub const ACCOUNT_IN_FLASHLOAN: u64 = 1 << 1;
pub const ACCOUNT_FLAG_DEPRECATED: u64 = 1 << 2;
pub const ACCOUNT_TRANSFER_AUTHORITY_DEPRECATED: u64 = 1 << 3;
pub const MAX_LENDING_ACCOUNT_BALANCES: usize = 16;

assert_struct_size!(LendingAccount, 1728);
assert_struct_align!(LendingAccount, 8);
#[repr(C)]
#[cfg_attr(feature = "anchor", derive(AnchorDeserialize, AnchorSerialize))]
#[derive(Debug, PartialEq, Eq, Pod, Zeroable, Copy, Clone)]
pub struct LendingAccount {
    pub balances: [Balance; MAX_LENDING_ACCOUNT_BALANCES], // 104 * 16 = 1664
    pub _padding: [u64; 8],                                // 8 * 8 = 64
}

impl LendingAccount {
    pub fn get_balance(&self, bank_pk: &Pubkey) -> Option<&Balance> {
        self.balances
            .iter()
            .find(|balance| balance.is_active() && balance.bank_pk.eq(bank_pk))
    }

    pub fn get_active_balances_iter(&self) -> impl Iterator<Item = &Balance> {
        self.balances.iter().filter(|b| b.is_active())
    }
}

pub enum BalanceSide {
    Assets,
    Liabilities,
}

assert_struct_size!(Balance, 104);
assert_struct_align!(Balance, 8);
#[repr(C)]
#[cfg_attr(feature = "anchor", derive(AnchorDeserialize, AnchorSerialize))]
#[derive(Debug, PartialEq, Eq, Pod, Zeroable, Copy, Clone)]
pub struct Balance {
    pub active: u8,
    pub bank_pk: Pubkey,
    /// Inherited from the bank when the position is first created and CANNOT BE CHANGED after that.
    /// Note that all balances created before the addition of this feature use `ASSET_TAG_DEFAULT`
    pub bank_asset_tag: u8,
    pub _pad0: [u8; 6],
    pub asset_shares: WrappedI80F48,
    pub liability_shares: WrappedI80F48,
    pub emissions_outstanding: WrappedI80F48,
    pub last_update: u64,
    pub _padding: [u64; 1],
}

impl Balance {
    pub fn is_active(&self) -> bool {
        self.active != 0
    }

    pub fn set_active(&mut self, value: bool) {
        self.active = value as u8;
    }

    /// Check whether a balance is empty while accounting for any rounding errors
    /// that might have occured during depositing/withdrawing.
    #[inline]
    pub fn is_empty(&self, side: BalanceSide) -> bool {
        let shares: I80F48 = match side {
            BalanceSide::Assets => self.asset_shares,
            BalanceSide::Liabilities => self.liability_shares,
        }
        .into();

        shares < EMPTY_BALANCE_THRESHOLD
    }

    pub fn get_side(&self) -> Option<BalanceSide> {
        let asset_shares = I80F48::from(self.asset_shares);
        let liability_shares = I80F48::from(self.liability_shares);

        assert!(
            asset_shares < EMPTY_BALANCE_THRESHOLD || liability_shares < EMPTY_BALANCE_THRESHOLD
        );

        if I80F48::from(self.liability_shares) >= EMPTY_BALANCE_THRESHOLD {
            Some(BalanceSide::Liabilities)
        } else if I80F48::from(self.asset_shares) >= EMPTY_BALANCE_THRESHOLD {
            Some(BalanceSide::Assets)
        } else {
            None
        }
    }

    pub fn empty_deactivated() -> Self {
        Balance {
            active: 0,
            bank_pk: Pubkey::default(),
            bank_asset_tag: ASSET_TAG_DEFAULT,
            _pad0: [0; 6],
            asset_shares: WrappedI80F48::from(I80F48::ZERO),
            liability_shares: WrappedI80F48::from(I80F48::ZERO),
            emissions_outstanding: WrappedI80F48::from(I80F48::ZERO),
            last_update: 0,
            _padding: [0; 1],
        }
    }
}<|MERGE_RESOLUTION|>--- conflicted
+++ resolved
@@ -47,8 +47,8 @@
     pub migrated_from: Pubkey, // 32
     /// If this account has been migrated to another one, store the destination account key
     pub migrated_to: Pubkey, // 32
-<<<<<<< HEAD
-    /// If a PDA-based account, the account index, a seed used to derive the PDA that can be chosen
+    pub last_update: u64,
+     /// If a PDA-based account, the account index, a seed used to derive the PDA that can be chosen
     /// arbitrarily (0.1.5 or later). Otherwise, does nothing.
     pub account_index: u16,
     /// If a PDA-based account (0.1.5 or later), a "vendor specific" id. Values < PDA_FREE_THRESHOLD
@@ -63,10 +63,7 @@
     pub bump: u8,
     // For 8-byte alignment
     pub _pad0: [u8; 3],
-=======
-    pub last_update: u64,
->>>>>>> 1eef1c22
-    pub _padding0: [u64; 12],
+    pub _padding0: [u64; 11],
 }
 
 impl MarginfiAccount {
