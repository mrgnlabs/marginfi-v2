use crate::{
    assert_struct_align, assert_struct_size,
    constants::{discriminators, ASSET_TAG_DEFAULT, EMPTY_BALANCE_THRESHOLD},
};
use bytemuck::{Pod, Zeroable};
use fixed::types::I80F48;

#[cfg(not(feature = "anchor"))]
use super::Pubkey;

use super::{HealthCache, WrappedI80F48};

#[cfg(feature = "anchor")]
use {anchor_lang::prelude::*, type_layout::TypeLayout};

assert_struct_size!(MarginfiAccount, 2304);
assert_struct_align!(MarginfiAccount, 8);
#[repr(C)]
#[cfg_attr(feature = "anchor", account(zero_copy), derive(TypeLayout))]
#[cfg_attr(
    not(feature = "anchor"),
    derive(Debug, PartialEq, Eq, Pod, Zeroable, Copy, Clone)
)]
pub struct MarginfiAccount {
    pub group: Pubkey,                   // 32
    pub authority: Pubkey,               // 32
    pub lending_account: LendingAccount, // 1728
    /// The flags that indicate the state of the account. This is u64 bitfield, where each bit
    /// represents a flag.
    ///
    /// Flags:MarginfiAccount
    /// - 1: `ACCOUNT_DISABLED` - Indicates that the account is disabled and no further actions can
    /// be taken on it.
    /// - 2: `ACCOUNT_IN_FLASHLOAN` - Only set when an account is within a flash loan, e.g. when
    ///   start_flashloan is called, then unset when the flashloan ends.
    /// - 4: `ACCOUNT_FLAG_DEPRECATED` - Deprecated, available for future use
    /// - 8: `ACCOUNT_TRANSFER_AUTHORITY_DEPRECATED` - the admin has flagged with account to be
    ///   moved, original owner can now call `set_account_transfer_authority`
    /// - 16: `ACCOUNT_IN_RECEIVERSHIP` - the account is eligible to be liquidated and has entered
    ///   receivership, a liquidator is able to control borrows and withdraws until the end of the
    ///   tx. This flag will only appear within a tx.
    pub account_flags: u64, // 8
    /// Set with `update_emissions_destination_account`. Emissions rewards can be withdrawn to the
    /// cannonical ATA of this wallet without the user's input (withdraw_emissions_permissionless).
    /// If pubkey default, the user has not opted into this feature, and must claim emissions
    /// manually (withdraw_emissions).
    pub emissions_destination_account: Pubkey, // 32
    pub health_cache: HealthCache,
    /// If this account was migrated from another one, store the original account key
    pub migrated_from: Pubkey, // 32
<<<<<<< HEAD
    pub health_cache: HealthCache,
    // TODO close and refund when migrating accounts
    /// Stores information related to liquidations made against this account. A pda of this
    /// account's key, and "liq_record"
    /// * Typically pubkey default if this account has never been liquidated or close to liquidation
    /// * Opening this account is permissionless. Typically the liquidator pays, but e.g. we may
    ///   also charge the user if they are opening a risky position on the front end.
    pub liquidation_record: Pubkey,
=======
    /// If this account has been migrated to another one, store the destination account key
    pub migrated_to: Pubkey, // 32
>>>>>>> 2278aa6c
    pub _padding0: [u64; 13],
}

impl MarginfiAccount {
    pub const LEN: usize = std::mem::size_of::<MarginfiAccount>();
    pub const DISCRIMINATOR: [u8; 8] = discriminators::ACCOUNT;
}

pub const ACCOUNT_DISABLED: u64 = 1 << 0;
pub const ACCOUNT_IN_FLASHLOAN: u64 = 1 << 1;
pub const ACCOUNT_FLAG_DEPRECATED: u64 = 1 << 2;
pub const ACCOUNT_TRANSFER_AUTHORITY_DEPRECATED: u64 = 1 << 3;
pub const ACCOUNT_IN_RECEIVERSHIP: u64 = 1 << 4;
pub const MAX_LENDING_ACCOUNT_BALANCES: usize = 16;

assert_struct_size!(LendingAccount, 1728);
assert_struct_align!(LendingAccount, 8);
#[repr(C)]
#[cfg_attr(
    feature = "anchor",
    derive(AnchorDeserialize, AnchorSerialize, TypeLayout)
)]
#[derive(Debug, PartialEq, Eq, Pod, Zeroable, Copy, Clone)]
pub struct LendingAccount {
    pub balances: [Balance; MAX_LENDING_ACCOUNT_BALANCES], // 104 * 16 = 1664
    pub _padding: [u64; 8],                                // 8 * 8 = 64
}

impl LendingAccount {
    pub fn get_balance(&self, bank_pk: &Pubkey) -> Option<&Balance> {
        self.balances
            .iter()
            .find(|balance| balance.is_active() && balance.bank_pk.eq(bank_pk))
    }

    pub fn get_active_balances_iter(&self) -> impl Iterator<Item = &Balance> {
        self.balances.iter().filter(|b| b.is_active())
    }
}

pub enum BalanceSide {
    Assets,
    Liabilities,
}

assert_struct_size!(Balance, 104);
assert_struct_align!(Balance, 8);
#[repr(C)]
#[cfg_attr(
    feature = "anchor",
    derive(AnchorDeserialize, AnchorSerialize, TypeLayout)
)]
#[derive(Debug, PartialEq, Eq, Pod, Zeroable, Copy, Clone)]
pub struct Balance {
    pub active: u8,
    pub bank_pk: Pubkey,
    /// Inherited from the bank when the position is first created and CANNOT BE CHANGED after that.
    /// Note that all balances created before the addition of this feature use `ASSET_TAG_DEFAULT`
    pub bank_asset_tag: u8,
    pub _pad0: [u8; 6],
    pub asset_shares: WrappedI80F48,
    pub liability_shares: WrappedI80F48,
    pub emissions_outstanding: WrappedI80F48,
    pub last_update: u64,
    pub _padding: [u64; 1],
}

impl Balance {
    pub fn is_active(&self) -> bool {
        self.active != 0
    }

    pub fn set_active(&mut self, value: bool) {
        self.active = value as u8;
    }

    /// Check whether a balance is empty while accounting for any rounding errors
    /// that might have occured during depositing/withdrawing.
    #[inline]
    pub fn is_empty(&self, side: BalanceSide) -> bool {
        let shares: I80F48 = match side {
            BalanceSide::Assets => self.asset_shares,
            BalanceSide::Liabilities => self.liability_shares,
        }
        .into();

        shares < EMPTY_BALANCE_THRESHOLD
    }

    pub fn get_side(&self) -> Option<BalanceSide> {
        let asset_shares = I80F48::from(self.asset_shares);
        let liability_shares = I80F48::from(self.liability_shares);

        assert!(
            asset_shares < EMPTY_BALANCE_THRESHOLD || liability_shares < EMPTY_BALANCE_THRESHOLD
        );

        if I80F48::from(self.liability_shares) >= EMPTY_BALANCE_THRESHOLD {
            Some(BalanceSide::Liabilities)
        } else if I80F48::from(self.asset_shares) >= EMPTY_BALANCE_THRESHOLD {
            Some(BalanceSide::Assets)
        } else {
            None
        }
    }

    pub fn empty_deactivated() -> Self {
        Balance {
            active: 0,
            bank_pk: Pubkey::default(),
            bank_asset_tag: ASSET_TAG_DEFAULT,
            _pad0: [0; 6],
            asset_shares: WrappedI80F48::from(I80F48::ZERO),
            liability_shares: WrappedI80F48::from(I80F48::ZERO),
            emissions_outstanding: WrappedI80F48::from(I80F48::ZERO),
            last_update: 0,
            _padding: [0; 1],
        }
    }
}<|MERGE_RESOLUTION|>--- conflicted
+++ resolved
@@ -48,8 +48,11 @@
     pub health_cache: HealthCache,
     /// If this account was migrated from another one, store the original account key
     pub migrated_from: Pubkey, // 32
-<<<<<<< HEAD
     pub health_cache: HealthCache,
+      /// If this account was migrated from another one, store the original account key
+    pub migrated_from: Pubkey, // 32
+    /// If this account has been migrated to another one, store the destination account key
+    pub migrated_to: Pubkey, // 32
     // TODO close and refund when migrating accounts
     /// Stores information related to liquidations made against this account. A pda of this
     /// account's key, and "liq_record"
@@ -57,10 +60,6 @@
     /// * Opening this account is permissionless. Typically the liquidator pays, but e.g. we may
     ///   also charge the user if they are opening a risky position on the front end.
     pub liquidation_record: Pubkey,
-=======
-    /// If this account has been migrated to another one, store the destination account key
-    pub migrated_to: Pubkey, // 32
->>>>>>> 2278aa6c
     pub _padding0: [u64; 13],
 }
 
