--- conflicted
+++ resolved
@@ -50,15 +50,6 @@
     pub migrated_from: Pubkey, // 32
     /// If this account has been migrated to another one, store the destination account key
     pub migrated_to: Pubkey, // 32
-<<<<<<< HEAD
-    /// Stores information related to liquidations made against this account. A pda of this
-    /// account's key, and "liq_record"
-    /// * Typically pubkey default if this account has never been liquidated or close to liquidation
-    /// * Opening this account is permissionless. Typically the liquidator pays, but e.g. we may
-    ///   also charge the user if they are opening a risky position on the front end.
-    pub liquidation_record: Pubkey,
-    pub _padding0: [u64; 9],
-=======
     pub last_update: u64,
     /// If a PDA-based account, the account index, a seed used to derive the PDA that can be chosen
     /// arbitrarily (0.1.5 or later). Otherwise, does nothing.
@@ -75,8 +66,13 @@
     pub bump: u8,
     // For 8-byte alignment
     pub _pad0: [u8; 3],
-    pub _padding0: [u64; 11],
->>>>>>> b09e2457
+    /// Stores information related to liquidations made against this account. A pda of this
+    /// account's key, and "liq_record"
+    /// * Typically pubkey default if this account has never been liquidated or close to liquidation
+    /// * Opening this account is permissionless. Typically the liquidator pays, but e.g. we may
+    ///   also charge the user if they are opening a risky position on the front end.
+    pub liquidation_record: Pubkey,
+    pub _padding0: [u64; 7],
 }
 
 impl MarginfiAccount {
