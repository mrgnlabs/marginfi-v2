--- conflicted
+++ resolved
@@ -74,24 +74,14 @@
 `/programs/marginfi/tests`. To run the tests, use `cargo test-bpf`. Be sure to
 use an x86 toolchain when compiling and running the tests.
 
-<<<<<<< HEAD
+## Rust Tests
+
 Run the full test suite with `./scripts/test-program.sh <program_to_test>`
 * e.g. `./scripts/test-program.sh all --sane`
 
 Run a single test:
 `./scripts/test-program.sh <program_to_test> <name_of_test>`
 * e.g. `./scripts/test-program.sh marginfi configure_bank_success --verbose`
-=======
-## Rust Tests
-
-Run the full test suite with `.scripts/test-program.sh <program_to_test>`
-
-- e.g. `.scripts/test-program.sh all --sane`
-
-Run a single test:
-`.scripts/test-program.sh <program_to_test> <name_of_test>`
-
-- e.g. `.scripts/test-program.sh marginfi configure_bank_success --verbose`
 
 ## Localnet Anchor Tests
 
@@ -109,7 +99,6 @@
 Run the tests:
 
 `anchor test --skip-build`
->>>>>>> 24dfeb16
 
 ## Footguns
 
