use std::{
    collections::HashMap,
    mem::size_of,
    ops::AddAssign,
    sync::{Arc, RwLock},
    time::{SystemTime, UNIX_EPOCH},
};

use account_state::{AccountInfoCache, AccountsState};
use anchor_lang::{
    accounts::{interface::Interface, interface_account::InterfaceAccount},
    prelude::{AccountInfo, AccountLoader, Context, Program, Pubkey, Rent, Signer, Sysvar},
    Discriminator, Key,
};
use anchor_spl::token_2022::spl_token_2022;
use arbitrary_helpers::{
    AccountIdx, AssetAmount, BankAndOracleConfig, BankIdx, PriceChange, TokenType,
};
use bank_accounts::{get_bank_map, BankAccounts};
use fixed_macro::types::I80F48;
use marginfi::{
    errors::MarginfiError,
    instructions::LendingPoolAddBankBumps,
    prelude::MarginfiGroup,
    state::{
        marginfi_account::MarginfiAccount,
        marginfi_group::{Bank, BankConfig, BankVaultType, InterestRateConfig},
    },
};
use metrics::{MetricAction, Metrics};
use solana_program::system_program;
use stubs::test_syscall_stubs;
use user_accounts::UserAccount;
use utils::{
    account_info_lifetime_shortener as ails, account_info_ref_lifetime_shortener as airls,
    account_info_slice_lifetime_shortener as aisls,
};

pub mod account_state;
pub mod arbitrary_helpers;
pub mod bank_accounts;
pub mod metrics;
pub mod stubs;
pub mod user_accounts;
pub mod utils;

pub struct MarginfiFuzzContext<'info> {
    pub marginfi_group: AccountInfo<'info>,
    pub banks: Vec<BankAccounts<'info>>,
    pub marginfi_accounts: Vec<UserAccount<'info>>,
    pub owner: AccountInfo<'info>,
    pub system_program: AccountInfo<'info>,
    pub rent_sysvar: AccountInfo<'info>,
    pub last_sysvar_current_timestamp: RwLock<u64>,
    pub metrics: Arc<RwLock<Metrics>>,
    pub state: &'info AccountsState,
}

impl<'state> MarginfiFuzzContext<'state> {
    pub fn setup(
        state: &'state AccountsState,
        bank_configs: &[BankAndOracleConfig],
        n_users: u8,
    ) -> Self {
        let system_program = state.new_program(system_program::id());
        let admin = state.new_sol_account(1_000_000);
        let rent_sysvar = state.new_rent_sysvar_account(Rent::free());
        let marginfi_group =
            initialize_marginfi_group(state, admin.clone(), system_program.clone());

        let mut marginfi_state = MarginfiFuzzContext {
            marginfi_group,
            banks: vec![],
            owner: admin,
            system_program,
            rent_sysvar,
            marginfi_accounts: vec![],
            last_sysvar_current_timestamp: RwLock::new(
                SystemTime::now()
                    .duration_since(UNIX_EPOCH)
                    .unwrap()
                    .as_secs(),
            ),
            metrics: Arc::new(RwLock::new(Metrics::default())),
            state,
        };
        marginfi_state.advance_time(0);

        bank_configs
            .iter()
            .for_each(|config| marginfi_state.setup_bank(state, Rent::free(), config));

        let token_vec = marginfi_state
            .banks
            .iter()
            .map(|b| b.mint.clone())
            .collect();

        (0..n_users).into_iter().for_each(|_| {
            marginfi_state
                .create_marginfi_account(state, Rent::free(), &token_vec)
                .unwrap()
        });

        // Create an extra account for seeding the banks
        marginfi_state
            .create_marginfi_account(state, Rent::free(), &token_vec)
            .unwrap();

        // Seed the banks
        for bank_idx in 0..marginfi_state.banks.len() {
            marginfi_state
                .process_action_deposit(
                    &AccountIdx(marginfi_state.marginfi_accounts.len() as u8 - 1),
                    &BankIdx(bank_idx as u8),
                    &AssetAmount(
                        1_000
                            * 10_u64
                                .pow(marginfi_state.banks[bank_idx as usize].mint_decimals.into()),
                    ),
                )
                .unwrap();
        }

        marginfi_state
    }

    fn get_bank_map<'a>(&'a self) -> HashMap<Pubkey, &'a BankAccounts<'state>> {
        get_bank_map(&self.banks)
    }

    fn refresh_oracle_accounts(&self) {
        self.banks.iter().for_each(|bank| {
            bank.refresh_oracle(
                self.last_sysvar_current_timestamp
                    .read()
                    .unwrap()
                    .to_owned() as i64,
            )
            .unwrap()
        });
    }

    pub fn advance_time(&self, time: u64) {
        self.last_sysvar_current_timestamp
            .write()
            .unwrap()
            .add_assign(time);

        test_syscall_stubs(Some(
            *self.last_sysvar_current_timestamp.read().unwrap() as i64
        ));
    }

    pub fn setup_bank<'a>(
        &'a mut self,
        state: &'state AccountsState,
        rent: Rent,
        initial_bank_config: &BankAndOracleConfig,
    ) {
        log!("Setting up bank with config {:#?}", initial_bank_config);
        let bank = state.new_owned_account(size_of::<Bank>(), marginfi::id(), rent.clone());

        let mint = state.new_token_mint(
            rent.clone(),
            initial_bank_config.mint_decimals,
            initial_bank_config.token_type,
        );
        let (liquidity_vault_authority, liquidity_vault_authority_bump) =
            state.new_vault_authority(BankVaultType::Liquidity, bank.key);
        let (liquidity_vault, liquidity_vault_bump) = state.new_vault_account(
            BankVaultType::Liquidity,
            mint.clone(),
            liquidity_vault_authority.key,
            bank.key,
        );

        let (insurance_vault_authority, insurance_vault_authority_bump) =
            state.new_vault_authority(BankVaultType::Insurance, bank.key);
        let (insurance_vault, insurance_vault_bump) = state.new_vault_account(
            BankVaultType::Insurance,
            mint.clone(),
            insurance_vault_authority.key,
            bank.key,
        );

        let (fee_vault_authority, fee_vault_authority_bump) =
            state.new_vault_authority(BankVaultType::Fee, bank.key);
        let (fee_vault, fee_vault_bump) = state.new_vault_account(
            BankVaultType::Fee,
            mint.clone(),
            fee_vault_authority.key,
            bank.key,
        );

        let oracle = state.new_oracle_account(
            rent.clone(),
            initial_bank_config.oracle_native_price as i64,
            *mint.key,
            initial_bank_config.mint_decimals as i32,
        );

        let add_bank_bumps = LendingPoolAddBankBumps {
            liquidity_vault_authority: liquidity_vault_authority_bump,
            liquidity_vault: liquidity_vault_bump,
            insurance_vault_authority: insurance_vault_authority_bump,
            insurance_vault: insurance_vault_bump,
            fee_vault_authority: fee_vault_authority_bump,
            fee_vault: fee_vault_bump,
        };

        let token_program = match initial_bank_config.token_type {
            TokenType::Tokenkeg => state.new_program(spl_token::id()),
            TokenType::Token22 | TokenType::Token22WithFee { .. } => {
                state.new_program(spl_token_2022::id())
            }
        };

<<<<<<< HEAD
        marginfi::instructions::marginfi_group::lending_pool_add_bank(
            Context::new(
                &marginfi::id(),
                &mut marginfi::instructions::LendingPoolAddBank {
                    marginfi_group: AccountLoader::try_from(&self.marginfi_group).unwrap(),
                    admin: Signer::try_from(&self.owner).unwrap(),
                    fee_payer: Signer::try_from(&self.owner).unwrap(),
                    bank_mint: Box::new(Account::try_from(&mint).unwrap()),
                    bank: AccountLoader::try_from_unchecked(&marginfi::ID, &bank).unwrap(),
                    liquidity_vault_authority: liquidity_vault_authority.clone(),
                    liquidity_vault: Box::new(Account::try_from(&liquidity_vault).unwrap()),
                    insurance_vault_authority: insurance_vault_authority.clone(),
                    insurance_vault: Box::new(Account::try_from(&insurance_vault).unwrap()),
                    fee_vault_authority: fee_vault_authority.clone(),
                    fee_vault: Box::new(Account::try_from(&fee_vault).unwrap()),
                    rent: Sysvar::from_account_info(&self.rent_sysvar).unwrap(),
                    token_program: Program::try_from(&self.token_program).unwrap(),
                    system_program: Program::try_from(&self.system_program).unwrap(),
                },
                &[oracle.clone()],
                seed_bump_map,
            ),
            BankConfig {
                asset_weight_init: initial_bank_config.asset_weight_init,
                asset_weight_maint: initial_bank_config.asset_weight_maint,
                liability_weight_init: initial_bank_config.liability_weight_init,
                liability_weight_maint: initial_bank_config.liability_weight_maint,
                deposit_limit: initial_bank_config.deposit_limit,
                borrow_limit: initial_bank_config.borrow_limit,
                interest_rate_config: InterestRateConfig {
                    optimal_utilization_rate: I80F48!(0.5).into(),
                    plateau_interest_rate: I80F48!(0.5).into(),
                    max_interest_rate: I80F48!(4).into(),
                    insurance_fee_fixed_apr: I80F48!(0.01).into(),
                    insurance_ir_fee: I80F48!(0.05).into(),
                    group_fixed_fee_apr: I80F48!(0.01).into(),
                    group_ir_fee: I80F48!(0.1).into(),
=======
        {
            marginfi::instructions::marginfi_group::lending_pool_add_bank(
                Context::new(
                    &marginfi::ID,
                    &mut marginfi::instructions::LendingPoolAddBank {
                        marginfi_group: AccountLoader::try_from(airls(&self.marginfi_group))
                            .unwrap(),
                        admin: Signer::try_from(airls(&self.owner)).unwrap(),
                        fee_payer: Signer::try_from(airls(&self.owner)).unwrap(),
                        bank_mint: Box::new(InterfaceAccount::try_from(airls(&mint)).unwrap()),
                        bank: AccountLoader::try_from_unchecked(&marginfi::ID, airls(&bank))
                            .unwrap(),
                        liquidity_vault_authority: ails(liquidity_vault_authority.clone()),
                        liquidity_vault: Box::new(
                            InterfaceAccount::try_from(airls(&liquidity_vault)).unwrap(),
                        ),
                        insurance_vault_authority: ails(insurance_vault_authority.clone()),
                        insurance_vault: Box::new(
                            InterfaceAccount::try_from(airls(&insurance_vault)).unwrap(),
                        ),
                        fee_vault_authority: ails(fee_vault_authority.clone()),
                        fee_vault: Box::new(InterfaceAccount::try_from(airls(&fee_vault)).unwrap()),
                        rent: Sysvar::from_account_info(airls(&self.rent_sysvar)).unwrap(),
                        token_program: Interface::try_from(airls(&token_program)).unwrap(),
                        system_program: Program::try_from(airls(&self.system_program)).unwrap(),
                    },
                    &[ails(oracle.clone())],
                    add_bank_bumps,
                ),
                BankConfig {
                    asset_weight_init: initial_bank_config.asset_weight_init,
                    asset_weight_maint: initial_bank_config.asset_weight_maint,
                    liability_weight_init: initial_bank_config.liability_weight_init,
                    liability_weight_maint: initial_bank_config.liability_weight_maint,
                    deposit_limit: initial_bank_config.deposit_limit,
                    borrow_limit: initial_bank_config.borrow_limit,
                    interest_rate_config: InterestRateConfig {
                        optimal_utilization_rate: I80F48!(0.5).into(),
                        plateau_interest_rate: I80F48!(0.5).into(),
                        max_interest_rate: I80F48!(4).into(),
                        insurance_fee_fixed_apr: I80F48!(0.01).into(),
                        insurance_ir_fee: I80F48!(0.05).into(),
                        protocol_fixed_fee_apr: I80F48!(0.01).into(),
                        protocol_ir_fee: I80F48!(0.1).into(),
                        ..Default::default()
                    },
                    oracle_setup: marginfi::state::price::OracleSetup::PythLegacy,
                    oracle_keys: [
                        oracle.key(),
                        Pubkey::default(),
                        Pubkey::default(),
                        Pubkey::default(),
                        Pubkey::default(),
                    ],
                    operational_state:
                        marginfi::state::marginfi_group::BankOperationalState::Operational,
                    risk_tier: if !initial_bank_config.risk_tier_isolated {
                        marginfi::state::marginfi_group::RiskTier::Collateral
                    } else {
                        marginfi::state::marginfi_group::RiskTier::Isolated
                    },
>>>>>>> 24dfeb16
                    ..Default::default()
                },
            )
            .unwrap();
        }

        set_discriminator::<Bank>(bank.clone());

        self.banks.push(BankAccounts {
            bank,
            oracle,
            liquidity_vault,
            insurance_vault,
            fee_vault,
            mint,
            liquidity_vault_authority,
            insurance_vault_authority,
            fee_vault_authority,
            mint_decimals: initial_bank_config.mint_decimals,
            token_program,
        });
    }

    fn create_marginfi_account<'a>(
        &'a mut self,
        state: &'state AccountsState,
        rent: Rent,
        token_mints: &Vec<AccountInfo<'state>>,
    ) -> anyhow::Result<()> {
        let marginfi_account =
            state.new_owned_account(size_of::<MarginfiAccount>(), marginfi::id(), rent.clone());

        marginfi::instructions::marginfi_account::initialize_account(Context::new(
            &marginfi::id(),
            &mut marginfi::instructions::marginfi_account::MarginfiAccountInitialize {
                marginfi_group: AccountLoader::try_from(airls(&self.marginfi_group))?,
                marginfi_account: AccountLoader::try_from_unchecked(
                    &marginfi::ID,
                    airls(&marginfi_account),
                )?,
                authority: Signer::try_from(airls(&self.owner))?,
                fee_payer: Signer::try_from(airls(&self.owner))?,
                system_program: Program::try_from(airls(&self.system_program))?,
            },
            &[],
            Default::default(),
        ))?;

        let token_accounts = token_mints
            .iter()
            .map(|token| {
                state.new_token_account(
                    token.clone(),
                    self.owner.key,
                    100_000_000_000_000_000,
                    rent.clone(),
                )
            })
            .collect();

        set_discriminator::<MarginfiAccount>(marginfi_account.clone());

        self.marginfi_accounts
            .push(UserAccount::new(marginfi_account, token_accounts));

        Ok(())
    }

    pub fn process_action_deposit(
        &self,
        account_idx: &AccountIdx,
        bank_idx: &BankIdx,
        asset_amount: &AssetAmount,
    ) -> anyhow::Result<()> {
        let marginfi_account = &self.marginfi_accounts[account_idx.0 as usize];
        sort_balances(airls(&marginfi_account.margin_account));

        let bank = &self.banks[bank_idx.0 as usize];

        let cache = AccountInfoCache::new(&[
            marginfi_account.margin_account.clone(),
            bank.bank.clone(),
            marginfi_account.token_accounts[bank_idx.0 as usize].clone(),
            bank.liquidity_vault.clone(),
        ]);

        let mut remaining_accounts: Vec<AccountInfo> = vec![];
        if bank.token_program.key() == spl_token_2022::ID {
            remaining_accounts.push(ails(bank.mint.clone()));
        }

        let res = marginfi::instructions::marginfi_account::lending_account_deposit(
            Context::new(
                &marginfi::ID,
                &mut marginfi::instructions::LendingAccountDeposit {
                    marginfi_group: AccountLoader::try_from(airls(&self.marginfi_group))?,
                    marginfi_account: AccountLoader::try_from(airls(
                        &marginfi_account.margin_account,
                    ))?,
                    signer: Signer::try_from(airls(&self.owner))?,
                    bank: AccountLoader::try_from(airls(&bank.bank))?,
                    signer_token_account: ails(
                        marginfi_account.token_accounts[bank_idx.0 as usize].clone(),
                    ),
                    bank_liquidity_vault: ails(bank.liquidity_vault.clone()),
                    token_program: Interface::try_from(airls(&bank.token_program))?,
                },
                &remaining_accounts,
                Default::default(),
            ),
            asset_amount.0,
        );

        let success = if res.is_err() {
            let error = res.unwrap_err();

            self.metrics.write().unwrap().update_error(&error);

            assert!(
                [MarginfiError::AccountDisabled.into(),].contains(&error),
                "Unexpected deposit error: {:?}",
                error
            );

            cache.revert();

            false
        } else {
            true
        };

        self.metrics
            .write()
            .unwrap()
            .update_metric(MetricAction::Deposit, success);

        Ok(())
    }

    pub fn process_action_repay(
        &self,
        account_idx: &AccountIdx,
        bank_idx: &BankIdx,
        asset_amount: &AssetAmount,
        repay_all: bool,
    ) -> anyhow::Result<()> {
        let marginfi_account = &self.marginfi_accounts[account_idx.0 as usize];
        let bank = &self.banks[bank_idx.0 as usize];
        sort_balances(airls(&marginfi_account.margin_account));

        let cache = AccountInfoCache::new(&[
            marginfi_account.margin_account.clone(),
            bank.bank.clone(),
            marginfi_account.token_accounts[bank_idx.0 as usize].clone(),
            bank.liquidity_vault.clone(),
        ]);

        let mut remaining_accounts = vec![];
        if bank.token_program.key() == spl_token_2022::ID {
            remaining_accounts.push(ails(bank.mint.clone()));
        }

        let res = marginfi::instructions::marginfi_account::lending_account_repay(
            Context::new(
                &marginfi::ID,
                &mut marginfi::instructions::LendingAccountRepay {
                    marginfi_group: AccountLoader::try_from(airls(&self.marginfi_group))?,
                    marginfi_account: AccountLoader::try_from(airls(
                        &marginfi_account.margin_account,
                    ))?,
                    signer: Signer::try_from(airls(&self.owner))?,
                    bank: AccountLoader::try_from(airls(&bank.bank))?,
                    signer_token_account: ails(
                        marginfi_account.token_accounts[bank_idx.0 as usize].clone(),
                    ),
                    bank_liquidity_vault: ails(bank.liquidity_vault.clone()),
                    token_program: Interface::try_from(airls(&bank.token_program))?,
                },
                &remaining_accounts,
                Default::default(),
            ),
            asset_amount.0,
            Some(repay_all),
        );

        let success = if res.is_err() {
            let error = res.unwrap_err();

            self.metrics.write().unwrap().update_error(&error);

            assert!(
                vec![
                    MarginfiError::NoLiabilityFound.into(),
                    MarginfiError::OperationRepayOnly.into(),
                    // TODO: maybe change
                    MarginfiError::BankAccountNotFound.into(),
                    MarginfiError::AccountDisabled.into(),
                ]
                .contains(&error),
                "Unexpected repay error: {:?}",
                error
            );

            cache.revert();

            false
        } else {
            true
        };

        self.metrics
            .write()
            .unwrap()
            .update_metric(MetricAction::Repay, success);

        Ok(())
    }

    pub fn process_action_withdraw(
        &'state self,
        account_idx: &AccountIdx,
        bank_idx: &BankIdx,
        asset_amount: &AssetAmount,
        withdraw_all: Option<bool>,
    ) -> anyhow::Result<()> {
        self.refresh_oracle_accounts();
        let marginfi_account = &self.marginfi_accounts[account_idx.0 as usize];
        sort_balances(airls(&marginfi_account.margin_account));

        let bank = &self.banks[bank_idx.0 as usize];

        let cache = AccountInfoCache::new(&[
            marginfi_account.margin_account.clone(),
            bank.bank.clone(),
            marginfi_account.token_accounts[bank_idx.0 as usize].clone(),
            bank.liquidity_vault.clone(),
        ]);

        let remove_all_bank = if let Some(withdraw_all) = withdraw_all {
            if withdraw_all {
                vec![bank.bank.key()]
            } else {
                vec![]
            }
        } else {
            vec![]
        };

        let mut remaining_accounts = vec![];
        if bank.token_program.key() == spl_token_2022::ID {
            remaining_accounts.push(ails(bank.mint.clone()));
        }
        remaining_accounts.extend(marginfi_account.get_remaining_accounts(
            &self.get_bank_map(),
            vec![],
            remove_all_bank,
        ));
        let res = marginfi::instructions::marginfi_account::lending_account_withdraw(
            Context::new(
                &marginfi::ID,
                &mut marginfi::instructions::LendingAccountWithdraw {
                    marginfi_group: AccountLoader::try_from(airls(&self.marginfi_group))?,
                    marginfi_account: AccountLoader::try_from(airls(
                        &marginfi_account.margin_account,
                    ))?,
                    signer: Signer::try_from(airls(&self.owner))?,
                    bank: AccountLoader::try_from(airls(&bank.bank))?,
                    token_program: Interface::try_from(airls(&bank.token_program))?,
                    destination_token_account: InterfaceAccount::try_from(airls(
                        &marginfi_account.token_accounts[bank_idx.0 as usize],
                    ))?,
                    bank_liquidity_vault_authority: ails(bank.liquidity_vault_authority.clone()),
                    bank_liquidity_vault: InterfaceAccount::try_from(airls(&bank.liquidity_vault))?,
                },
                aisls(&remaining_accounts),
                Default::default(),
            ),
            asset_amount.0,
            withdraw_all,
        );

        let success = if res.is_err() {
            let error = res.unwrap_err();

            self.metrics.write().unwrap().update_error(&error);

            assert!(
                [
                    MarginfiError::OperationWithdrawOnly.into(),
                    MarginfiError::IllegalUtilizationRatio.into(),
                    MarginfiError::RiskEngineInitRejected.into(),
                    MarginfiError::NoAssetFound.into(),
                    MarginfiError::BankAccountNotFound.into(),
                    MarginfiError::AccountDisabled.into(),
                ]
                .contains(&error),
                "Unexpected withdraw error: {:?}",
                error
            );

            cache.revert();

            false
        } else {
            true
        };

        self.metrics
            .write()
            .unwrap()
            .update_metric(MetricAction::Withdraw, success);

        Ok(())
    }

    pub fn process_action_borrow(
        &'state self,
        account_idx: &AccountIdx,
        bank_idx: &BankIdx,
        asset_amount: &AssetAmount,
    ) -> anyhow::Result<()> {
        self.refresh_oracle_accounts();

        let marginfi_account = &self.marginfi_accounts[account_idx.0 as usize];
        let bank = &self.banks[bank_idx.0 as usize];
        let cache = AccountInfoCache::new(&[
            marginfi_account.margin_account.clone(),
            bank.bank.clone(),
            marginfi_account.token_accounts[bank_idx.0 as usize].clone(),
            bank.liquidity_vault.clone(),
        ]);
        sort_balances(airls(&marginfi_account.margin_account));

        let mut remaining_accounts = vec![];
        if bank.token_program.key() == spl_token_2022::ID {
            remaining_accounts.push(ails(bank.mint.clone()));
        }
        remaining_accounts.extend(marginfi_account.get_remaining_accounts(
            &self.get_bank_map(),
            vec![bank.bank.key()],
            vec![],
        ));
        let res = marginfi::instructions::marginfi_account::lending_account_borrow(
            Context::new(
                &marginfi::ID,
                &mut marginfi::instructions::LendingAccountBorrow {
                    marginfi_group: AccountLoader::try_from(airls(&self.marginfi_group))?,
                    marginfi_account: AccountLoader::try_from(airls(
                        &marginfi_account.margin_account,
                    ))?,
                    signer: Signer::try_from(airls(&self.owner))?,
                    bank: AccountLoader::try_from(airls(&bank.bank))?,
                    token_program: Interface::try_from(airls(&bank.token_program))?,
                    destination_token_account: InterfaceAccount::try_from(airls(
                        &marginfi_account.token_accounts[bank_idx.0 as usize],
                    ))?,
                    bank_liquidity_vault_authority: ails(bank.liquidity_vault_authority.clone()),
                    bank_liquidity_vault: InterfaceAccount::try_from(airls(&bank.liquidity_vault))?,
                },
                aisls(&remaining_accounts),
                Default::default(),
            ),
            asset_amount.0,
        );

        let success = if res.is_err() {
            let error = res.unwrap_err();

            self.metrics.write().unwrap().update_error(&error);

            assert!(
                vec![
                    MarginfiError::RiskEngineInitRejected.into(),
                    MarginfiError::IsolatedAccountIllegalState.into(),
                    MarginfiError::IllegalUtilizationRatio.into(),
                    MarginfiError::AccountDisabled.into(),
                ]
                .contains(&error),
                "Unexpected borrow error: {:?}",
                error
            );

            cache.revert();

            false
        } else {
            true
        };

        self.metrics
            .write()
            .unwrap()
            .update_metric(MetricAction::Borrow, success);

        Ok(())
    }

    pub fn process_liquidate_account(
        &'state self,
        liquidator_idx: &AccountIdx,
        liquidatee_idx: &AccountIdx,
        asset_amount: &AssetAmount,
    ) -> anyhow::Result<()> {
        self.refresh_oracle_accounts();
        let liquidator_account = &self.marginfi_accounts[liquidator_idx.0 as usize];
        let liquidatee_account = &self.marginfi_accounts[liquidatee_idx.0 as usize];
        sort_balances(airls(&liquidator_account.margin_account));
        sort_balances(airls(&liquidatee_account.margin_account));

        if liquidator_account.margin_account.key() == liquidatee_account.margin_account.key() {
            self.metrics
                .write()
                .unwrap()
                .update_metric(MetricAction::Liquidate, false);

            return Ok(());
        }

        let (asset_bank_idx, liab_bank_idx) =
            if let Some(a) = liquidatee_account.get_liquidation_banks(&self.banks) {
                if a.0 == a.1 {
                    self.metrics
                        .write()
                        .unwrap()
                        .update_metric(MetricAction::Liquidate, false);

                    return Ok(());
                } else {
                    a
                }
            } else {
                self.metrics
                    .write()
                    .unwrap()
                    .update_metric(MetricAction::Liquidate, false);

                return Ok(());
            };

        let asset_bank = &self.banks[asset_bank_idx.0 as usize];
        let liab_bank = &self.banks[liab_bank_idx.0 as usize];

        let account_cache = AccountInfoCache::new(&[
            liquidator_account.margin_account.clone(),
            liquidatee_account.margin_account.clone(),
            asset_bank.bank.clone(),
            asset_bank.liquidity_vault.clone(),
            liab_bank.bank.clone(),
            liab_bank.liquidity_vault.clone(),
            liab_bank.insurance_vault.clone(),
        ]);

        let mut remaining_accounts = vec![];
        if liab_bank.token_program.key() == spl_token_2022::ID {
            remaining_accounts.push(ails(liab_bank.mint.clone()));
        }
        remaining_accounts.extend(vec![asset_bank.oracle.clone(), liab_bank.oracle.clone()]);

        let mut liquidator_remaining_accounts = liquidator_account.get_remaining_accounts(
            &self.get_bank_map(),
            vec![liab_bank.bank.key(), asset_bank.bank.key()],
            vec![],
        );
        let mut liquidatee_remaining_accounts =
            liquidatee_account.get_remaining_accounts(&self.get_bank_map(), vec![], vec![]);

        remaining_accounts.append(&mut liquidator_remaining_accounts);
        remaining_accounts.append(&mut liquidatee_remaining_accounts);

        let res = marginfi::instructions::lending_account_liquidate(
            Context::new(
                &marginfi::id(),
                &mut marginfi::instructions::LendingAccountLiquidate {
                    marginfi_group: AccountLoader::try_from(airls(&self.marginfi_group))?,
                    asset_bank: AccountLoader::try_from(airls(&asset_bank.bank))?,
                    liab_bank: AccountLoader::try_from(airls(&liab_bank.bank))?,
                    liquidator_marginfi_account: AccountLoader::try_from(airls(
                        &liquidator_account.margin_account,
                    ))?,
                    signer: Signer::try_from(airls(&self.owner))?,
                    liquidatee_marginfi_account: AccountLoader::try_from(airls(
                        &liquidatee_account.margin_account,
                    ))?,
                    bank_liquidity_vault_authority: ails(
                        liab_bank.liquidity_vault_authority.clone(),
                    ),
                    bank_liquidity_vault: Box::new(InterfaceAccount::try_from(airls(
                        &liab_bank.liquidity_vault,
                    ))?),
                    bank_insurance_vault: ails(liab_bank.insurance_vault.clone()),
                    token_program: Interface::try_from(airls(&liab_bank.token_program))?,
                },
                aisls(&remaining_accounts),
                Default::default(),
            ),
            asset_amount.0,
        );

        let success = if res.is_err() {
            let error = res.unwrap_err();

            self.metrics.write().unwrap().update_error(&error);

            assert!(
                vec![
                    MarginfiError::RiskEngineInitRejected.into(),
                    MarginfiError::IsolatedAccountIllegalState.into(),
                    MarginfiError::IllegalUtilizationRatio.into(),
                    MarginfiError::IllegalLiquidation.into(),
                    MarginfiError::AccountDisabled.into(),
                    MarginfiError::MathError.into(), // TODO: would be best to avoid this one
                ]
                .contains(&error),
                "Unexpected liquidate error: {:?}",
                error
            );

            account_cache.revert();

            false
        } else {
            self.process_handle_bankruptcy(liquidatee_idx, &liab_bank_idx)?;

            true
        };

        self.metrics
            .write()
            .unwrap()
            .update_metric(MetricAction::Liquidate, success);

        Ok(())
    }

    pub fn process_handle_bankruptcy(
        &'state self,
        account_idx: &AccountIdx,
        bank_idx: &BankIdx,
    ) -> anyhow::Result<()> {
        log!("Action: Handle Bankruptcy");

        let marginfi_account = &self.marginfi_accounts[account_idx.0 as usize];
        let bank = &self.banks[bank_idx.0 as usize];

        let cache = AccountInfoCache::new(&[
            bank.bank.clone(),
            marginfi_account.margin_account.clone(),
            bank.liquidity_vault.clone(),
            bank.insurance_vault.clone(),
        ]);

        let mut remaining_accounts = vec![];
        if bank.token_program.key() == spl_token_2022::ID {
            remaining_accounts.push(ails(bank.mint.clone()));
        }
        remaining_accounts.extend(marginfi_account.get_remaining_accounts(
            &self.get_bank_map(),
            vec![],
            vec![],
        ));
        let res = marginfi::instructions::lending_pool_handle_bankruptcy(Context::new(
            &marginfi::ID,
            &mut marginfi::instructions::LendingPoolHandleBankruptcy {
                marginfi_group: AccountLoader::try_from(airls(&self.marginfi_group))?,
                signer: Signer::try_from(airls(&self.owner))?,
                bank: AccountLoader::try_from(airls(&bank.bank))?,
                marginfi_account: AccountLoader::try_from(airls(&marginfi_account.margin_account))?,
                liquidity_vault: ails(bank.liquidity_vault.clone()),
                insurance_vault: Box::new(InterfaceAccount::try_from(airls(
                    &bank.insurance_vault,
                ))?),
                insurance_vault_authority: ails(bank.insurance_vault_authority.clone()),
                token_program: Interface::try_from(airls(&bank.token_program))?,
            },
            aisls(&remaining_accounts),
            Default::default(),
        ));

        let success = if res.is_err() {
            let error = res.unwrap_err();

            self.metrics.write().unwrap().update_error(&error);

            assert!(
                vec![
                    MarginfiError::AccountDisabled.into(),
                    MarginfiError::AccountNotBankrupt.into(),
                ]
                .contains(&error),
                "Unexpected handle bankruptcy error: {:?}",
                error
            );

            cache.revert();

            false
        } else {
            true
        };

        self.metrics
            .write()
            .unwrap()
            .update_metric(MetricAction::Bankruptcy, success);

        Ok(())
    }

    pub fn process_update_oracle(
        &self,
        bank_idx: &BankIdx,
        price_change: &PriceChange,
    ) -> anyhow::Result<()> {
        log!("Action: Update Oracle");
        let bank = &self.banks[bank_idx.0 as usize];

        bank.update_oracle(price_change.0)?;

        self.metrics.write().unwrap().price_update += 1;

        Ok(())
    }
}

fn sort_balances<'a>(marginfi_account_ai: &'a AccountInfo<'a>) {
    let marginfi_account_loader =
        AccountLoader::<MarginfiAccount>::try_from(marginfi_account_ai).unwrap();
    let mut marginfi_account = marginfi_account_loader.load_mut().unwrap();
    marginfi_account
        .lending_account
        .balances
        .sort_by_key(|a| !a.active);
}

pub fn set_discriminator<T: Discriminator>(ai: AccountInfo) {
    let mut data = ai.try_borrow_mut_data().unwrap();

    if data[..8].ne(&[0u8; 8]) {
        panic!("Account discriminator is already set");
    }

    data[..8].copy_from_slice(&T::DISCRIMINATOR);
}

fn initialize_marginfi_group<'a>(
    state: &'a AccountsState,
    admin: AccountInfo<'a>,
    system_program: AccountInfo<'a>,
) -> AccountInfo<'a> {
    let program_id = marginfi::id();
    let marginfi_group =
        state.new_owned_account(size_of::<MarginfiGroup>(), program_id, Rent::free());

    marginfi::instructions::marginfi_group::initialize_group(Context::new(
        &marginfi::id(),
        &mut marginfi::instructions::MarginfiGroupInitialize {
            // Unchecked because we are initializing the account.
            marginfi_group: AccountLoader::try_from_unchecked(&program_id, airls(&marginfi_group))
                .unwrap(),
            admin: Signer::try_from(airls(&admin)).unwrap(),
            system_program: Program::try_from(airls(&system_program)).unwrap(),
        },
        &[],
        Default::default(),
    ))
    .unwrap();

    set_discriminator::<MarginfiGroup>(marginfi_group.clone());

    marginfi_group
}

#[cfg(test)]
mod tests {
    use fixed::types::I80F48;
    use marginfi::state::marginfi_account::RiskEngine;
    use pyth_sdk_solana::state::PriceAccount;

    use super::*;
    #[test]
    fn deposit_test() {
        let account_state = AccountsState::new();

        let a = MarginfiFuzzContext::setup(&account_state, &[BankAndOracleConfig::dummy(); 2], 2);

        let al =
            AccountLoader::<MarginfiGroup>::try_from_unchecked(&marginfi::id(), &a.marginfi_group)
                .unwrap();

        assert_eq!(al.load().unwrap().admin, a.owner.key());

        a.process_action_deposit(&AccountIdx(0), &BankIdx(0), &AssetAmount(1000))
            .unwrap();

        let marginfi_account_ai = AccountLoader::<MarginfiAccount>::try_from_unchecked(
            &marginfi::id(),
            &a.marginfi_accounts[0].margin_account,
        )
        .unwrap();
        let marginfi_account = marginfi_account_ai.load().unwrap();

        assert_eq!(
            I80F48::from(marginfi_account.lending_account.balances[0].asset_shares),
            I80F48!(1000)
        );
    }

    #[test]
    fn borrow_test() {
        let account_state = AccountsState::new();
        let a = MarginfiFuzzContext::setup(&account_state, &[BankAndOracleConfig::dummy(); 2], 2);

        a.process_action_deposit(&AccountIdx(1), &BankIdx(1), &AssetAmount(1000))
            .unwrap();
        a.process_action_deposit(&AccountIdx(0), &BankIdx(0), &AssetAmount(1000))
            .unwrap();
        a.process_action_borrow(&AccountIdx(0), &BankIdx(1), &AssetAmount(100))
            .unwrap();

        let marginfi_account_ai = AccountLoader::<MarginfiAccount>::try_from_unchecked(
            &marginfi::id(),
            &a.marginfi_accounts[0].margin_account,
        )
        .unwrap();

        {
            let marginfi_account = marginfi_account_ai.load().unwrap();

            assert_eq!(
                I80F48::from(marginfi_account.lending_account.balances[0].asset_shares),
                I80F48!(1000)
            );
            assert_eq!(
                I80F48::from(marginfi_account.lending_account.balances[1].liability_shares),
                I80F48!(100)
            );
        }

        a.process_action_repay(&AccountIdx(0), &BankIdx(1), &AssetAmount(100), false)
            .unwrap();

        let marginfi_account = marginfi_account_ai.load().unwrap();

        assert_eq!(
            I80F48::from(marginfi_account.lending_account.balances[1].liability_shares),
            I80F48!(0)
        );
    }

    #[test]
    fn liquidation_test() {
        let account_state = AccountsState::new();
        let a = MarginfiFuzzContext::setup(&account_state, &[BankAndOracleConfig::dummy(); 2], 3);

        a.process_action_deposit(&AccountIdx(1), &BankIdx(1), &AssetAmount(1000))
            .unwrap();
        a.process_action_deposit(&AccountIdx(0), &BankIdx(0), &AssetAmount(1000))
            .unwrap();
        a.process_action_borrow(&AccountIdx(0), &BankIdx(1), &AssetAmount(500))
            .unwrap();

        a.banks[1].log_oracle_price().unwrap();

        a.process_update_oracle(&BankIdx(1), &PriceChange(10000000000000))
            .unwrap();

        a.banks[1].log_oracle_price().unwrap();

        let marginfi_account_ai = AccountLoader::<MarginfiAccount>::try_from_unchecked(
            &marginfi::id(),
            &a.marginfi_accounts[0].margin_account,
        )
        .unwrap();

        {
            let marginfi_account = marginfi_account_ai.load().unwrap();
            let margin_account = &a.marginfi_accounts[0];
            let bank_map = a.get_bank_map();
            let remaining_accounts =
                margin_account.get_remaining_accounts(&bank_map, vec![], vec![]);

            let re = RiskEngine::new(&marginfi_account, aisls(&remaining_accounts)).unwrap();

            let health = re
                .get_account_health(
                    marginfi::state::marginfi_account::RiskRequirementType::Maintenance,
                )
                .unwrap();

            println!("Health {health}");
        }

        a.process_action_deposit(&AccountIdx(2), &BankIdx(1), &AssetAmount(1000))
            .unwrap();

        a.process_liquidate_account(&AccountIdx(2), &AccountIdx(0), &AssetAmount(50))
            .unwrap();

        let marginfi_account_ai = AccountLoader::<MarginfiAccount>::try_from_unchecked(
            &marginfi::id(),
            &a.marginfi_accounts[0].margin_account,
        )
        .unwrap();

        let marginfi_account = marginfi_account_ai.load().unwrap();

        assert_eq!(
            I80F48::from(marginfi_account.lending_account.balances[0].asset_shares),
            I80F48!(950)
        );
    }

    #[test]
    fn liquidation_and_bankruptcy() {
        let account_state = AccountsState::new();

        let a = MarginfiFuzzContext::setup(&account_state, &[BankAndOracleConfig::dummy(); 2], 3);

        a.process_action_deposit(&AccountIdx(1), &BankIdx(1), &AssetAmount(1000))
            .unwrap();
        a.process_action_deposit(&AccountIdx(0), &BankIdx(0), &AssetAmount(1000))
            .unwrap();
        a.process_action_borrow(&AccountIdx(0), &BankIdx(1), &AssetAmount(500))
            .unwrap();

        a.process_update_oracle(&BankIdx(1), &PriceChange(1000000000000))
            .unwrap();

        let marginfi_account_ai = AccountLoader::<MarginfiAccount>::try_from_unchecked(
            &marginfi::id(),
            &a.marginfi_accounts[0].margin_account,
        )
        .unwrap();

        {
            let marginfi_account = marginfi_account_ai.load().unwrap();
            let margin_account = &a.marginfi_accounts[0];
            let bank_map = a.get_bank_map();
            let remaining_accounts =
                margin_account.get_remaining_accounts(&bank_map, vec![], vec![]);

            let re = RiskEngine::new(&marginfi_account, aisls(&remaining_accounts)).unwrap();

            let health = re
                .get_account_health(
                    marginfi::state::marginfi_account::RiskRequirementType::Maintenance,
                )
                .unwrap();

            println!("Health {health}");
        }

        a.process_action_deposit(&AccountIdx(2), &BankIdx(1), &AssetAmount(1000))
            .unwrap();

        a.process_liquidate_account(&AccountIdx(2), &AccountIdx(0), &AssetAmount(1000))
            .unwrap();

        let marginfi_account_ai = AccountLoader::<MarginfiAccount>::try_from_unchecked(
            &marginfi::id(),
            &a.marginfi_accounts[0].margin_account,
        )
        .unwrap();

        let marginfi_account = marginfi_account_ai.load().unwrap();

        assert_eq!(
            I80F48::from(marginfi_account.lending_account.balances[0].asset_shares),
            I80F48!(0)
        );
        assert_eq!(
            I80F48::from(marginfi_account.lending_account.balances[0].liability_shares),
            I80F48!(0)
        );
    }

    #[test]
    fn price_update() {
        let account_state = AccountsState::new();

        let a = MarginfiFuzzContext::setup(&account_state, &[BankAndOracleConfig::dummy(); 2], 3);

        a.process_update_oracle(&BankIdx(0), &PriceChange(1100))
            .unwrap();

        let new_price = {
            let data = a.banks[0].oracle.try_borrow_data().unwrap();
            let data = bytemuck::from_bytes::<PriceAccount>(&data);
            data.ema_price.val
        };

        assert_eq!(new_price, 1100);
    }

    #[test]
    fn pyth_timestamp_update() {
        let account_state = AccountsState::new();

        let a = MarginfiFuzzContext::setup(&account_state, &[BankAndOracleConfig::dummy(); 2], 3);

        let initial_timestamp = {
            let data = a.banks[0].oracle.try_borrow_data().unwrap();
            let data = bytemuck::from_bytes::<PriceAccount>(&data);
            data.timestamp
        };
        assert_eq!(initial_timestamp, 0);

        a.banks[0].refresh_oracle(123_456).unwrap();

        let updated_timestamp_via_0_10 = {
            let pf =
                pyth_sdk_solana::load_price_feed_from_account_info(&a.banks[0].oracle).unwrap();

            pf.get_ema_price_unchecked().publish_time
        };
        assert_eq!(updated_timestamp_via_0_10, 123_456);
    }
}<|MERGE_RESOLUTION|>--- conflicted
+++ resolved
@@ -216,45 +216,6 @@
             }
         };
 
-<<<<<<< HEAD
-        marginfi::instructions::marginfi_group::lending_pool_add_bank(
-            Context::new(
-                &marginfi::id(),
-                &mut marginfi::instructions::LendingPoolAddBank {
-                    marginfi_group: AccountLoader::try_from(&self.marginfi_group).unwrap(),
-                    admin: Signer::try_from(&self.owner).unwrap(),
-                    fee_payer: Signer::try_from(&self.owner).unwrap(),
-                    bank_mint: Box::new(Account::try_from(&mint).unwrap()),
-                    bank: AccountLoader::try_from_unchecked(&marginfi::ID, &bank).unwrap(),
-                    liquidity_vault_authority: liquidity_vault_authority.clone(),
-                    liquidity_vault: Box::new(Account::try_from(&liquidity_vault).unwrap()),
-                    insurance_vault_authority: insurance_vault_authority.clone(),
-                    insurance_vault: Box::new(Account::try_from(&insurance_vault).unwrap()),
-                    fee_vault_authority: fee_vault_authority.clone(),
-                    fee_vault: Box::new(Account::try_from(&fee_vault).unwrap()),
-                    rent: Sysvar::from_account_info(&self.rent_sysvar).unwrap(),
-                    token_program: Program::try_from(&self.token_program).unwrap(),
-                    system_program: Program::try_from(&self.system_program).unwrap(),
-                },
-                &[oracle.clone()],
-                seed_bump_map,
-            ),
-            BankConfig {
-                asset_weight_init: initial_bank_config.asset_weight_init,
-                asset_weight_maint: initial_bank_config.asset_weight_maint,
-                liability_weight_init: initial_bank_config.liability_weight_init,
-                liability_weight_maint: initial_bank_config.liability_weight_maint,
-                deposit_limit: initial_bank_config.deposit_limit,
-                borrow_limit: initial_bank_config.borrow_limit,
-                interest_rate_config: InterestRateConfig {
-                    optimal_utilization_rate: I80F48!(0.5).into(),
-                    plateau_interest_rate: I80F48!(0.5).into(),
-                    max_interest_rate: I80F48!(4).into(),
-                    insurance_fee_fixed_apr: I80F48!(0.01).into(),
-                    insurance_ir_fee: I80F48!(0.05).into(),
-                    group_fixed_fee_apr: I80F48!(0.01).into(),
-                    group_ir_fee: I80F48!(0.1).into(),
-=======
         {
             marginfi::instructions::marginfi_group::lending_pool_add_bank(
                 Context::new(
@@ -295,10 +256,10 @@
                         optimal_utilization_rate: I80F48!(0.5).into(),
                         plateau_interest_rate: I80F48!(0.5).into(),
                         max_interest_rate: I80F48!(4).into(),
-                        insurance_fee_fixed_apr: I80F48!(0.01).into(),
-                        insurance_ir_fee: I80F48!(0.05).into(),
-                        protocol_fixed_fee_apr: I80F48!(0.01).into(),
-                        protocol_ir_fee: I80F48!(0.1).into(),
+                        insurance_fixed_fee: I80F48!(0.01).into(),
+                        insurance_rate_fee: I80F48!(0.05).into(),
+                        group_fixed_fee: I80F48!(0.01).into(),
+                        group_rate_fee: I80F48!(0.1).into(),
                         ..Default::default()
                     },
                     oracle_setup: marginfi::state::price::OracleSetup::PythLegacy,
@@ -316,7 +277,6 @@
                     } else {
                         marginfi::state::marginfi_group::RiskTier::Isolated
                     },
->>>>>>> 24dfeb16
                     ..Default::default()
                 },
             )
