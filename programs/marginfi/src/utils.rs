--- conflicted
+++ resolved
@@ -1,15 +1,5 @@
 use crate::{
-<<<<<<< HEAD
-    bank_authority_seed, bank_seed,
-    constants::{ASSET_TAG_DEFAULT, ASSET_TAG_SOL, ASSET_TAG_STAKED},
-    state::{
-        marginfi_account::MarginfiAccount,
-        marginfi_group::{Bank, BankOperationalState, BankVaultType, WrappedI80F48},
-    },
-    MarginfiError, MarginfiResult,
-=======
     bank_authority_seed, bank_seed, state::bank::BankVaultType, MarginfiError, MarginfiResult,
->>>>>>> ea9123b5
 };
 use anchor_lang::prelude::*;
 use anchor_spl::{
