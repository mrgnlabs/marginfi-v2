use anchor_lang::prelude::*;

#[error_code]
pub enum MarginfiError {
    #[msg("Internal Marginfi logic error")] // 6000
    InternalLogicError,
    #[msg("Invalid bank index")] // 6001
    BankNotFound,
    #[msg("Lending account balance not found")] // 6002
    LendingAccountBalanceNotFound,
    #[msg("Bank deposit capacity exceeded")] // 6003
    BankAssetCapacityExceeded,
    #[msg("Invalid transfer")] // 6004
    InvalidTransfer,
    #[msg("Missing Oracle, Bank, LST mint, or Sol Pool")] // 6005
    MissingPythOrBankAccount,
    #[msg("Missing Pyth account")] // 6006
    MissingPythAccount,
    #[msg("Missing Bank account")] // 6007
    MissingBankAccount,
    #[msg("Invalid Bank account")] // 6008
    InvalidBankAccount,
    #[msg("RiskEngine rejected due to either bad health or stale oracles")] // 6009
    RiskEngineInitRejected,
    #[msg("Lending account balance slots are full")] // 6010
    LendingAccountBalanceSlotsFull,
    #[msg("Bank already exists")] // 6011
    BankAlreadyExists,
    #[msg("Amount to liquidate must be positive")] // 6012
    ZeroLiquidationAmount,
    #[msg("Account is not bankrupt")] // 6013
    AccountNotBankrupt,
    #[msg("Account balance is not bad debt")] // 6014
    BalanceNotBadDebt,
    #[msg("Invalid group config")] // 6015
    InvalidConfig,
    #[msg("Bank paused")] // 6016
    BankPaused,
    #[msg("Bank is ReduceOnly mode")] // 6017
    BankReduceOnly,
    #[msg("Bank is missing")] // 6018
    BankAccountNotFound,
    #[msg("Operation is deposit-only")] // 6019
    OperationDepositOnly,
    #[msg("Operation is withdraw-only")] // 6020
    OperationWithdrawOnly,
    #[msg("Operation is borrow-only")] // 6021
    OperationBorrowOnly,
    #[msg("Operation is repay-only")] // 6022
    OperationRepayOnly,
    #[msg("No asset found")] // 6023
    NoAssetFound,
    #[msg("No liability found")] // 6024
    NoLiabilityFound,
    #[msg("Invalid oracle setup")] // 6025
    InvalidOracleSetup,
    #[msg("Invalid bank utilization ratio")] // 6026
    IllegalUtilizationRatio,
    #[msg("Bank borrow cap exceeded")] // 6027
    BankLiabilityCapacityExceeded,
    #[msg("Invalid Price")] // 6028
    InvalidPrice,
    #[msg("Account can have only one liability when account is under isolated risk")] // 6029
    IsolatedAccountIllegalState,
    #[msg("Emissions already setup")] // 6030
    EmissionsAlreadySetup,
    #[msg("Oracle is not set")] // 6031
    OracleNotSetup,
    #[msg("Invalid switchboard decimal conversion")] // 6032
    InvalidSwitchboardDecimalConversion,
    #[msg("Cannot close balance because of outstanding emissions")] // 6033
    CannotCloseOutstandingEmissions,
    #[msg("Update emissions error")] //6034
    EmissionsUpdateError,
    #[msg("Account disabled")] // 6035
    AccountDisabled,
    #[msg("Account can't temporarily open 3 balances, please close a balance first")] // 6036
    AccountTempActiveBalanceLimitExceeded,
    #[msg("Illegal action during flashloan")] // 6037
    AccountInFlashloan,
    #[msg("Illegal flashloan")] // 6038
    IllegalFlashloan,
    #[msg("Illegal flag")] // 6039
    IllegalFlag,
    #[msg("Illegal balance state")] // 6040
    IllegalBalanceState,
    #[msg("Illegal account authority transfer")] // 6041
    IllegalAccountAuthorityTransfer,
    #[msg("Unauthorized")] // 6042
    Unauthorized,
    #[msg("Invalid account authority")] // 6043
    IllegalAction,
    #[msg("Token22 Banks require mint account as first remaining account")] // 6044
    T22MintRequired,
    #[msg("Invalid ATA for global fee account")] // 6045
    InvalidFeeAta,
    #[msg("Use add pool permissionless instead")] // 6046
    AddedStakedPoolManually,
    #[msg("Staked SOL accounts can only deposit staked assets and borrow SOL")] // 6047
    AssetTagMismatch,
    #[msg("Stake pool validation failed: check the stake pool, mint, or sol pool")] // 6048
    StakePoolValidationFailed,
    #[msg("Switchboard oracle: stale price")] // 6049
    SwitchboardStalePrice,
    #[msg("Pyth Push oracle: stale price")] // 6050
    PythPushStalePrice,
    #[msg("Oracle error: wrong number of accounts")] // 6051
    WrongNumberOfOracleAccounts,
    #[msg("Oracle error: wrong account keys")] // 6052
    WrongOracleAccountKeys,
    #[msg("Pyth Push oracle: wrong account owner")] // 6053
    PythPushWrongAccountOwner,
    #[msg("Staked Pyth Push oracle: wrong account owner")] // 6054
    StakedPythPushWrongAccountOwner,
    #[msg("Oracle max confidence exceeded: try again later")] // 6055
    OracleMaxConfidenceExceeded,
    #[msg("Pyth Push oracle: insufficient verification level")] // 6056
    PythPushInsufficientVerificationLevel,
    #[msg("Zero asset price")] // 6057
    ZeroAssetPrice,
    #[msg("Zero liability price")] // 6058
    ZeroLiabilityPrice,
    #[msg("Switchboard oracle: wrong account owner")] // 6059
    SwitchboardWrongAccountOwner,
    #[msg("Pyth Push oracle: invalid account")] // 6060
    PythPushInvalidAccount,
    #[msg("Switchboard oracle: invalid account")] // 6061
    SwitchboardInvalidAccount,
    #[msg("Math error")] // 6062
    MathError,
    #[msg("Invalid emissions destination account")] // 6063
    InvalidEmissionsDestinationAccount,
    #[msg("Asset and liability bank cannot be the same")] // 6064
    SameAssetAndLiabilityBanks,
    #[msg("Trying to withdraw more assets than available")] // 6065
    OverliquidationAttempt,
    #[msg("Liability bank has no liabilities")] // 6066
    NoLiabilitiesInLiabilityBank,
    #[msg("Liability bank has assets")] // 6067
    AssetsInLiabilityBank,
    #[msg("Account is healthy and cannot be liquidated")] // 6068
    HealthyAccount,
    #[msg("Liability payoff too severe, exhausted liability")] // 6069
    ExhaustedLiability,
    #[msg("Liability payoff too severe, liability balance has assets")] // 6070
    TooSeverePayoff,
    #[msg("Liquidation too severe, account above maintenance requirement")] // 6071
    TooSevereLiquidation,
    #[msg("Liquidation would worsen account health")] // 6072
    WorseHealthPostLiquidation,
    #[msg("Arena groups can only support two banks")] // 6073
    ArenaBankLimit,
    #[msg("Arena groups cannot return to non-arena status")] // 6074
    ArenaSettingCannotChange,
    #[msg("The Emode config was invalid")] // 6075
    BadEmodeConfig,
    #[msg("TWAP window size does not match expected duration")] // 6076
    PythPushInvalidWindowSize,
    #[msg("Invalid fees destination account")] // 6077
    InvalidFeesDestinationAccount,
    #[msg("Banks cannot close when they have open positions or emissions outstanding")] // 6078
    BankCannotClose,
    #[msg("Account already migrated")] // 6079
    AccountAlreadyMigrated,
    #[msg("Liquidation state issue. Check start before end, end last, and both unique")] // 6083
    UnexpectedLiquidationState,
    #[msg("Liquidation start must be first instruction (other than compute program ixes)")] // 6084
    StartNotFirst,
    #[msg("Only one liquidation event allowed per tx")] // 6085
    StartRepeats,
    #[msg("The end instruction must be the last ix in the tx")] // 6086
    EndNotLast,
    #[msg("Tried to call an instruction that is forbidden during liquidation")] // 6087
    ForbiddenIx,
    #[msg("Reserved for future use")] // 6088
    Placeholder87,
    #[msg("Seized too much of the asset relative to liability repaid")] // 6089
    LiquidationPremiumTooHigh,
}

impl From<MarginfiError> for ProgramError {
    fn from(e: MarginfiError) -> Self {
        ProgramError::Custom(e as u32)
    }
}

impl From<pyth_solana_receiver_sdk::error::GetPriceError> for MarginfiError {
    fn from(e: pyth_solana_receiver_sdk::error::GetPriceError) -> Self {
        use pyth_solana_receiver_sdk::error::GetPriceError::*;
        match e {
            PriceTooOld => MarginfiError::PythPushStalePrice,
            InsufficientVerificationLevel => MarginfiError::PythPushInsufficientVerificationLevel,
            InvalidWindowSize => MarginfiError::PythPushInvalidWindowSize,
            MismatchedFeedId | FeedIdMustBe32Bytes | FeedIdNonHexCharacter => {
                MarginfiError::PythPushInvalidAccount
            }
        }
    }
}
impl From<u32> for MarginfiError {
    fn from(value: u32) -> Self {
        match value {
            6001 => MarginfiError::BankNotFound,
            6002 => MarginfiError::LendingAccountBalanceNotFound,
            6003 => MarginfiError::BankAssetCapacityExceeded,
            6004 => MarginfiError::InvalidTransfer,
            6005 => MarginfiError::MissingPythOrBankAccount,
            6006 => MarginfiError::MissingPythAccount,
            6007 => MarginfiError::MissingBankAccount,
            6008 => MarginfiError::InvalidBankAccount,
            6009 => MarginfiError::RiskEngineInitRejected,
            6010 => MarginfiError::LendingAccountBalanceSlotsFull,
            6011 => MarginfiError::BankAlreadyExists,
            6012 => MarginfiError::ZeroLiquidationAmount,
            6013 => MarginfiError::AccountNotBankrupt,
            6014 => MarginfiError::BalanceNotBadDebt,
            6015 => MarginfiError::InvalidConfig,
            6016 => MarginfiError::BankPaused,
            6017 => MarginfiError::BankReduceOnly,
            6018 => MarginfiError::BankAccountNotFound,
            6019 => MarginfiError::OperationDepositOnly,
            6020 => MarginfiError::OperationWithdrawOnly,
            6021 => MarginfiError::OperationBorrowOnly,
            6022 => MarginfiError::OperationRepayOnly,
            6023 => MarginfiError::NoAssetFound,
            6024 => MarginfiError::NoLiabilityFound,
            6025 => MarginfiError::InvalidOracleSetup,
            6026 => MarginfiError::IllegalUtilizationRatio,
            6027 => MarginfiError::BankLiabilityCapacityExceeded,
            6028 => MarginfiError::InvalidPrice,
            6029 => MarginfiError::IsolatedAccountIllegalState,
            6030 => MarginfiError::EmissionsAlreadySetup,
            6031 => MarginfiError::OracleNotSetup,
            6032 => MarginfiError::InvalidSwitchboardDecimalConversion,
            6033 => MarginfiError::CannotCloseOutstandingEmissions,
            6034 => MarginfiError::EmissionsUpdateError,
            6035 => MarginfiError::AccountDisabled,
            6036 => MarginfiError::AccountTempActiveBalanceLimitExceeded,
            6037 => MarginfiError::AccountInFlashloan,
            6038 => MarginfiError::IllegalFlashloan,
            6039 => MarginfiError::IllegalFlag,
            6040 => MarginfiError::IllegalBalanceState,
            6041 => MarginfiError::IllegalAccountAuthorityTransfer,
            6042 => MarginfiError::Unauthorized,
            6043 => MarginfiError::IllegalAction,
            6044 => MarginfiError::T22MintRequired,
            6045 => MarginfiError::InvalidFeeAta,
            6046 => MarginfiError::AddedStakedPoolManually,
            6047 => MarginfiError::AssetTagMismatch,
            6048 => MarginfiError::StakePoolValidationFailed,
            6049 => MarginfiError::SwitchboardStalePrice,
            6050 => MarginfiError::PythPushStalePrice,
            6051 => MarginfiError::WrongNumberOfOracleAccounts,
            6052 => MarginfiError::WrongOracleAccountKeys,
            6053 => MarginfiError::PythPushWrongAccountOwner,
            6054 => MarginfiError::StakedPythPushWrongAccountOwner,
            6055 => MarginfiError::OracleMaxConfidenceExceeded,
            6056 => MarginfiError::PythPushInsufficientVerificationLevel,
            6057 => MarginfiError::ZeroAssetPrice,
            6058 => MarginfiError::ZeroLiabilityPrice,
            6059 => MarginfiError::SwitchboardWrongAccountOwner,
            6060 => MarginfiError::PythPushInvalidAccount,
            6061 => MarginfiError::SwitchboardInvalidAccount,
            6062 => MarginfiError::MathError,
            6063 => MarginfiError::InvalidEmissionsDestinationAccount,
            6064 => MarginfiError::SameAssetAndLiabilityBanks,
            6065 => MarginfiError::OverliquidationAttempt,
            6066 => MarginfiError::NoLiabilitiesInLiabilityBank,
            6067 => MarginfiError::AssetsInLiabilityBank,
            6068 => MarginfiError::HealthyAccount,
            6069 => MarginfiError::ExhaustedLiability,
            6070 => MarginfiError::TooSeverePayoff,
            6071 => MarginfiError::TooSevereLiquidation,
            6072 => MarginfiError::WorseHealthPostLiquidation,
            6073 => MarginfiError::ArenaBankLimit,
            6074 => MarginfiError::ArenaSettingCannotChange,
            6075 => MarginfiError::BadEmodeConfig,
            6076 => MarginfiError::PythPushInvalidWindowSize,
            6077 => MarginfiError::InvalidFeesDestinationAccount,
<<<<<<< HEAD
            6078 => MarginfiError::ZeroAssetPrice,
            6079 => MarginfiError::ZeroLiabilityPrice,
            6080 => MarginfiError::OracleMaxConfidenceExceeded,
            6081 => MarginfiError::BankCannotClose,
            6082 => MarginfiError::AccountAlreadyMigrated,
            6083 => MarginfiError::UnexpectedLiquidationState,
            6084 => MarginfiError::StartNotFirst,
            6085 => MarginfiError::StartRepeats,
            6086 => MarginfiError::EndNotLast,
            6087 => MarginfiError::ForbiddenIx,
            6088 => MarginfiError::Placeholder87,
            6089 => MarginfiError::LiquidationPremiumTooHigh,
=======
            6078 => MarginfiError::BankCannotClose,
            6079 => MarginfiError::AccountAlreadyMigrated,
>>>>>>> 1dab7ea5
            _ => MarginfiError::InternalLogicError,
        }
    }
}

impl PartialEq for MarginfiError {
    fn eq(&self, other: &Self) -> bool {
        (*self as u32) == (*other as u32)
    }
}

impl Eq for MarginfiError {}

impl MarginfiError {
    pub fn is_oracle_error(&self) -> bool {
        matches!(
            self,
            MarginfiError::WrongNumberOfOracleAccounts
                | MarginfiError::SwitchboardInvalidAccount
                | MarginfiError::PythPushInvalidAccount
                | MarginfiError::SwitchboardWrongAccountOwner
                | MarginfiError::PythPushInsufficientVerificationLevel
                | MarginfiError::StakedPythPushWrongAccountOwner
                | MarginfiError::PythPushWrongAccountOwner
                | MarginfiError::WrongOracleAccountKeys
                | MarginfiError::PythPushStalePrice
                | MarginfiError::SwitchboardStalePrice
                | MarginfiError::StakePoolValidationFailed
                | MarginfiError::InvalidBankAccount
                | MarginfiError::MissingBankAccount
                | MarginfiError::MissingPythAccount
                | MarginfiError::MissingPythOrBankAccount
                | MarginfiError::PythPushInvalidWindowSize
                | MarginfiError::OracleMaxConfidenceExceeded
        )
    }

    pub fn is_risk_engine_rejection(&self) -> bool {
        matches!(self, MarginfiError::RiskEngineInitRejected)
    }
}<|MERGE_RESOLUTION|>--- conflicted
+++ resolved
@@ -162,19 +162,17 @@
     BankCannotClose,
     #[msg("Account already migrated")] // 6079
     AccountAlreadyMigrated,
-    #[msg("Liquidation state issue. Check start before end, end last, and both unique")] // 6083
+    #[msg("Liquidation state issue. Check start before end, end last, and both unique")] // 6080
     UnexpectedLiquidationState,
-    #[msg("Liquidation start must be first instruction (other than compute program ixes)")] // 6084
+    #[msg("Liquidation start must be first instruction (other than compute program ixes)")] // 6081
     StartNotFirst,
-    #[msg("Only one liquidation event allowed per tx")] // 6085
+    #[msg("Only one liquidation event allowed per tx")] // 6082
     StartRepeats,
-    #[msg("The end instruction must be the last ix in the tx")] // 6086
+    #[msg("The end instruction must be the last ix in the tx")] // 6083
     EndNotLast,
-    #[msg("Tried to call an instruction that is forbidden during liquidation")] // 6087
+    #[msg("Tried to call an instruction that is forbidden during liquidation")] // 6084
     ForbiddenIx,
-    #[msg("Reserved for future use")] // 6088
-    Placeholder87,
-    #[msg("Seized too much of the asset relative to liability repaid")] // 6089
+    #[msg("Seized too much of the asset relative to liability repaid")] // 6085
     LiquidationPremiumTooHigh,
 }
 
@@ -277,23 +275,14 @@
             6075 => MarginfiError::BadEmodeConfig,
             6076 => MarginfiError::PythPushInvalidWindowSize,
             6077 => MarginfiError::InvalidFeesDestinationAccount,
-<<<<<<< HEAD
-            6078 => MarginfiError::ZeroAssetPrice,
-            6079 => MarginfiError::ZeroLiabilityPrice,
-            6080 => MarginfiError::OracleMaxConfidenceExceeded,
-            6081 => MarginfiError::BankCannotClose,
-            6082 => MarginfiError::AccountAlreadyMigrated,
-            6083 => MarginfiError::UnexpectedLiquidationState,
-            6084 => MarginfiError::StartNotFirst,
-            6085 => MarginfiError::StartRepeats,
-            6086 => MarginfiError::EndNotLast,
-            6087 => MarginfiError::ForbiddenIx,
-            6088 => MarginfiError::Placeholder87,
-            6089 => MarginfiError::LiquidationPremiumTooHigh,
-=======
             6078 => MarginfiError::BankCannotClose,
             6079 => MarginfiError::AccountAlreadyMigrated,
->>>>>>> 1dab7ea5
+            6080 => MarginfiError::UnexpectedLiquidationState,
+            6081 => MarginfiError::StartNotFirst,
+            6082 => MarginfiError::StartRepeats,
+            6083 => MarginfiError::EndNotLast,
+            6084 => MarginfiError::ForbiddenIx,
+            6085 => MarginfiError::LiquidationPremiumTooHigh,
             _ => MarginfiError::InternalLogicError,
         }
     }
