use anchor_lang::prelude::*;

#[error_code]
pub enum MarginfiError {
    #[msg("Internal Marginfi logic error")] // 6000
    InternalLogicError,
    #[msg("Invalid bank index")] // 6001
    BankNotFound,
    #[msg("Lending account balance not found")] // 6002
    LendingAccountBalanceNotFound,
    #[msg("Bank deposit capacity exceeded")] // 6003
    BankAssetCapacityExceeded,
    #[msg("Invalid transfer")] // 6004
    InvalidTransfer,
    #[msg("Missing Oracle, Bank, LST mint, or Sol Pool")] // 6005
    MissingPythOrBankAccount,
    #[msg("Missing Pyth account")] // 6006
    MissingPythAccount,
    #[msg("Missing Bank account")] // 6007
    MissingBankAccount,
    #[msg("Invalid Bank account")] // 6008
    InvalidBankAccount,
    #[msg("RiskEngine rejected due to either bad health or stale oracles")] // 6009
    RiskEngineInitRejected,
    #[msg("Lending account balance slots are full")] // 6010
    LendingAccountBalanceSlotsFull,
    #[msg("Bank already exists")] // 6011
    BankAlreadyExists,
    #[msg("Amount to liquidate must be positive")] // 6012
    ZeroLiquidationAmount,
    #[msg("Account is not bankrupt")] // 6013
    AccountNotBankrupt,
    #[msg("Account balance is not bad debt")] // 6014
    BalanceNotBadDebt,
    #[msg("Invalid group config")] // 6015
    InvalidConfig,
    #[msg("Bank paused")] // 6016
    BankPaused,
    #[msg("Bank is ReduceOnly mode")] // 6017
    BankReduceOnly,
    #[msg("Bank is missing")] // 6018
    BankAccountNotFound,
    #[msg("Operation is deposit-only")] // 6019
    OperationDepositOnly,
    #[msg("Operation is withdraw-only")] // 6020
    OperationWithdrawOnly,
    #[msg("Operation is borrow-only")] // 6021
    OperationBorrowOnly,
    #[msg("Operation is repay-only")] // 6022
    OperationRepayOnly,
    #[msg("No asset found")] // 6023
    NoAssetFound,
    #[msg("No liability found")] // 6024
    NoLiabilityFound,
    #[msg("Invalid oracle setup")] // 6025
    InvalidOracleSetup,
    #[msg("Invalid bank utilization ratio")] // 6026
    IllegalUtilizationRatio,
    #[msg("Bank borrow cap exceeded")] // 6027
    BankLiabilityCapacityExceeded,
    #[msg("Invalid Price")] // 6028
    InvalidPrice,
    #[msg("Account can have only one liability when account is under isolated risk")] // 6029
    IsolatedAccountIllegalState,
    #[msg("Emissions already setup")] // 6030
    EmissionsAlreadySetup,
    #[msg("Oracle is not set")] // 6031
    OracleNotSetup,
    #[msg("Invalid switchboard decimal conversion")] // 6032
    InvalidSwitchboardDecimalConversion,
    #[msg("Cannot close balance because of outstanding emissions")] // 6033
    CannotCloseOutstandingEmissions,
    #[msg("Update emissions error")] //6034
    EmissionsUpdateError,
    #[msg("Account disabled")] // 6035
    AccountDisabled,
    #[msg("Account can't temporarily open 3 balances, please close a balance first")] // 6036
    AccountTempActiveBalanceLimitExceeded,
    #[msg("Illegal action during flashloan")] // 6037
    AccountInFlashloan,
    #[msg("Illegal flashloan")] // 6038
    IllegalFlashloan,
    #[msg("Illegal flag")] // 6039
    IllegalFlag,
    #[msg("Illegal balance state")] // 6040
    IllegalBalanceState,
    #[msg("Illegal account authority transfer")] // 6041
    IllegalAccountAuthorityTransfer,
    #[msg("Unauthorized")] // 6042
    Unauthorized,
    #[msg("Invalid account authority")] // 6043
    IllegalAction,
    #[msg("Token22 Banks require mint account as first remaining account")] // 6044
    T22MintRequired,
    #[msg("Invalid ATA for global fee account")] // 6045
    InvalidFeeAta,
    #[msg("Use add pool permissionless instead")] // 6046
    AddedStakedPoolManually,
    #[msg("Staked SOL accounts can only deposit staked assets and borrow SOL")] // 6047
    AssetTagMismatch,
    #[msg("Stake pool validation failed: check the stake pool, mint, or sol pool")] // 6048
    StakePoolValidationFailed,
    #[msg("Switchboard oracle: stale price")] // 6049
    SwitchboardStalePrice,
    #[msg("Pyth Push oracle: stale price")] // 6050
    PythPushStalePrice,
    #[msg("Oracle error: wrong number of accounts")] // 6051
    WrongNumberOfOracleAccounts,
    #[msg("Oracle error: wrong account keys")] // 6052
    WrongOracleAccountKeys,
    #[msg("Pyth Push oracle: wrong account owner")] // 6053
    PythPushWrongAccountOwner,
    #[msg("Staked Pyth Push oracle: wrong account owner")] // 6054
    StakedPythPushWrongAccountOwner,
    #[msg("Oracle max confidence exceeded: try again later")] // 6055
    OracleMaxConfidenceExceeded,
    #[msg("Pyth Push oracle: insufficient verification level")] // 6056
    PythPushInsufficientVerificationLevel,
    #[msg("Zero asset price")] // 6057
    ZeroAssetPrice,
    #[msg("Zero liability price")] // 6058
    ZeroLiabilityPrice,
    #[msg("Switchboard oracle: wrong account owner")] // 6059
    SwitchboardWrongAccountOwner,
    #[msg("Pyth Push oracle: invalid account")] // 6060
    PythPushInvalidAccount,
    #[msg("Switchboard oracle: invalid account")] // 6061
    SwitchboardInvalidAccount,
    #[msg("Math error")] // 6062
    MathError,
    #[msg("Invalid emissions destination account")] // 6063
    InvalidEmissionsDestinationAccount,
    #[msg("Asset and liability bank cannot be the same")] // 6064
    SameAssetAndLiabilityBanks,
    #[msg("Trying to withdraw more assets than available")] // 6065
    OverliquidationAttempt,
    #[msg("Liability bank has no liabilities")] // 6066
    NoLiabilitiesInLiabilityBank,
    #[msg("Liability bank has assets")] // 6067
    AssetsInLiabilityBank,
    #[msg("Account is healthy and cannot be liquidated")] // 6068
    HealthyAccount,
    #[msg("Liability payoff too severe, exhausted liability")] // 6069
    ExhaustedLiability,
    #[msg("Liability payoff too severe, liability balance has assets")] // 6070
    TooSeverePayoff,
    #[msg("Liquidation too severe, account above maintenance requirement")] // 6071
    TooSevereLiquidation,
    #[msg("Liquidation would worsen account health")] // 6072
    WorseHealthPostLiquidation,
    #[msg("Arena groups can only support two banks")] // 6073
    ArenaBankLimit,
    #[msg("Arena groups cannot return to non-arena status")] // 6074
    ArenaSettingCannotChange,
    #[msg("The Emode config was invalid")] // 6075
    BadEmodeConfig,
    #[msg("TWAP window size does not match expected duration")] // 6076
    PythPushInvalidWindowSize,
    #[msg("Invalid fees destination account")] // 6077
    InvalidFeesDestinationAccount,
    #[msg("Banks cannot close when they have open positions or emissions outstanding")] // 6078
    BankCannotClose,
    #[msg("Account already migrated")] // 6079
    AccountAlreadyMigrated,
    #[msg("Protocol is paused")] // 6080
    ProtocolPaused,
    #[msg("Reserved for future use")] // 6081
    Placeholder81,
    #[msg("Pause limit exceeded")] // 6082
    PauseLimitExceeded,
    #[msg("Protocol is not paused")] // 6083
    ProtocolNotPaused,
    #[msg("Bank killed by bankruptcy: bank shutdown and value of all holdings is zero")] // 6084
    BankKilledByBankruptcy,
    #[msg("Liquidation state issue. Check start before end, end last, and both unique")] // 6085
    UnexpectedLiquidationState,
    #[msg("Liquidation start must be first instruction (other than compute program ixes)")] // 6086
    StartNotFirst,
    #[msg("Only one liquidation event allowed per tx")] // 6087
    StartRepeats,
    #[msg("The end instruction must be the last ix in the tx")] // 6088
    EndNotLast,
    #[msg("Tried to call an instruction that is forbidden during liquidation")] // 6089
    ForbiddenIx,
    #[msg("Seized too much of the asset relative to liability repaid")] // 6090
    LiquidationPremiumTooHigh,
    #[msg("Start and end liquidation and flashloan must be top-level instructions")] // 6091
    NotAllowedInCPI,
    #[msg("Stake pool supply is zero: cannot compute price")] // 6092
    ZeroSupplyInStakePool,
<<<<<<< HEAD
    #[msg("Fixed oracle price must be zero or greater")] // 6093
    FixedOraclePriceNegative,
=======
    #[msg("Invalid group: account constraint violated")] // 6093
    InvalidGroup,
    #[msg("Invalid liquidity vault: account constraint violated")] // 6094
    InvalidLiquidityVault,
    #[msg("Invalid liquidation record: account constraint violated")] // 6095
    InvalidLiquidationRecord,
    #[msg("Invalid liquidation receiver: account constraint violated")] // 6096
    InvalidLiquidationReceiver,
    #[msg("Invalid emissions mint: account constraint violated")] // 6097
    InvalidEmissionsMint,
    #[msg("Invalid mint: account constraint violated")] // 6098
    InvalidMint,
    #[msg("Invalid fee wallet: account constraint violated")] // 6099
    InvalidFeeWallet,
>>>>>>> 59710777

    // ************** BEGIN KAMINO ERRORS (starting at 6200)
    #[msg("Wrong asset tag for standard instructions, expected DEFAULT, SOL, or STAKED asset tag")]
    WrongAssetTagForStandardInstructions = 200, // 6200
    #[msg("Wrong asset tag for Kamino instructions, expected KAMINO asset tag")]
    WrongAssetTagForKaminoInstructions, // 6201
    #[msg("Cannot create a kamino bank with this instruction, use add_bank_kamino")]
    CantAddPool, // 6202
    #[msg("Kamino reserve mint address doesn't match the bank mint address")]
    KaminoReserveMintAddressMismatch, // 6203
    #[msg("Deposit failed: obligation deposit amount increase did not match the expected increase, left - actual, right - expected")]
    KaminoDepositFailed, // 6204
    #[msg("Withdraw failed: token vault increase did not match the expected increase, left - actual, right - expected")]
    KaminoWithdrawFailed, // 6205
    #[msg("Kamino Reserve data is stale - run refresh_reserve on kamino program first")]
    ReserveStale, // 6206
    #[msg("Kamino obligation must have exactly one active deposit, at index 0")]
    InvalidObligationDepositCount, // 6207
    #[msg("Kamino obligation deposit doesn't match the expected reserve")]
    ObligationDepositReserveMismatch, // 6208
    #[msg("Failed to meet minimum deposit amount requirement for init obligation")]
    ObligationInitDepositInsufficient, // 6209
    #[msg("Kamino reserve validation failed")]
    KaminoReserveValidationFailed, // 6210
    #[msg("Invalid oracle setup: only KaminoPythPush and KaminoSwitchboardPull are supported")]
    KaminoInvalidOracleSetup, // 6211
    #[msg("Maximum Kamino positions limit exceeded (max 8 positions per account)")]
    KaminoPositionLimitExceeded, // 6212
    #[msg("Invalid Kamino reserve: account constraint violated")]
    InvalidKaminoReserve, // 6213
    #[msg("Invalid Kamino obligation: account constraint violated")]
    InvalidKaminoObligation, // 6214
                             // **************END KAMINO ERRORS
}

impl From<MarginfiError> for ProgramError {
    fn from(e: MarginfiError) -> Self {
        ProgramError::Custom(e as u32)
    }
}

impl From<pyth_solana_receiver_sdk::error::GetPriceError> for MarginfiError {
    fn from(e: pyth_solana_receiver_sdk::error::GetPriceError) -> Self {
        use pyth_solana_receiver_sdk::error::GetPriceError::*;
        match e {
            PriceTooOld => MarginfiError::PythPushStalePrice,
            InsufficientVerificationLevel => MarginfiError::PythPushInsufficientVerificationLevel,
            InvalidWindowSize => MarginfiError::PythPushInvalidWindowSize,
            MismatchedFeedId | FeedIdMustBe32Bytes | FeedIdNonHexCharacter => {
                MarginfiError::PythPushInvalidAccount
            }
        }
    }
}
impl From<u32> for MarginfiError {
    fn from(value: u32) -> Self {
        match value {
            6001 => MarginfiError::BankNotFound,
            6002 => MarginfiError::LendingAccountBalanceNotFound,
            6003 => MarginfiError::BankAssetCapacityExceeded,
            6004 => MarginfiError::InvalidTransfer,
            6005 => MarginfiError::MissingPythOrBankAccount,
            6006 => MarginfiError::MissingPythAccount,
            6007 => MarginfiError::MissingBankAccount,
            6008 => MarginfiError::InvalidBankAccount,
            6009 => MarginfiError::RiskEngineInitRejected,
            6010 => MarginfiError::LendingAccountBalanceSlotsFull,
            6011 => MarginfiError::BankAlreadyExists,
            6012 => MarginfiError::ZeroLiquidationAmount,
            6013 => MarginfiError::AccountNotBankrupt,
            6014 => MarginfiError::BalanceNotBadDebt,
            6015 => MarginfiError::InvalidConfig,
            6016 => MarginfiError::BankPaused,
            6017 => MarginfiError::BankReduceOnly,
            6018 => MarginfiError::BankAccountNotFound,
            6019 => MarginfiError::OperationDepositOnly,
            6020 => MarginfiError::OperationWithdrawOnly,
            6021 => MarginfiError::OperationBorrowOnly,
            6022 => MarginfiError::OperationRepayOnly,
            6023 => MarginfiError::NoAssetFound,
            6024 => MarginfiError::NoLiabilityFound,
            6025 => MarginfiError::InvalidOracleSetup,
            6026 => MarginfiError::IllegalUtilizationRatio,
            6027 => MarginfiError::BankLiabilityCapacityExceeded,
            6028 => MarginfiError::InvalidPrice,
            6029 => MarginfiError::IsolatedAccountIllegalState,
            6030 => MarginfiError::EmissionsAlreadySetup,
            6031 => MarginfiError::OracleNotSetup,
            6032 => MarginfiError::InvalidSwitchboardDecimalConversion,
            6033 => MarginfiError::CannotCloseOutstandingEmissions,
            6034 => MarginfiError::EmissionsUpdateError,
            6035 => MarginfiError::AccountDisabled,
            6036 => MarginfiError::AccountTempActiveBalanceLimitExceeded,
            6037 => MarginfiError::AccountInFlashloan,
            6038 => MarginfiError::IllegalFlashloan,
            6039 => MarginfiError::IllegalFlag,
            6040 => MarginfiError::IllegalBalanceState,
            6041 => MarginfiError::IllegalAccountAuthorityTransfer,
            6042 => MarginfiError::Unauthorized,
            6043 => MarginfiError::IllegalAction,
            6044 => MarginfiError::T22MintRequired,
            6045 => MarginfiError::InvalidFeeAta,
            6046 => MarginfiError::AddedStakedPoolManually,
            6047 => MarginfiError::AssetTagMismatch,
            6048 => MarginfiError::StakePoolValidationFailed,
            6049 => MarginfiError::SwitchboardStalePrice,
            6050 => MarginfiError::PythPushStalePrice,
            6051 => MarginfiError::WrongNumberOfOracleAccounts,
            6052 => MarginfiError::WrongOracleAccountKeys,
            6053 => MarginfiError::PythPushWrongAccountOwner,
            6054 => MarginfiError::StakedPythPushWrongAccountOwner,
            6055 => MarginfiError::OracleMaxConfidenceExceeded,
            6056 => MarginfiError::PythPushInsufficientVerificationLevel,
            6057 => MarginfiError::ZeroAssetPrice,
            6058 => MarginfiError::ZeroLiabilityPrice,
            6059 => MarginfiError::SwitchboardWrongAccountOwner,
            6060 => MarginfiError::PythPushInvalidAccount,
            6061 => MarginfiError::SwitchboardInvalidAccount,
            6062 => MarginfiError::MathError,
            6063 => MarginfiError::InvalidEmissionsDestinationAccount,
            6064 => MarginfiError::SameAssetAndLiabilityBanks,
            6065 => MarginfiError::OverliquidationAttempt,
            6066 => MarginfiError::NoLiabilitiesInLiabilityBank,
            6067 => MarginfiError::AssetsInLiabilityBank,
            6068 => MarginfiError::HealthyAccount,
            6069 => MarginfiError::ExhaustedLiability,
            6070 => MarginfiError::TooSeverePayoff,
            6071 => MarginfiError::TooSevereLiquidation,
            6072 => MarginfiError::WorseHealthPostLiquidation,
            6073 => MarginfiError::ArenaBankLimit,
            6074 => MarginfiError::ArenaSettingCannotChange,
            6075 => MarginfiError::BadEmodeConfig,
            6076 => MarginfiError::PythPushInvalidWindowSize,
            6077 => MarginfiError::InvalidFeesDestinationAccount,
            6078 => MarginfiError::BankCannotClose,
            6079 => MarginfiError::AccountAlreadyMigrated,
            6080 => MarginfiError::ProtocolPaused,
            6081 => MarginfiError::Placeholder81,
            6082 => MarginfiError::PauseLimitExceeded,
            6083 => MarginfiError::ProtocolNotPaused,
            6084 => MarginfiError::BankKilledByBankruptcy,
            6085 => MarginfiError::UnexpectedLiquidationState,
            6086 => MarginfiError::StartNotFirst,
            6087 => MarginfiError::StartRepeats,
            6088 => MarginfiError::EndNotLast,
            6089 => MarginfiError::ForbiddenIx,
            6090 => MarginfiError::LiquidationPremiumTooHigh,
            6091 => MarginfiError::NotAllowedInCPI,
            6092 => MarginfiError::ZeroSupplyInStakePool,
<<<<<<< HEAD
            6093 => MarginfiError::FixedOraclePriceNegative,
=======
            6093 => MarginfiError::InvalidGroup,
            6094 => MarginfiError::InvalidLiquidityVault,
            6095 => MarginfiError::InvalidLiquidationRecord,
            6096 => MarginfiError::InvalidLiquidationReceiver,
            6097 => MarginfiError::InvalidEmissionsMint,
            6098 => MarginfiError::InvalidMint,
            6099 => MarginfiError::InvalidFeeWallet,
>>>>>>> 59710777

            // Kamino-specific errors (starting at 6200)
            6200 => MarginfiError::WrongAssetTagForStandardInstructions,
            6201 => MarginfiError::WrongAssetTagForKaminoInstructions,
            6202 => MarginfiError::CantAddPool,
            6203 => MarginfiError::KaminoReserveMintAddressMismatch,
            6204 => MarginfiError::KaminoDepositFailed,
            6205 => MarginfiError::KaminoWithdrawFailed,
            6206 => MarginfiError::ReserveStale,
            6207 => MarginfiError::InvalidObligationDepositCount,
            6208 => MarginfiError::ObligationDepositReserveMismatch,
            6209 => MarginfiError::ObligationInitDepositInsufficient,
            6210 => MarginfiError::KaminoReserveValidationFailed,
            6211 => MarginfiError::KaminoInvalidOracleSetup,
            6212 => MarginfiError::KaminoPositionLimitExceeded,
            6213 => MarginfiError::InvalidKaminoReserve,
            6214 => MarginfiError::InvalidKaminoObligation,
            _ => MarginfiError::InternalLogicError,
        }
    }
}

impl PartialEq for MarginfiError {
    fn eq(&self, other: &Self) -> bool {
        (*self as u32) == (*other as u32)
    }
}

impl Eq for MarginfiError {}

impl MarginfiError {
    pub fn is_oracle_error(&self) -> bool {
        matches!(
            self,
            MarginfiError::WrongNumberOfOracleAccounts
                | MarginfiError::SwitchboardInvalidAccount
                | MarginfiError::PythPushInvalidAccount
                | MarginfiError::SwitchboardWrongAccountOwner
                | MarginfiError::PythPushInsufficientVerificationLevel
                | MarginfiError::StakedPythPushWrongAccountOwner
                | MarginfiError::PythPushWrongAccountOwner
                | MarginfiError::WrongOracleAccountKeys
                | MarginfiError::PythPushStalePrice
                | MarginfiError::SwitchboardStalePrice
                | MarginfiError::StakePoolValidationFailed
                | MarginfiError::InvalidBankAccount
                | MarginfiError::MissingBankAccount
                | MarginfiError::MissingPythAccount
                | MarginfiError::MissingPythOrBankAccount
                | MarginfiError::PythPushInvalidWindowSize
                | MarginfiError::OracleMaxConfidenceExceeded
                | MarginfiError::ZeroSupplyInStakePool
        )
    }

    pub fn is_risk_engine_rejection(&self) -> bool {
        matches!(self, MarginfiError::RiskEngineInitRejected)
    }
}<|MERGE_RESOLUTION|>--- conflicted
+++ resolved
@@ -188,10 +188,6 @@
     NotAllowedInCPI,
     #[msg("Stake pool supply is zero: cannot compute price")] // 6092
     ZeroSupplyInStakePool,
-<<<<<<< HEAD
-    #[msg("Fixed oracle price must be zero or greater")] // 6093
-    FixedOraclePriceNegative,
-=======
     #[msg("Invalid group: account constraint violated")] // 6093
     InvalidGroup,
     #[msg("Invalid liquidity vault: account constraint violated")] // 6094
@@ -206,7 +202,8 @@
     InvalidMint,
     #[msg("Invalid fee wallet: account constraint violated")] // 6099
     InvalidFeeWallet,
->>>>>>> 59710777
+    #[msg("Fixed oracle price must be zero or greater")] // 6100
+    FixedOraclePriceNegative,
 
     // ************** BEGIN KAMINO ERRORS (starting at 6200)
     #[msg("Wrong asset tag for standard instructions, expected DEFAULT, SOL, or STAKED asset tag")]
@@ -356,9 +353,6 @@
             6090 => MarginfiError::LiquidationPremiumTooHigh,
             6091 => MarginfiError::NotAllowedInCPI,
             6092 => MarginfiError::ZeroSupplyInStakePool,
-<<<<<<< HEAD
-            6093 => MarginfiError::FixedOraclePriceNegative,
-=======
             6093 => MarginfiError::InvalidGroup,
             6094 => MarginfiError::InvalidLiquidityVault,
             6095 => MarginfiError::InvalidLiquidationRecord,
@@ -366,7 +360,7 @@
             6097 => MarginfiError::InvalidEmissionsMint,
             6098 => MarginfiError::InvalidMint,
             6099 => MarginfiError::InvalidFeeWallet,
->>>>>>> 59710777
+            6100 => MarginfiError::FixedOraclePriceNegative,
 
             // Kamino-specific errors (starting at 6200)
             6200 => MarginfiError::WrongAssetTagForStandardInstructions,
