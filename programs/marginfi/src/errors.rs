use anchor_lang::prelude::*;

#[error_code]
pub enum MarginfiError {
    #[msg("Internal Marginfi logic error")] // 6000
    InternalLogicError,
    #[msg("Invalid bank index")] // 6001
    BankNotFound,
    #[msg("Lending account balance not found")] // 6002
    LendingAccountBalanceNotFound,
    #[msg("Bank deposit capacity exceeded")] // 6003
    BankAssetCapacityExceeded,
    #[msg("Invalid transfer")] // 6004
    InvalidTransfer,
    #[msg("Missing Oracle, Bank, LST mint, or Sol Pool")] // 6005
    MissingPythOrBankAccount,
    #[msg("Missing Pyth account")] // 6006
    MissingPythAccount,
    #[msg("Missing Bank account")] // 6007
    MissingBankAccount,
    #[msg("Invalid Bank account")] // 6008
    InvalidBankAccount,
    #[msg("RiskEngine rejected due to either bad health or stale oracles")] // 6009
    RiskEngineInitRejected,
    #[msg("Lending account balance slots are full")] // 6010
    LendingAccountBalanceSlotsFull,
    #[msg("Bank already exists")] // 6011
    BankAlreadyExists,
    #[msg("Amount to liquidate must be positive")] // 6012
    ZeroLiquidationAmount,
    #[msg("Account is not bankrupt")] // 6013
    AccountNotBankrupt,
    #[msg("Account balance is not bad debt")] // 6014
    BalanceNotBadDebt,
    #[msg("Invalid group config")] // 6015
    InvalidConfig,
    #[msg("Bank paused")] // 6016
    BankPaused,
    #[msg("Bank is ReduceOnly mode")] // 6017
    BankReduceOnly,
    #[msg("Bank is missing")] // 6018
    BankAccountNotFound,
    #[msg("Operation is deposit-only")] // 6019
    OperationDepositOnly,
    #[msg("Operation is withdraw-only")] // 6020
    OperationWithdrawOnly,
    #[msg("Operation is borrow-only")] // 6021
    OperationBorrowOnly,
    #[msg("Operation is repay-only")] // 6022
    OperationRepayOnly,
    #[msg("No asset found")] // 6023
    NoAssetFound,
    #[msg("No liability found")] // 6024
    NoLiabilityFound,
    #[msg("Invalid oracle setup")] // 6025
    InvalidOracleSetup,
    #[msg("Invalid bank utilization ratio")] // 6026
    IllegalUtilizationRatio,
    #[msg("Bank borrow cap exceeded")] // 6027
    BankLiabilityCapacityExceeded,
    #[msg("Invalid Price")] // 6028
    InvalidPrice,
    #[msg("Account can have only one liability when account is under isolated risk")] // 6029
    IsolatedAccountIllegalState,
    #[msg("Emissions already setup")] // 6030
    EmissionsAlreadySetup,
    #[msg("Oracle is not set")] // 6031
    OracleNotSetup,
    #[msg("Invalid switchboard decimal conversion")] // 6032
    InvalidSwitchboardDecimalConversion,
    #[msg("Cannot close balance because of outstanding emissions")] // 6033
    CannotCloseOutstandingEmissions,
    #[msg("Update emissions error")] //6034
    EmissionsUpdateError,
    #[msg("Account disabled")] // 6035
    AccountDisabled,
    #[msg("Account can't temporarily open 3 balances, please close a balance first")] // 6036
    AccountTempActiveBalanceLimitExceeded,
    #[msg("Illegal action during flashloan")] // 6037
    AccountInFlashloan,
    #[msg("Illegal flashloan")] // 6038
    IllegalFlashloan,
    #[msg("Illegal flag")] // 6039
    IllegalFlag,
    #[msg("Illegal balance state")] // 6040
    IllegalBalanceState,
    #[msg("Illegal account authority transfer")] // 6041
    IllegalAccountAuthorityTransfer,
    #[msg("Unauthorized")] // 6042
    Unauthorized,
    #[msg("Invalid account authority")] // 6043
    IllegalAction,
    #[msg("Token22 Banks require mint account as first remaining account")] // 6044
    T22MintRequired,
    #[msg("Invalid ATA for global fee account")] // 6045
    InvalidFeeAta,
    #[msg("Use add pool permissionless instead")] // 6046
    AddedStakedPoolManually,
    #[msg("Staked SOL accounts can only deposit staked assets and borrow SOL")] // 6047
    AssetTagMismatch,
    #[msg("Stake pool validation failed: check the stake pool, mint, or sol pool")] // 6048
    StakePoolValidationFailed,
    #[msg("Switchboard oracle: stale price")] // 6049
    SwitchboardStalePrice,
    #[msg("Pyth Push oracle: stale price")] // 6050
    PythPushStalePrice,
    #[msg("Oracle error: wrong number of accounts")] // 6051
    WrongNumberOfOracleAccounts,
    #[msg("Oracle error: wrong account keys")] // 6052
    WrongOracleAccountKeys,
    #[msg("Pyth Push oracle: wrong account owner")] // 6053
    PythPushWrongAccountOwner,
    #[msg("Staked Pyth Push oracle: wrong account owner")] // 6054
    StakedPythPushWrongAccountOwner,
    #[msg("Pyth Push oracle: mismatched feed id")] // 6055
    PythPushMismatchedFeedId,
    #[msg("Pyth Push oracle: insufficient verification level")] // 6056
    PythPushInsufficientVerificationLevel,
    #[msg("Pyth Push oracle: feed id must be 32 Bytes")] // 6057
    PythPushFeedIdMustBe32Bytes,
    #[msg("Pyth Push oracle: feed id contains non-hex characters")] // 6058
    PythPushFeedIdNonHexCharacter,
    #[msg("Switchboard oracle: wrong account owner")] // 6059
    SwitchboardWrongAccountOwner,
    #[msg("Pyth Push oracle: invalid account")] // 6060
    PythPushInvalidAccount,
    #[msg("Switchboard oracle: invalid account")] // 6061
    SwitchboardInvalidAccount,
    #[msg("Math error")] // 6062
    MathError,
    #[msg("Invalid emissions destination account")] // 6063
    InvalidEmissionsDestinationAccount,
    #[msg("Asset and liability bank cannot be the same")] // 6064
    SameAssetAndLiabilityBanks,
    #[msg("Trying to withdraw more assets than available")] // 6065
    OverliquidationAttempt,
    #[msg("Liability bank has no liabilities")] // 6066
    NoLiabilitiesInLiabilityBank,
    #[msg("Liability bank has assets")] // 6067
    AssetsInLiabilityBank,
    #[msg("Account is healthy and cannot be liquidated")] // 6068
    HealthyAccount,
    #[msg("Liability payoff too severe, exhausted liability")] // 6069
    ExhaustedLiability,
    #[msg("Liability payoff too severe, liability balance has assets")] // 6070
    TooSeverePayoff,
    #[msg("Liquidation too severe, account above maintenance requirement")] // 6071
    TooSevereLiquidation,
    #[msg("Liquidation would worsen account health")] // 6072
    WorseHealthPostLiquidation,
    #[msg("Arena groups can only support two banks")] // 6073
    ArenaBankLimit,
    #[msg("Arena groups cannot return to non-arena status")] // 6074
    ArenaSettingCannotChange,
<<<<<<< HEAD
    #[msg("The Emode config was invalid")] // 6075
    BadEmodeConfig,
    #[msg("TWAP window size does not match expected duration")] // 6076
    PythPushInvalidWindowSize,
=======
>>>>>>> 59a98c70
}

impl From<MarginfiError> for ProgramError {
    fn from(e: MarginfiError) -> Self {
        ProgramError::Custom(e as u32)
    }
}

impl From<pyth_solana_receiver_sdk::error::GetPriceError> for MarginfiError {
    fn from(e: pyth_solana_receiver_sdk::error::GetPriceError) -> Self {
        match e {
            pyth_solana_receiver_sdk::error::GetPriceError::PriceTooOld => {
                MarginfiError::PythPushStalePrice
            }
            pyth_solana_receiver_sdk::error::GetPriceError::MismatchedFeedId => {
                MarginfiError::PythPushMismatchedFeedId
            }
            pyth_solana_receiver_sdk::error::GetPriceError::InsufficientVerificationLevel => {
                MarginfiError::PythPushInsufficientVerificationLevel
            }
            pyth_solana_receiver_sdk::error::GetPriceError::FeedIdMustBe32Bytes => {
                MarginfiError::PythPushFeedIdMustBe32Bytes
            }
            pyth_solana_receiver_sdk::error::GetPriceError::FeedIdNonHexCharacter => {
                MarginfiError::PythPushFeedIdNonHexCharacter
            }
<<<<<<< HEAD
            pyth_solana_receiver_sdk::error::GetPriceError::InvalidWindowSize => {
                MarginfiError::PythPushInvalidWindowSize
            }
=======
>>>>>>> 59a98c70
        }
    }
}
impl From<u32> for MarginfiError {
    fn from(value: u32) -> Self {
        match value {
            6001 => MarginfiError::BankNotFound,
            6002 => MarginfiError::LendingAccountBalanceNotFound,
            6003 => MarginfiError::BankAssetCapacityExceeded,
            6004 => MarginfiError::InvalidTransfer,
            6005 => MarginfiError::MissingPythOrBankAccount,
            6006 => MarginfiError::MissingPythAccount,
            6007 => MarginfiError::MissingBankAccount,
            6008 => MarginfiError::InvalidBankAccount,
            6009 => MarginfiError::RiskEngineInitRejected,
            6010 => MarginfiError::LendingAccountBalanceSlotsFull,
            6011 => MarginfiError::BankAlreadyExists,
            6012 => MarginfiError::ZeroLiquidationAmount,
            6013 => MarginfiError::AccountNotBankrupt,
            6014 => MarginfiError::BalanceNotBadDebt,
            6015 => MarginfiError::InvalidConfig,
            6016 => MarginfiError::BankPaused,
            6017 => MarginfiError::BankReduceOnly,
            6018 => MarginfiError::BankAccountNotFound,
            6019 => MarginfiError::OperationDepositOnly,
            6020 => MarginfiError::OperationWithdrawOnly,
            6021 => MarginfiError::OperationBorrowOnly,
            6022 => MarginfiError::OperationRepayOnly,
            6023 => MarginfiError::NoAssetFound,
            6024 => MarginfiError::NoLiabilityFound,
            6025 => MarginfiError::InvalidOracleSetup,
            6026 => MarginfiError::IllegalUtilizationRatio,
            6027 => MarginfiError::BankLiabilityCapacityExceeded,
            6028 => MarginfiError::InvalidPrice,
            6029 => MarginfiError::IsolatedAccountIllegalState,
            6030 => MarginfiError::EmissionsAlreadySetup,
            6031 => MarginfiError::OracleNotSetup,
            6032 => MarginfiError::InvalidSwitchboardDecimalConversion,
            6033 => MarginfiError::CannotCloseOutstandingEmissions,
            6034 => MarginfiError::EmissionsUpdateError,
            6035 => MarginfiError::AccountDisabled,
            6036 => MarginfiError::AccountTempActiveBalanceLimitExceeded,
            6037 => MarginfiError::AccountInFlashloan,
            6038 => MarginfiError::IllegalFlashloan,
            6039 => MarginfiError::IllegalFlag,
            6040 => MarginfiError::IllegalBalanceState,
            6041 => MarginfiError::IllegalAccountAuthorityTransfer,
            6042 => MarginfiError::Unauthorized,
            6043 => MarginfiError::IllegalAction,
            6044 => MarginfiError::T22MintRequired,
            6045 => MarginfiError::InvalidFeeAta,
            6046 => MarginfiError::AddedStakedPoolManually,
            6047 => MarginfiError::AssetTagMismatch,
            6048 => MarginfiError::StakePoolValidationFailed,
            6049 => MarginfiError::SwitchboardStalePrice,
            6050 => MarginfiError::PythPushStalePrice,
            6051 => MarginfiError::WrongNumberOfOracleAccounts,
            6052 => MarginfiError::WrongOracleAccountKeys,
            6053 => MarginfiError::PythPushWrongAccountOwner,
            6054 => MarginfiError::StakedPythPushWrongAccountOwner,
            6055 => MarginfiError::PythPushMismatchedFeedId,
            6056 => MarginfiError::PythPushInsufficientVerificationLevel,
            6057 => MarginfiError::PythPushFeedIdMustBe32Bytes,
            6058 => MarginfiError::PythPushFeedIdNonHexCharacter,
            6059 => MarginfiError::SwitchboardWrongAccountOwner,
            6060 => MarginfiError::PythPushInvalidAccount,
            6061 => MarginfiError::SwitchboardInvalidAccount,
            6062 => MarginfiError::MathError,
            6063 => MarginfiError::InvalidEmissionsDestinationAccount,
            6064 => MarginfiError::SameAssetAndLiabilityBanks,
            6065 => MarginfiError::OverliquidationAttempt,
            6066 => MarginfiError::NoLiabilitiesInLiabilityBank,
            6067 => MarginfiError::AssetsInLiabilityBank,
            6068 => MarginfiError::HealthyAccount,
            6069 => MarginfiError::ExhaustedLiability,
            6070 => MarginfiError::TooSeverePayoff,
            6071 => MarginfiError::TooSevereLiquidation,
            6072 => MarginfiError::WorseHealthPostLiquidation,
<<<<<<< HEAD
            6073 => MarginfiError::ArenaBankLimit,
            6074 => MarginfiError::ArenaSettingCannotChange,
            6075 => MarginfiError::BadEmodeConfig,
            6076 => MarginfiError::PythPushInvalidWindowSize,
            _ => MarginfiError::InternalLogicError,
        }
    }
}

impl PartialEq for MarginfiError {
    fn eq(&self, other: &Self) -> bool {
        (*self as u32) == (*other as u32)
    }
}

impl Eq for MarginfiError {}

impl MarginfiError {
    pub fn is_oracle_error(&self) -> bool {
        match self {
            // TODO check if this an exhaustive list...
            MarginfiError::WrongNumberOfOracleAccounts
            | MarginfiError::SwitchboardInvalidAccount
            | MarginfiError::PythPushInvalidAccount
            | MarginfiError::SwitchboardWrongAccountOwner
            | MarginfiError::PythPushFeedIdNonHexCharacter
            | MarginfiError::PythPushFeedIdMustBe32Bytes
            | MarginfiError::PythPushInsufficientVerificationLevel
            | MarginfiError::PythPushMismatchedFeedId
            | MarginfiError::StakedPythPushWrongAccountOwner
            | MarginfiError::PythPushWrongAccountOwner
            | MarginfiError::WrongOracleAccountKeys
            | MarginfiError::PythPushStalePrice
            | MarginfiError::SwitchboardStalePrice
            | MarginfiError::StakePoolValidationFailed
            | MarginfiError::InvalidBankAccount
            | MarginfiError::MissingBankAccount
            | MarginfiError::MissingPythAccount
            | MarginfiError::MissingPythOrBankAccount => true,
            _ => false,
        }
    }

    pub fn is_risk_engine_rejection(&self) -> bool {
        match self {
            MarginfiError::RiskEngineInitRejected => true,
            _ => false,
        }
    }
=======
            _ => MarginfiError::InternalLogicError,
        }
    }
>>>>>>> 59a98c70
}<|MERGE_RESOLUTION|>--- conflicted
+++ resolved
@@ -152,13 +152,10 @@
     ArenaBankLimit,
     #[msg("Arena groups cannot return to non-arena status")] // 6074
     ArenaSettingCannotChange,
-<<<<<<< HEAD
     #[msg("The Emode config was invalid")] // 6075
     BadEmodeConfig,
     #[msg("TWAP window size does not match expected duration")] // 6076
     PythPushInvalidWindowSize,
-=======
->>>>>>> 59a98c70
 }
 
 impl From<MarginfiError> for ProgramError {
@@ -185,12 +182,9 @@
             pyth_solana_receiver_sdk::error::GetPriceError::FeedIdNonHexCharacter => {
                 MarginfiError::PythPushFeedIdNonHexCharacter
             }
-<<<<<<< HEAD
             pyth_solana_receiver_sdk::error::GetPriceError::InvalidWindowSize => {
                 MarginfiError::PythPushInvalidWindowSize
             }
-=======
->>>>>>> 59a98c70
         }
     }
 }
@@ -269,7 +263,6 @@
             6070 => MarginfiError::TooSeverePayoff,
             6071 => MarginfiError::TooSevereLiquidation,
             6072 => MarginfiError::WorseHealthPostLiquidation,
-<<<<<<< HEAD
             6073 => MarginfiError::ArenaBankLimit,
             6074 => MarginfiError::ArenaSettingCannotChange,
             6075 => MarginfiError::BadEmodeConfig,
@@ -290,7 +283,6 @@
 impl MarginfiError {
     pub fn is_oracle_error(&self) -> bool {
         match self {
-            // TODO check if this an exhaustive list...
             MarginfiError::WrongNumberOfOracleAccounts
             | MarginfiError::SwitchboardInvalidAccount
             | MarginfiError::PythPushInvalidAccount
@@ -308,7 +300,9 @@
             | MarginfiError::InvalidBankAccount
             | MarginfiError::MissingBankAccount
             | MarginfiError::MissingPythAccount
-            | MarginfiError::MissingPythOrBankAccount => true,
+            | MarginfiError::MissingPythOrBankAccount 
+            | MarginfiError::PythPushInvalidWindowSize
+            => true,
             _ => false,
         }
     }
@@ -319,9 +313,4 @@
             _ => false,
         }
     }
-=======
-            _ => MarginfiError::InternalLogicError,
-        }
-    }
->>>>>>> 59a98c70
 }