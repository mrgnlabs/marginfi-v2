--- conflicted
+++ resolved
@@ -160,10 +160,6 @@
     InvalidFeesDestinationAccount,
     #[msg("Banks cannot close when they have open positions or emissions outstanding")] // 6078
     BankCannotClose,
-<<<<<<< HEAD
-    #[msg("Bank killed by bankruptcy: bank shutdown and value of all holdings is zero")] // 6082
-    BankKilledByBankruptcy,
-=======
     #[msg("Account already migrated")] // 6079
     AccountAlreadyMigrated,
     #[msg("Protocol is paused")] // 6080
@@ -174,7 +170,8 @@
     PauseLimitExceeded,
     #[msg("Protocol is not paused")] // 6083
     ProtocolNotPaused,
->>>>>>> 3303f707
+    #[msg("Bank killed by bankruptcy: bank shutdown and value of all holdings is zero")] // 6084
+    BankKilledByBankruptcy,
 }
 
 impl From<MarginfiError> for ProgramError {
@@ -276,20 +273,13 @@
             6075 => MarginfiError::BadEmodeConfig,
             6076 => MarginfiError::PythPushInvalidWindowSize,
             6077 => MarginfiError::InvalidFeesDestinationAccount,
-<<<<<<< HEAD
-            6078 => MarginfiError::ZeroAssetPrice,
-            6079 => MarginfiError::ZeroLiabilityPrice,
-            6080 => MarginfiError::OracleMaxConfidenceExceeded,
-            6081 => MarginfiError::BankCannotClose,
-            6082 => MarginfiError::BankKilledByBankruptcy,
-=======
             6078 => MarginfiError::BankCannotClose,
             6079 => MarginfiError::AccountAlreadyMigrated,
             6080 => MarginfiError::ProtocolPaused,
             6081 => MarginfiError::Placeholder81,
             6082 => MarginfiError::PauseLimitExceeded,
             6083 => MarginfiError::ProtocolNotPaused,
->>>>>>> 3303f707
+            6084 => MarginfiError::BankKilledByBankruptcy,
             _ => MarginfiError::InternalLogicError,
         }
     }
