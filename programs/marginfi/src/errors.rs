use anchor_lang::prelude::*;

#[error_code]
pub enum MarginfiError {
    #[msg("Internal Marginfi logic error")] // 6000
    InternalLogicError,
    #[msg("Invalid bank index")] // 6001
    BankNotFound,
    #[msg("Lending account balance not found")] // 6002
    LendingAccountBalanceNotFound,
    #[msg("Bank deposit capacity exceeded")] // 6003
    BankAssetCapacityExceeded,
    #[msg("Invalid transfer")] // 6004
    InvalidTransfer,
    #[msg("Missing Oracle, Bank, LST mint, or Sol Pool")] // 6005
    MissingPythOrBankAccount,
    #[msg("Missing Pyth account")] // 6006
    MissingPythAccount,
    #[msg("Missing Bank account")] // 6007
    MissingBankAccount,
    #[msg("Invalid Bank account")] // 6008
    InvalidBankAccount,
    #[msg("RiskEngine rejected due to either bad health or stale oracles")] // 6009
    RiskEngineInitRejected,
    #[msg("Lending account balance slots are full")] // 6010
    LendingAccountBalanceSlotsFull,
    #[msg("Bank already exists")] // 6011
    BankAlreadyExists,
    #[msg("Amount to liquidate must be positive")] // 6012
    ZeroLiquidationAmount,
    #[msg("Account is not bankrupt")] // 6013
    AccountNotBankrupt,
    #[msg("Account balance is not bad debt")] // 6014
    BalanceNotBadDebt,
    #[msg("Invalid group config")] // 6015
    InvalidConfig,
    #[msg("Bank paused")] // 6016
    BankPaused,
    #[msg("Bank is ReduceOnly mode")] // 6017
    BankReduceOnly,
    #[msg("Bank is missing")] // 6018
    BankAccountNotFound,
    #[msg("Operation is deposit-only")] // 6019
    OperationDepositOnly,
    #[msg("Operation is withdraw-only")] // 6020
    OperationWithdrawOnly,
    #[msg("Operation is borrow-only")] // 6021
    OperationBorrowOnly,
    #[msg("Operation is repay-only")] // 6022
    OperationRepayOnly,
    #[msg("No asset found")] // 6023
    NoAssetFound,
    #[msg("No liability found")] // 6024
    NoLiabilityFound,
    #[msg("Invalid oracle setup")] // 6025
    InvalidOracleSetup,
    #[msg("Invalid bank utilization ratio")] // 6026
    IllegalUtilizationRatio,
    #[msg("Bank borrow cap exceeded")] // 6027
    BankLiabilityCapacityExceeded,
    #[msg("Invalid Price")] // 6028
    InvalidPrice,
    #[msg("Account can have only one liability when account is under isolated risk")] // 6029
    IsolatedAccountIllegalState,
    #[msg("Emissions already setup")] // 6030
    EmissionsAlreadySetup,
    #[msg("Oracle is not set")] // 6031
    OracleNotSetup,
    #[msg("Invalid switchboard decimal conversion")] // 6032
    InvalidSwitchboardDecimalConversion,
    #[msg("Cannot close balance because of outstanding emissions")] // 6033
    CannotCloseOutstandingEmissions,
    #[msg("Update emissions error")] //6034
    EmissionsUpdateError,
    #[msg("Account disabled")] // 6035
    AccountDisabled,
    #[msg("Account can't temporarily open 3 balances, please close a balance first")] // 6036
    AccountTempActiveBalanceLimitExceeded,
    #[msg("Illegal action during flashloan")] // 6037
    AccountInFlashloan,
    #[msg("Illegal flashloan")] // 6038
    IllegalFlashloan,
    #[msg("Illegal flag")] // 6039
    IllegalFlag,
    #[msg("Illegal balance state")] // 6040
    IllegalBalanceState,
    #[msg("Illegal account authority transfer")] // 6041
    IllegalAccountAuthorityTransfer,
    #[msg("Unauthorized")] // 6042
    Unauthorized,
    #[msg("Invalid account authority")] // 6043
    IllegalAction,
    #[msg("Token22 Banks require mint account as first remaining account")] // 6044
    T22MintRequired,
    #[msg("Invalid ATA for global fee account")] // 6045
    InvalidFeeAta,
    #[msg("Use add pool permissionless instead")] // 6046
    AddedStakedPoolManually,
    #[msg("Staked SOL accounts can only deposit staked assets and borrow SOL")] // 6047
    AssetTagMismatch,
    #[msg("Stake pool validation failed: check the stake pool, mint, or sol pool")] // 6048
    StakePoolValidationFailed,
    #[msg("Switchboard oracle: stale price")] // 6049
    SwitchboardStalePrice,
    #[msg("Pyth Push oracle: stale price")] // 6050
    PythPushStalePrice,
    #[msg("Oracle error: wrong number of accounts")] // 6051
    WrongNumberOfOracleAccounts,
    #[msg("Oracle error: wrong account keys")] // 6052
    WrongOracleAccountKeys,
    #[msg("Pyth Push oracle: wrong account owner")] // 6053
    PythPushWrongAccountOwner,
    #[msg("Staked Pyth Push oracle: wrong account owner")] // 6054
    StakedPythPushWrongAccountOwner,
    #[msg("Oracle max confidence exceeded: try again later")] // 6055
    OracleMaxConfidenceExceeded,
    #[msg("Pyth Push oracle: insufficient verification level")] // 6056
    PythPushInsufficientVerificationLevel,
    #[msg("Zero asset price")] // 6057
    ZeroAssetPrice,
    #[msg("Zero liability price")] // 6058
    ZeroLiabilityPrice,
    #[msg("Switchboard oracle: wrong account owner")] // 6059
    SwitchboardWrongAccountOwner,
    #[msg("Pyth Push oracle: invalid account")] // 6060
    PythPushInvalidAccount,
    #[msg("Switchboard oracle: invalid account")] // 6061
    SwitchboardInvalidAccount,
    #[msg("Math error")] // 6062
    MathError,
    #[msg("Invalid emissions destination account")] // 6063
    InvalidEmissionsDestinationAccount,
    #[msg("Asset and liability bank cannot be the same")] // 6064
    SameAssetAndLiabilityBanks,
    #[msg("Trying to withdraw more assets than available")] // 6065
    OverliquidationAttempt,
    #[msg("Liability bank has no liabilities")] // 6066
    NoLiabilitiesInLiabilityBank,
    #[msg("Liability bank has assets")] // 6067
    AssetsInLiabilityBank,
    #[msg("Account is healthy and cannot be liquidated")] // 6068
    HealthyAccount,
    #[msg("Liability payoff too severe, exhausted liability")] // 6069
    ExhaustedLiability,
    #[msg("Liability payoff too severe, liability balance has assets")] // 6070
    TooSeverePayoff,
    #[msg("Liquidation too severe, account above maintenance requirement")] // 6071
    TooSevereLiquidation,
    #[msg("Liquidation would worsen account health")] // 6072
    WorseHealthPostLiquidation,
    #[msg("Arena groups can only support two banks")] // 6073
    ArenaBankLimit,
    #[msg("Arena groups cannot return to non-arena status")] // 6074
    ArenaSettingCannotChange,
    #[msg("The Emode config was invalid")] // 6075
    BadEmodeConfig,
    #[msg("TWAP window size does not match expected duration")] // 6076
    PythPushInvalidWindowSize,
    #[msg("Invalid fees destination account")] // 6077
    InvalidFeesDestinationAccount,
    #[msg("Banks cannot close when they have open positions or emissions outstanding")] // 6078
    BankCannotClose,
    #[msg("Account already migrated")] // 6082
    AccountAlreadyMigrated,
}

impl From<MarginfiError> for ProgramError {
    fn from(e: MarginfiError) -> Self {
        ProgramError::Custom(e as u32)
    }
}

impl From<pyth_solana_receiver_sdk::error::GetPriceError> for MarginfiError {
    fn from(e: pyth_solana_receiver_sdk::error::GetPriceError) -> Self {
        use pyth_solana_receiver_sdk::error::GetPriceError::*;
        match e {
            PriceTooOld => MarginfiError::PythPushStalePrice,
            InsufficientVerificationLevel => MarginfiError::PythPushInsufficientVerificationLevel,
            InvalidWindowSize => MarginfiError::PythPushInvalidWindowSize,
            MismatchedFeedId | FeedIdMustBe32Bytes | FeedIdNonHexCharacter => {
                MarginfiError::PythPushInvalidAccount
            }
        }
    }
}
impl From<u32> for MarginfiError {
    fn from(value: u32) -> Self {
        match value {
            6001 => MarginfiError::BankNotFound,
            6002 => MarginfiError::LendingAccountBalanceNotFound,
            6003 => MarginfiError::BankAssetCapacityExceeded,
            6004 => MarginfiError::InvalidTransfer,
            6005 => MarginfiError::MissingPythOrBankAccount,
            6006 => MarginfiError::MissingPythAccount,
            6007 => MarginfiError::MissingBankAccount,
            6008 => MarginfiError::InvalidBankAccount,
            6009 => MarginfiError::RiskEngineInitRejected,
            6010 => MarginfiError::LendingAccountBalanceSlotsFull,
            6011 => MarginfiError::BankAlreadyExists,
            6012 => MarginfiError::ZeroLiquidationAmount,
            6013 => MarginfiError::AccountNotBankrupt,
            6014 => MarginfiError::BalanceNotBadDebt,
            6015 => MarginfiError::InvalidConfig,
            6016 => MarginfiError::BankPaused,
            6017 => MarginfiError::BankReduceOnly,
            6018 => MarginfiError::BankAccountNotFound,
            6019 => MarginfiError::OperationDepositOnly,
            6020 => MarginfiError::OperationWithdrawOnly,
            6021 => MarginfiError::OperationBorrowOnly,
            6022 => MarginfiError::OperationRepayOnly,
            6023 => MarginfiError::NoAssetFound,
            6024 => MarginfiError::NoLiabilityFound,
            6025 => MarginfiError::InvalidOracleSetup,
            6026 => MarginfiError::IllegalUtilizationRatio,
            6027 => MarginfiError::BankLiabilityCapacityExceeded,
            6028 => MarginfiError::InvalidPrice,
            6029 => MarginfiError::IsolatedAccountIllegalState,
            6030 => MarginfiError::EmissionsAlreadySetup,
            6031 => MarginfiError::OracleNotSetup,
            6032 => MarginfiError::InvalidSwitchboardDecimalConversion,
            6033 => MarginfiError::CannotCloseOutstandingEmissions,
            6034 => MarginfiError::EmissionsUpdateError,
            6035 => MarginfiError::AccountDisabled,
            6036 => MarginfiError::AccountTempActiveBalanceLimitExceeded,
            6037 => MarginfiError::AccountInFlashloan,
            6038 => MarginfiError::IllegalFlashloan,
            6039 => MarginfiError::IllegalFlag,
            6040 => MarginfiError::IllegalBalanceState,
            6041 => MarginfiError::IllegalAccountAuthorityTransfer,
            6042 => MarginfiError::Unauthorized,
            6043 => MarginfiError::IllegalAction,
            6044 => MarginfiError::T22MintRequired,
            6045 => MarginfiError::InvalidFeeAta,
            6046 => MarginfiError::AddedStakedPoolManually,
            6047 => MarginfiError::AssetTagMismatch,
            6048 => MarginfiError::StakePoolValidationFailed,
            6049 => MarginfiError::SwitchboardStalePrice,
            6050 => MarginfiError::PythPushStalePrice,
            6051 => MarginfiError::WrongNumberOfOracleAccounts,
            6052 => MarginfiError::WrongOracleAccountKeys,
            6053 => MarginfiError::PythPushWrongAccountOwner,
            6054 => MarginfiError::StakedPythPushWrongAccountOwner,
            6055 => MarginfiError::OracleMaxConfidenceExceeded,
            6056 => MarginfiError::PythPushInsufficientVerificationLevel,
            6057 => MarginfiError::ZeroAssetPrice,
            6058 => MarginfiError::ZeroLiabilityPrice,
            6059 => MarginfiError::SwitchboardWrongAccountOwner,
            6060 => MarginfiError::PythPushInvalidAccount,
            6061 => MarginfiError::SwitchboardInvalidAccount,
            6062 => MarginfiError::MathError,
            6063 => MarginfiError::InvalidEmissionsDestinationAccount,
            6064 => MarginfiError::SameAssetAndLiabilityBanks,
            6065 => MarginfiError::OverliquidationAttempt,
            6066 => MarginfiError::NoLiabilitiesInLiabilityBank,
            6067 => MarginfiError::AssetsInLiabilityBank,
            6068 => MarginfiError::HealthyAccount,
            6069 => MarginfiError::ExhaustedLiability,
            6070 => MarginfiError::TooSeverePayoff,
            6071 => MarginfiError::TooSevereLiquidation,
            6072 => MarginfiError::WorseHealthPostLiquidation,
            6073 => MarginfiError::ArenaBankLimit,
            6074 => MarginfiError::ArenaSettingCannotChange,
            6075 => MarginfiError::BadEmodeConfig,
            6076 => MarginfiError::PythPushInvalidWindowSize,
            6077 => MarginfiError::InvalidFeesDestinationAccount,
<<<<<<< HEAD
            6078 => MarginfiError::BankCannotClose,
=======
            6078 => MarginfiError::ZeroAssetPrice,
            6079 => MarginfiError::ZeroLiabilityPrice,
            6080 => MarginfiError::OracleMaxConfidenceExceeded,
            6081 => MarginfiError::BankCannotClose,
            6082 => MarginfiError::AccountAlreadyMigrated,
>>>>>>> 2278aa6c
            _ => MarginfiError::InternalLogicError,
        }
    }
}

impl PartialEq for MarginfiError {
    fn eq(&self, other: &Self) -> bool {
        (*self as u32) == (*other as u32)
    }
}

impl Eq for MarginfiError {}

impl MarginfiError {
    pub fn is_oracle_error(&self) -> bool {
        matches!(
            self,
            MarginfiError::WrongNumberOfOracleAccounts
                | MarginfiError::SwitchboardInvalidAccount
                | MarginfiError::PythPushInvalidAccount
                | MarginfiError::SwitchboardWrongAccountOwner
                | MarginfiError::PythPushInsufficientVerificationLevel
                | MarginfiError::StakedPythPushWrongAccountOwner
                | MarginfiError::PythPushWrongAccountOwner
                | MarginfiError::WrongOracleAccountKeys
                | MarginfiError::PythPushStalePrice
                | MarginfiError::SwitchboardStalePrice
                | MarginfiError::StakePoolValidationFailed
                | MarginfiError::InvalidBankAccount
                | MarginfiError::MissingBankAccount
                | MarginfiError::MissingPythAccount
                | MarginfiError::MissingPythOrBankAccount
                | MarginfiError::PythPushInvalidWindowSize
                | MarginfiError::OracleMaxConfidenceExceeded
        )
    }

    pub fn is_risk_engine_rejection(&self) -> bool {
        matches!(self, MarginfiError::RiskEngineInitRejected)
    }
}<|MERGE_RESOLUTION|>--- conflicted
+++ resolved
@@ -162,6 +162,8 @@
     BankCannotClose,
     #[msg("Account already migrated")] // 6082
     AccountAlreadyMigrated,
+    #[msg("Banks cannot close when they have open positions or emissions outstanding")] // 6083
+    BankCannotClose,
 }
 
 impl From<MarginfiError> for ProgramError {
@@ -263,15 +265,12 @@
             6075 => MarginfiError::BadEmodeConfig,
             6076 => MarginfiError::PythPushInvalidWindowSize,
             6077 => MarginfiError::InvalidFeesDestinationAccount,
-<<<<<<< HEAD
-            6078 => MarginfiError::BankCannotClose,
-=======
             6078 => MarginfiError::ZeroAssetPrice,
             6079 => MarginfiError::ZeroLiabilityPrice,
             6080 => MarginfiError::OracleMaxConfidenceExceeded,
             6081 => MarginfiError::BankCannotClose,
             6082 => MarginfiError::AccountAlreadyMigrated,
->>>>>>> 2278aa6c
+            6083 => MarginfiError::BankCannotClose,
             _ => MarginfiError::InternalLogicError,
         }
     }
