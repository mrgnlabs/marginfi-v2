use anchor_lang::prelude::*;

#[error_code]
pub enum MarginfiError {
    #[msg("Internal Marginfi logic error")] // 6000
    InternalLogicError,
    #[msg("Invalid bank index")] // 6001
    BankNotFound,
    #[msg("Lending account balance not found")] // 6002
    LendingAccountBalanceNotFound,
    #[msg("Bank deposit capacity exceeded")] // 6003
    BankAssetCapacityExceeded,
    #[msg("Invalid transfer")] // 6004
    InvalidTransfer,
    #[msg("Missing Oracle, Bank, LST mint, or Sol Pool")] // 6005
    MissingPythOrBankAccount,
    #[msg("Missing Pyth account")] // 6006
    MissingPythAccount,
    #[msg("Missing Bank account")] // 6007
    MissingBankAccount,
    #[msg("Invalid Bank account")] // 6008
    InvalidBankAccount,
    #[msg("RiskEngine rejected due to either bad health or stale oracles")] // 6009
    RiskEngineInitRejected,
    #[msg("Lending account balance slots are full")] // 6010
    LendingAccountBalanceSlotsFull,
    #[msg("Bank already exists")] // 6011
    BankAlreadyExists,
    #[msg("Amount to liquidate must be positive")] // 6012
    ZeroLiquidationAmount,
    #[msg("Account is not bankrupt")] // 6013
    AccountNotBankrupt,
    #[msg("Account balance is not bad debt")] // 6014
    BalanceNotBadDebt,
    #[msg("Invalid group config")] // 6015
    InvalidConfig,
    #[msg("Bank paused")] // 6016
    BankPaused,
    #[msg("Bank is ReduceOnly mode")] // 6017
    BankReduceOnly,
    #[msg("Bank is missing")] // 6018
    BankAccountNotFound,
    #[msg("Operation is deposit-only")] // 6019
    OperationDepositOnly,
    #[msg("Operation is withdraw-only")] // 6020
    OperationWithdrawOnly,
    #[msg("Operation is borrow-only")] // 6021
    OperationBorrowOnly,
    #[msg("Operation is repay-only")] // 6022
    OperationRepayOnly,
    #[msg("No asset found")] // 6023
    NoAssetFound,
    #[msg("No liability found")] // 6024
    NoLiabilityFound,
    #[msg("Invalid oracle setup")] // 6025
    InvalidOracleSetup,
    #[msg("Invalid bank utilization ratio")] // 6026
    IllegalUtilizationRatio,
    #[msg("Bank borrow cap exceeded")] // 6027
    BankLiabilityCapacityExceeded,
    #[msg("Invalid Price")] // 6028
    InvalidPrice,
    #[msg("Account can have only one liability when account is under isolated risk")] // 6029
    IsolatedAccountIllegalState,
    #[msg("Emissions already setup")] // 6030
    EmissionsAlreadySetup,
    #[msg("Oracle is not set")] // 6031
    OracleNotSetup,
    #[msg("Invalid switchboard decimal conversion")] // 6032
    InvalidSwitchboardDecimalConversion,
    #[msg("Cannot close balance because of outstanding emissions")] // 6033
    CannotCloseOutstandingEmissions,
    #[msg("Update emissions error")] //6034
    EmissionsUpdateError,
    #[msg("Account disabled")] // 6035
    AccountDisabled,
    #[msg("Account can't temporarily open 3 balances, please close a balance first")] // 6036
    AccountTempActiveBalanceLimitExceeded,
    #[msg("Illegal action during flashloan")] // 6037
    AccountInFlashloan,
    #[msg("Illegal flashloan")] // 6038
    IllegalFlashloan,
    #[msg("Illegal flag")] // 6039
    IllegalFlag,
    #[msg("Illegal balance state")] // 6040
    IllegalBalanceState,
    #[msg("Illegal account authority transfer")] // 6041
    IllegalAccountAuthorityTransfer,
    #[msg("Unauthorized")] // 6042
    Unauthorized,
    #[msg("Invalid account authority")] // 6043
    IllegalAction,
    #[msg("Token22 Banks require mint account as first remaining account")] // 6044
    T22MintRequired,
    #[msg("Invalid ATA for global fee account")] // 6045
    InvalidFeeAta,
    #[msg("Use add pool permissionless instead")] // 6046
    AddedStakedPoolManually,
    #[msg("Staked SOL accounts can only deposit staked assets and borrow SOL")] // 6047
    AssetTagMismatch,
    #[msg("Stake pool validation failed: check the stake pool, mint, or sol pool")] // 6048
    StakePoolValidationFailed,
    #[msg("Switchboard oracle: stale price")] // 6049
    SwitchboardStalePrice,
    #[msg("Pyth Push oracle: stale price")] // 6050
    PythPushStalePrice,
    #[msg("Oracle error: wrong number of accounts")] // 6051
    WrongNumberOfOracleAccounts,
    #[msg("Oracle error: wrong account keys")] // 6052
    WrongOracleAccountKeys,
    #[msg("Pyth Push oracle: wrong account owner")] // 6053
    PythPushWrongAccountOwner,
    #[msg("Staked Pyth Push oracle: wrong account owner")] // 6054
    StakedPythPushWrongAccountOwner,
    #[msg("Oracle max confidence exceeded: try again later")] // 6055
    OracleMaxConfidenceExceeded,
    #[msg("Pyth Push oracle: insufficient verification level")] // 6056
    PythPushInsufficientVerificationLevel,
    #[msg("Zero asset price")] // 6057
    ZeroAssetPrice,
    #[msg("Zero liability price")] // 6058
    ZeroLiabilityPrice,
    #[msg("Switchboard oracle: wrong account owner")] // 6059
    SwitchboardWrongAccountOwner,
    #[msg("Pyth Push oracle: invalid account")] // 6060
    PythPushInvalidAccount,
    #[msg("Switchboard oracle: invalid account")] // 6061
    SwitchboardInvalidAccount,
    #[msg("Math error")] // 6062
    MathError,
    #[msg("Invalid emissions destination account")] // 6063
    InvalidEmissionsDestinationAccount,
    #[msg("Asset and liability bank cannot be the same")] // 6064
    SameAssetAndLiabilityBanks,
    #[msg("Trying to withdraw more assets than available")] // 6065
    OverliquidationAttempt,
    #[msg("Liability bank has no liabilities")] // 6066
    NoLiabilitiesInLiabilityBank,
    #[msg("Liability bank has assets")] // 6067
    AssetsInLiabilityBank,
    #[msg("Account is healthy and cannot be liquidated")] // 6068
    HealthyAccount,
    #[msg("Liability payoff too severe, exhausted liability")] // 6069
    ExhaustedLiability,
    #[msg("Liability payoff too severe, liability balance has assets")] // 6070
    TooSeverePayoff,
    #[msg("Liquidation too severe, account above maintenance requirement")] // 6071
    TooSevereLiquidation,
    #[msg("Liquidation would worsen account health")] // 6072
    WorseHealthPostLiquidation,
    #[msg("Arena groups can only support two banks")] // 6073
    ArenaBankLimit,
    #[msg("Arena groups cannot return to non-arena status")] // 6074
    ArenaSettingCannotChange,
    #[msg("The Emode config was invalid")] // 6075
    BadEmodeConfig,
    #[msg("TWAP window size does not match expected duration")] // 6076
    PythPushInvalidWindowSize,
    #[msg("Invalid fees destination account")] // 6077
    InvalidFeesDestinationAccount,
    #[msg("Banks cannot close when they have open positions or emissions outstanding")] // 6078
    BankCannotClose,
    #[msg("Account already migrated")] // 6079
    AccountAlreadyMigrated,
    #[msg("Protocol is paused")] // 6080
    ProtocolPaused,
    #[msg("Reserved for future use")] // 6081
    Placeholder81,
    #[msg("Pause limit exceeded")] // 6082
    PauseLimitExceeded,
    #[msg("Protocol is not paused")] // 6083
    ProtocolNotPaused,
    #[msg("Bank killed by bankruptcy: bank shutdown and value of all holdings is zero")] // 6084
    BankKilledByBankruptcy,
    #[msg("Liquidation state issue. Check start before end, end last, and both unique")] // 6085
    UnexpectedLiquidationState,
    #[msg("Liquidation start must be first instruction (other than compute program ixes)")] // 6086
    StartNotFirst,
    #[msg("Only one liquidation event allowed per tx")] // 6087
    StartRepeats,
    #[msg("The end instruction must be the last ix in the tx")] // 6088
    EndNotLast,
    #[msg("Tried to call an instruction that is forbidden during liquidation")] // 6089
    ForbiddenIx,
    #[msg("Seized too much of the asset relative to liability repaid")] // 6090
    LiquidationPremiumTooHigh,
    #[msg("Start and end liquidation and flashloan must be top-level instructions")] // 6091
    NotAllowedInCPI,
    #[msg("Stake pool supply is zero: cannot compute price")] // 6092
    ZeroSupplyInStakePool,
<<<<<<< HEAD
    #[msg("Daily withdrawal limit exceeded: try again later")] // 6093
    DailyWithdrawalLimitExceeded,
    #[msg("Cannot set daily withdrawal limit to zero")] // 6094
    ZeroWithdrawalLimit,
=======
    #[msg("Invalid group: account constraint violated")] // 6093
    InvalidGroup,
    #[msg("Invalid liquidity vault: account constraint violated")] // 6094
    InvalidLiquidityVault,
    #[msg("Invalid liquidation record: account constraint violated")] // 6095
    InvalidLiquidationRecord,
    #[msg("Invalid liquidation receiver: account constraint violated")] // 6096
    InvalidLiquidationReceiver,
    #[msg("Invalid emissions mint: account constraint violated")] // 6097
    InvalidEmissionsMint,
    #[msg("Invalid mint: account constraint violated")] // 6098
    InvalidMint,
    #[msg("Invalid fee wallet: account constraint violated")] // 6099
    InvalidFeeWallet,
    #[msg("Fixed oracle price must be zero or greater")] // 6100
    FixedOraclePriceNegative,
>>>>>>> 848d05a9

    // ************** BEGIN KAMINO ERRORS (starting at 6200)
    #[msg("Wrong asset tag for standard instructions, expected DEFAULT, SOL, or STAKED asset tag")]
    WrongAssetTagForStandardInstructions = 200, // 6200
    #[msg("Wrong asset tag for Kamino instructions, expected KAMINO asset tag")]
    WrongAssetTagForKaminoInstructions, // 6201
    #[msg("Cannot create a kamino bank with this instruction, use add_bank_kamino")]
    CantAddPool, // 6202
    #[msg("Kamino reserve mint address doesn't match the bank mint address")]
    KaminoReserveMintAddressMismatch, // 6203
    #[msg("Deposit failed: obligation deposit amount increase did not match the expected increase, left - actual, right - expected")]
    KaminoDepositFailed, // 6204
    #[msg("Withdraw failed: token vault increase did not match the expected increase, left - actual, right - expected")]
    KaminoWithdrawFailed, // 6205
    #[msg("Kamino Reserve data is stale - run refresh_reserve on kamino program first")]
    ReserveStale, // 6206
    #[msg("Kamino obligation must have exactly one active deposit, at index 0")]
    InvalidObligationDepositCount, // 6207
    #[msg("Kamino obligation deposit doesn't match the expected reserve")]
    ObligationDepositReserveMismatch, // 6208
    #[msg("Failed to meet minimum deposit amount requirement for init obligation")]
    ObligationInitDepositInsufficient, // 6209
    #[msg("Kamino reserve validation failed")]
    KaminoReserveValidationFailed, // 6210
    #[msg("Invalid oracle setup: only KaminoPythPush and KaminoSwitchboardPull are supported")]
    KaminoInvalidOracleSetup, // 6211
    #[msg("Maximum Kamino positions limit exceeded (max 8 positions per account)")]
    KaminoPositionLimitExceeded, // 6212
    #[msg("Invalid Kamino reserve: account constraint violated")]
    InvalidKaminoReserve, // 6213
    #[msg("Invalid Kamino obligation: account constraint violated")]
    InvalidKaminoObligation, // 6214
                             // **************END KAMINO ERRORS
}

impl From<MarginfiError> for ProgramError {
    fn from(e: MarginfiError) -> Self {
        ProgramError::Custom(e as u32)
    }
}

impl From<pyth_solana_receiver_sdk::error::GetPriceError> for MarginfiError {
    fn from(e: pyth_solana_receiver_sdk::error::GetPriceError) -> Self {
        use pyth_solana_receiver_sdk::error::GetPriceError::*;
        match e {
            PriceTooOld => MarginfiError::PythPushStalePrice,
            InsufficientVerificationLevel => MarginfiError::PythPushInsufficientVerificationLevel,
            InvalidWindowSize => MarginfiError::PythPushInvalidWindowSize,
            MismatchedFeedId | FeedIdMustBe32Bytes | FeedIdNonHexCharacter => {
                MarginfiError::PythPushInvalidAccount
            }
        }
    }
}
impl From<u32> for MarginfiError {
    fn from(value: u32) -> Self {
        match value {
            6001 => MarginfiError::BankNotFound,
            6002 => MarginfiError::LendingAccountBalanceNotFound,
            6003 => MarginfiError::BankAssetCapacityExceeded,
            6004 => MarginfiError::InvalidTransfer,
            6005 => MarginfiError::MissingPythOrBankAccount,
            6006 => MarginfiError::MissingPythAccount,
            6007 => MarginfiError::MissingBankAccount,
            6008 => MarginfiError::InvalidBankAccount,
            6009 => MarginfiError::RiskEngineInitRejected,
            6010 => MarginfiError::LendingAccountBalanceSlotsFull,
            6011 => MarginfiError::BankAlreadyExists,
            6012 => MarginfiError::ZeroLiquidationAmount,
            6013 => MarginfiError::AccountNotBankrupt,
            6014 => MarginfiError::BalanceNotBadDebt,
            6015 => MarginfiError::InvalidConfig,
            6016 => MarginfiError::BankPaused,
            6017 => MarginfiError::BankReduceOnly,
            6018 => MarginfiError::BankAccountNotFound,
            6019 => MarginfiError::OperationDepositOnly,
            6020 => MarginfiError::OperationWithdrawOnly,
            6021 => MarginfiError::OperationBorrowOnly,
            6022 => MarginfiError::OperationRepayOnly,
            6023 => MarginfiError::NoAssetFound,
            6024 => MarginfiError::NoLiabilityFound,
            6025 => MarginfiError::InvalidOracleSetup,
            6026 => MarginfiError::IllegalUtilizationRatio,
            6027 => MarginfiError::BankLiabilityCapacityExceeded,
            6028 => MarginfiError::InvalidPrice,
            6029 => MarginfiError::IsolatedAccountIllegalState,
            6030 => MarginfiError::EmissionsAlreadySetup,
            6031 => MarginfiError::OracleNotSetup,
            6032 => MarginfiError::InvalidSwitchboardDecimalConversion,
            6033 => MarginfiError::CannotCloseOutstandingEmissions,
            6034 => MarginfiError::EmissionsUpdateError,
            6035 => MarginfiError::AccountDisabled,
            6036 => MarginfiError::AccountTempActiveBalanceLimitExceeded,
            6037 => MarginfiError::AccountInFlashloan,
            6038 => MarginfiError::IllegalFlashloan,
            6039 => MarginfiError::IllegalFlag,
            6040 => MarginfiError::IllegalBalanceState,
            6041 => MarginfiError::IllegalAccountAuthorityTransfer,
            6042 => MarginfiError::Unauthorized,
            6043 => MarginfiError::IllegalAction,
            6044 => MarginfiError::T22MintRequired,
            6045 => MarginfiError::InvalidFeeAta,
            6046 => MarginfiError::AddedStakedPoolManually,
            6047 => MarginfiError::AssetTagMismatch,
            6048 => MarginfiError::StakePoolValidationFailed,
            6049 => MarginfiError::SwitchboardStalePrice,
            6050 => MarginfiError::PythPushStalePrice,
            6051 => MarginfiError::WrongNumberOfOracleAccounts,
            6052 => MarginfiError::WrongOracleAccountKeys,
            6053 => MarginfiError::PythPushWrongAccountOwner,
            6054 => MarginfiError::StakedPythPushWrongAccountOwner,
            6055 => MarginfiError::OracleMaxConfidenceExceeded,
            6056 => MarginfiError::PythPushInsufficientVerificationLevel,
            6057 => MarginfiError::ZeroAssetPrice,
            6058 => MarginfiError::ZeroLiabilityPrice,
            6059 => MarginfiError::SwitchboardWrongAccountOwner,
            6060 => MarginfiError::PythPushInvalidAccount,
            6061 => MarginfiError::SwitchboardInvalidAccount,
            6062 => MarginfiError::MathError,
            6063 => MarginfiError::InvalidEmissionsDestinationAccount,
            6064 => MarginfiError::SameAssetAndLiabilityBanks,
            6065 => MarginfiError::OverliquidationAttempt,
            6066 => MarginfiError::NoLiabilitiesInLiabilityBank,
            6067 => MarginfiError::AssetsInLiabilityBank,
            6068 => MarginfiError::HealthyAccount,
            6069 => MarginfiError::ExhaustedLiability,
            6070 => MarginfiError::TooSeverePayoff,
            6071 => MarginfiError::TooSevereLiquidation,
            6072 => MarginfiError::WorseHealthPostLiquidation,
            6073 => MarginfiError::ArenaBankLimit,
            6074 => MarginfiError::ArenaSettingCannotChange,
            6075 => MarginfiError::BadEmodeConfig,
            6076 => MarginfiError::PythPushInvalidWindowSize,
            6077 => MarginfiError::InvalidFeesDestinationAccount,
            6078 => MarginfiError::BankCannotClose,
            6079 => MarginfiError::AccountAlreadyMigrated,
            6080 => MarginfiError::ProtocolPaused,
            6081 => MarginfiError::Placeholder81,
            6082 => MarginfiError::PauseLimitExceeded,
            6083 => MarginfiError::ProtocolNotPaused,
            6084 => MarginfiError::BankKilledByBankruptcy,
            6085 => MarginfiError::UnexpectedLiquidationState,
            6086 => MarginfiError::StartNotFirst,
            6087 => MarginfiError::StartRepeats,
            6088 => MarginfiError::EndNotLast,
            6089 => MarginfiError::ForbiddenIx,
            6090 => MarginfiError::LiquidationPremiumTooHigh,
            6091 => MarginfiError::NotAllowedInCPI,
            6092 => MarginfiError::ZeroSupplyInStakePool,
<<<<<<< HEAD
            6093 => MarginfiError::DailyWithdrawalLimitExceeded,
            6094 => MarginfiError::ZeroWithdrawalLimit,
=======
            6093 => MarginfiError::InvalidGroup,
            6094 => MarginfiError::InvalidLiquidityVault,
            6095 => MarginfiError::InvalidLiquidationRecord,
            6096 => MarginfiError::InvalidLiquidationReceiver,
            6097 => MarginfiError::InvalidEmissionsMint,
            6098 => MarginfiError::InvalidMint,
            6099 => MarginfiError::InvalidFeeWallet,
            6100 => MarginfiError::FixedOraclePriceNegative,
>>>>>>> 848d05a9

            // Kamino-specific errors (starting at 6200)
            6200 => MarginfiError::WrongAssetTagForStandardInstructions,
            6201 => MarginfiError::WrongAssetTagForKaminoInstructions,
            6202 => MarginfiError::CantAddPool,
            6203 => MarginfiError::KaminoReserveMintAddressMismatch,
            6204 => MarginfiError::KaminoDepositFailed,
            6205 => MarginfiError::KaminoWithdrawFailed,
            6206 => MarginfiError::ReserveStale,
            6207 => MarginfiError::InvalidObligationDepositCount,
            6208 => MarginfiError::ObligationDepositReserveMismatch,
            6209 => MarginfiError::ObligationInitDepositInsufficient,
            6210 => MarginfiError::KaminoReserveValidationFailed,
            6211 => MarginfiError::KaminoInvalidOracleSetup,
            6212 => MarginfiError::KaminoPositionLimitExceeded,
            6213 => MarginfiError::InvalidKaminoReserve,
            6214 => MarginfiError::InvalidKaminoObligation,
            _ => MarginfiError::InternalLogicError,
        }
    }
}

impl PartialEq for MarginfiError {
    fn eq(&self, other: &Self) -> bool {
        (*self as u32) == (*other as u32)
    }
}

impl Eq for MarginfiError {}

impl MarginfiError {
    pub fn is_oracle_error(&self) -> bool {
        matches!(
            self,
            MarginfiError::WrongNumberOfOracleAccounts
                | MarginfiError::SwitchboardInvalidAccount
                | MarginfiError::PythPushInvalidAccount
                | MarginfiError::SwitchboardWrongAccountOwner
                | MarginfiError::PythPushInsufficientVerificationLevel
                | MarginfiError::StakedPythPushWrongAccountOwner
                | MarginfiError::PythPushWrongAccountOwner
                | MarginfiError::WrongOracleAccountKeys
                | MarginfiError::PythPushStalePrice
                | MarginfiError::SwitchboardStalePrice
                | MarginfiError::StakePoolValidationFailed
                | MarginfiError::InvalidBankAccount
                | MarginfiError::MissingBankAccount
                | MarginfiError::MissingPythAccount
                | MarginfiError::MissingPythOrBankAccount
                | MarginfiError::PythPushInvalidWindowSize
                | MarginfiError::OracleMaxConfidenceExceeded
                | MarginfiError::ZeroSupplyInStakePool
        )
    }

    pub fn is_risk_engine_rejection(&self) -> bool {
        matches!(self, MarginfiError::RiskEngineInitRejected)
    }
}<|MERGE_RESOLUTION|>--- conflicted
+++ resolved
@@ -188,12 +188,6 @@
     NotAllowedInCPI,
     #[msg("Stake pool supply is zero: cannot compute price")] // 6092
     ZeroSupplyInStakePool,
-<<<<<<< HEAD
-    #[msg("Daily withdrawal limit exceeded: try again later")] // 6093
-    DailyWithdrawalLimitExceeded,
-    #[msg("Cannot set daily withdrawal limit to zero")] // 6094
-    ZeroWithdrawalLimit,
-=======
     #[msg("Invalid group: account constraint violated")] // 6093
     InvalidGroup,
     #[msg("Invalid liquidity vault: account constraint violated")] // 6094
@@ -210,7 +204,10 @@
     InvalidFeeWallet,
     #[msg("Fixed oracle price must be zero or greater")] // 6100
     FixedOraclePriceNegative,
->>>>>>> 848d05a9
+    #[msg("Daily withdrawal limit exceeded: try again later")] // 6101
+    DailyWithdrawalLimitExceeded,
+    #[msg("Cannot set daily withdrawal limit to zero")] // 6102
+    ZeroWithdrawalLimit,
 
     // ************** BEGIN KAMINO ERRORS (starting at 6200)
     #[msg("Wrong asset tag for standard instructions, expected DEFAULT, SOL, or STAKED asset tag")]
@@ -360,10 +357,6 @@
             6090 => MarginfiError::LiquidationPremiumTooHigh,
             6091 => MarginfiError::NotAllowedInCPI,
             6092 => MarginfiError::ZeroSupplyInStakePool,
-<<<<<<< HEAD
-            6093 => MarginfiError::DailyWithdrawalLimitExceeded,
-            6094 => MarginfiError::ZeroWithdrawalLimit,
-=======
             6093 => MarginfiError::InvalidGroup,
             6094 => MarginfiError::InvalidLiquidityVault,
             6095 => MarginfiError::InvalidLiquidationRecord,
@@ -372,7 +365,8 @@
             6098 => MarginfiError::InvalidMint,
             6099 => MarginfiError::InvalidFeeWallet,
             6100 => MarginfiError::FixedOraclePriceNegative,
->>>>>>> 848d05a9
+            6101 => MarginfiError::DailyWithdrawalLimitExceeded,
+            6102 => MarginfiError::ZeroWithdrawalLimit,
 
             // Kamino-specific errors (starting at 6200)
             6200 => MarginfiError::WrongAssetTagForStandardInstructions,
