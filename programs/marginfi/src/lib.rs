--- conflicted
+++ resolved
@@ -98,11 +98,8 @@
         new_curve_admin: Pubkey,
         new_limit_admin: Pubkey,
         new_emissions_admin: Pubkey,
-<<<<<<< HEAD
         new_metadata_admin: Pubkey,
-=======
         new_risk_admin: Pubkey,
->>>>>>> 884d2cb4
         is_arena_group: bool,
     ) -> MarginfiResult {
         marginfi_group::configure(
@@ -112,11 +109,8 @@
             new_curve_admin,
             new_limit_admin,
             new_emissions_admin,
-<<<<<<< HEAD
             new_metadata_admin,
-=======
             new_risk_admin,
->>>>>>> 884d2cb4
             is_arena_group,
         )
     }
@@ -572,7 +566,6 @@
         marginfi_group::migrate_curve(ctx)
     }
 
-<<<<<<< HEAD
     pub fn init_bank_metadata(ctx: Context<InitBankMetadata>) -> MarginfiResult {
         marginfi_group::init_bank_metadata(ctx)
     }
@@ -583,7 +576,6 @@
         description: Option<Vec<u8>>,
     ) -> MarginfiResult {
         marginfi_group::write_bank_metadata(ctx, ticker, description)
-=======
     /// (group admin only) Set the daily withdrawal limit for deleverages per group.
     pub fn configure_deleverage_withdrawal_limit(
         ctx: Context<ConfigureDeleverageWithdrawalLimit>,
@@ -601,7 +593,6 @@
         ctx: Context<LendingAccountPurgeDelevBalance>,
     ) -> MarginfiResult {
         marginfi_account::lending_account_purge_delev_balance(ctx)
->>>>>>> 884d2cb4
     }
 
     /****** Kamino integration instructions *****/
