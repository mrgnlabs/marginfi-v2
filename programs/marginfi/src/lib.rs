--- conflicted
+++ resolved
@@ -22,27 +22,8 @@
     BankConfigCompact, BankConfigOpt, EmodeEntry, WrappedI80F48, MAX_EMODE_ENTRIES,
 };
 use prelude::*;
-<<<<<<< HEAD
 
 pub use id_crate::ID;
-=======
-use state::emode::{EmodeEntry, MAX_EMODE_ENTRIES};
-use state::marginfi_group::InterestRateConfigOpt;
-use state::marginfi_group::WrappedI80F48;
-use state::marginfi_group::{BankConfigCompact, BankConfigOpt};
-
-cfg_if::cfg_if! {
-    if #[cfg(feature = "mainnet-beta")] {
-        declare_id!("MFv2hWf31Z9kbCa1snEPYctwafyhdvnV7FZnsebVacA");
-    } else if #[cfg(feature = "devnet")] {
-        declare_id!("neetcne3Ctrrud7vLdt2ypMm21gZHGN2mCmqWaMVcBQ");
-    } else if #[cfg(feature = "staging")] {
-        declare_id!("stag8sTKds2h4KzjUw3zKTsxbqvT4XKHdaR9X9E6Rct");
-    } else {
-        declare_id!("2jGhuVUuy3umdzByFx8sNWUAaf5vaeuDm78RDPEnhrMr");
-    }
-}
->>>>>>> 35b8970c
 
 // #[cfg(target_os = "solana")]
 // /// Custom heap allocator that exposes a move_cursor method. This allows us to manually deallocate
