use anchor_lang::prelude::*;
use fixed::types::I80F48;
use fixed_macro::types::I80F48;
use solana_program::pubkey;

pub const LIQUIDITY_VAULT_AUTHORITY_SEED: &[u8] = b"liquidity_vault_auth";
pub const INSURANCE_VAULT_AUTHORITY_SEED: &[u8] = b"insurance_vault_auth";
pub const FEE_VAULT_AUTHORITY_SEED: &[u8] = b"fee_vault_auth";

pub const LIQUIDITY_VAULT_SEED: &[u8] = b"liquidity_vault";
pub const INSURANCE_VAULT_SEED: &[u8] = b"insurance_vault";
pub const FEE_VAULT_SEED: &[u8] = b"fee_vault";

pub const LENDING_POOL_BANK_SEED: &[u8] = b"lending_pool_bank";

#[cfg(feature = "mainnet-beta")] // mainnet
pub const PYTH_ID: Pubkey = pubkey!("FsJ3A3u2vn5cTVofAjvy6y5kwABJAqYWpe4975bi2epH");
#[cfg(feature = "devnet")] // devnet
pub const PYTH_ID: Pubkey = pubkey!("gSbePebfvPy7tRqimPoVecS2UsBvYv46ynrzWocc92s");
#[cfg(all(not(feature = "mainnet-beta"), not(feature = "devnet")))] // other
pub const PYTH_ID: Pubkey = pubkey!("5rYvdyWAunZgD2EC1aKo7hQbutUUnkt7bBFM6xNq2z7Z");

/// TODO: Make these variable per bank
pub const LIQUIDATION_LIQUIDATOR_FEE: I80F48 = I80F48!(0.025);
pub const LIQUIDATION_INSURANCE_FEE: I80F48 = I80F48!(0.025);

pub const SECONDS_PER_YEAR: I80F48 = I80F48!(31_536_000);

pub const MAX_PRICE_AGE_SEC: u64 = 20;

/// Range that contains 95% price data distribution
///
/// https://docs.pyth.network/pythnet-price-feeds/best-practices#confidence-intervals
pub const CONF_INTERVAL_MULTIPLE: I80F48 = I80F48!(4.24);

pub const USDC_EXPONENT: i32 = 6;

pub const MAX_ORACLE_KEYS: usize = 5;

<<<<<<< HEAD
pub const IXS_SYSVAR_MARGINFI_ACCOUNT_INDEX: usize = 1;
=======
/// Any balance below 1 SPL token amount is treated as none,
/// this is to account for any artifacts resulting from binary fraction arithemtic.
pub const EMPTY_BALANCE_THRESHOLD: I80F48 = I80F48!(1);
>>>>>>> 43ab473f
<|MERGE_RESOLUTION|>--- conflicted
+++ resolved
@@ -37,10 +37,8 @@
 
 pub const MAX_ORACLE_KEYS: usize = 5;
 
-<<<<<<< HEAD
 pub const IXS_SYSVAR_MARGINFI_ACCOUNT_INDEX: usize = 1;
-=======
+
 /// Any balance below 1 SPL token amount is treated as none,
 /// this is to account for any artifacts resulting from binary fraction arithemtic.
-pub const EMPTY_BALANCE_THRESHOLD: I80F48 = I80F48!(1);
->>>>>>> 43ab473f
+pub const EMPTY_BALANCE_THRESHOLD: I80F48 = I80F48!(1);