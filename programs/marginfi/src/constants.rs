use anchor_lang::prelude::*;
use fixed::types::I80F48;
use fixed_macro::types::I80F48;
use pyth_solana_receiver_sdk::price_update::VerificationLevel;
use solana_program::pubkey;

pub const LIQUIDITY_VAULT_AUTHORITY_SEED: &str = "liquidity_vault_auth";
pub const INSURANCE_VAULT_AUTHORITY_SEED: &str = "insurance_vault_auth";
pub const FEE_VAULT_AUTHORITY_SEED: &str = "fee_vault_auth";

pub const LIQUIDITY_VAULT_SEED: &str = "liquidity_vault";
pub const INSURANCE_VAULT_SEED: &str = "insurance_vault";
pub const FEE_VAULT_SEED: &str = "fee_vault";

pub const EMISSIONS_AUTH_SEED: &str = "emissions_auth_seed";
pub const EMISSIONS_TOKEN_ACCOUNT_SEED: &str = "emissions_token_account_seed";

cfg_if::cfg_if! {
    if #[cfg(feature = "devnet")] {
        pub const PYTH_ID: Pubkey = pubkey!("gSbePebfvPy7tRqimPoVecS2UsBvYv46ynrzWocc92s");
    } else if #[cfg(any(feature = "mainnet-beta", feature = "staging"))] {
        pub const PYTH_ID: Pubkey = pubkey!("FsJ3A3u2vn5cTVofAjvy6y5kwABJAqYWpe4975bi2epH");
    } else {
        // The key of the mock program on localnet (see its declared id)
        pub const PYTH_ID: Pubkey = pubkey!("5XaaR94jBubdbrRrNW7DtRvZeWvLhSHkEGU3jHTEXV3C");
    }
}

cfg_if::cfg_if! {
    if #[cfg(feature = "devnet")] {
        pub const SWITCHBOARD_PULL_ID: Pubkey = pubkey!("Aio4gaXjXzJNVLtzwtNVmSqGKpANtXhybbkhtAC94ji2");
    } else {
        pub const SWITCHBOARD_PULL_ID: Pubkey = pubkey!("SBondMDrcV3K4kxZR1HNVT7osZxAHVHgYXL5Ze1oMUv");
    }
}

/// TODO: Make these variable per bank
pub const LIQUIDATION_LIQUIDATOR_FEE: I80F48 = I80F48!(0.025);
pub const LIQUIDATION_INSURANCE_FEE: I80F48 = I80F48!(0.025);

pub const SECONDS_PER_YEAR: I80F48 = I80F48!(31_536_000);

pub const MAX_PYTH_ORACLE_AGE: u64 = 60;
pub const MAX_SWB_ORACLE_AGE: u64 = 3 * 60;

/// Range that contains 95% price data distribution
///
/// https://docs.pyth.network/price-feeds/best-practices#confidence-intervals
pub const CONF_INTERVAL_MULTIPLE: I80F48 = I80F48!(2.12);
/// Range that contains 95% price data distribution in a normal distribution
pub const STD_DEV_MULTIPLE: I80F48 = I80F48!(1.96);
/// Maximum confidence interval allowed
pub const MAX_CONF_INTERVAL: I80F48 = I80F48!(0.05);

pub const USDC_EXPONENT: i32 = 6;

pub const MAX_ORACLE_KEYS: usize = 5;

/// Any balance below 1 SPL token amount is treated as none,
/// this is to account for any artifacts resulting from binary fraction arithemtic.
pub const EMPTY_BALANCE_THRESHOLD: I80F48 = I80F48!(1);

/// Any account with assets below this threshold is considered bankrupt.
/// The account also needs to have more liabilities than assets.
///
/// This is USD denominated, so 0.001 = $0.1
pub const BANKRUPT_THRESHOLD: I80F48 = I80F48!(0.1);

/// Comparios threshold used to account for arithmetic artifacts on balances
pub const ZERO_AMOUNT_THRESHOLD: I80F48 = I80F48!(0.0001);

pub const EMISSIONS_FLAG_BORROW_ACTIVE: u64 = 1 << 0;
pub const EMISSIONS_FLAG_LENDING_ACTIVE: u64 = 1 << 1;
pub const PERMISSIONLESS_BAD_DEBT_SETTLEMENT_FLAG: u64 = 1 << 2;

pub(crate) const EMISSION_FLAGS: u64 = EMISSIONS_FLAG_BORROW_ACTIVE | EMISSIONS_FLAG_LENDING_ACTIVE;
pub(crate) const GROUP_FLAGS: u64 = PERMISSIONLESS_BAD_DEBT_SETTLEMENT_FLAG;

/// Cutoff timestamp for balance last_update used in accounting collected emissions.
/// Any balance updates before this timestamp are ignored, and current_timestamp is used instead.
pub const MIN_EMISSIONS_START_TIME: u64 = 1681989983;

pub const MAX_EXP_10_I80F48: usize = 24;
pub const EXP_10_I80F48: [I80F48; MAX_EXP_10_I80F48] = [
    I80F48!(1),                        // 10^0
    I80F48!(10),                       // 10^1
    I80F48!(100),                      // 10^2
    I80F48!(1000),                     // 10^3
    I80F48!(10000),                    // 10^4
    I80F48!(100000),                   // 10^5
    I80F48!(1000000),                  // 10^6
    I80F48!(10000000),                 // 10^7
    I80F48!(100000000),                // 10^8
    I80F48!(1000000000),               // 10^9
    I80F48!(10000000000),              // 10^10
    I80F48!(100000000000),             // 10^11
    I80F48!(1000000000000),            // 10^12
    I80F48!(10000000000000),           // 10^13
    I80F48!(100000000000000),          // 10^14
    I80F48!(1000000000000000),         // 10^15
    I80F48!(10000000000000000),        // 10^16
    I80F48!(100000000000000000),       // 10^17
    I80F48!(1000000000000000000),      // 10^18
    I80F48!(10000000000000000000),     // 10^19
    I80F48!(100000000000000000000),    // 10^20
    I80F48!(1000000000000000000000),   // 10^21
    I80F48!(10000000000000000000000),  // 10^22
    I80F48!(100000000000000000000000), // 10^23
];

pub const MAX_EXP_10: usize = 21;
pub const EXP_10: [i128; MAX_EXP_10] = [
    1,                     // 10^0
    10,                    // 10^1
    100,                   // 10^2
    1000,                  // 10^3
    10000,                 // 10^4
    100000,                // 10^5
    1000000,               // 10^6
    10000000,              // 10^7
    100000000,             // 10^8
    1000000000,            // 10^9
    10000000000,           // 10^10
    100000000000,          // 10^11
    1000000000000,         // 10^12
    10000000000000,        // 10^13
    100000000000000,       // 10^14
    1000000000000000,      // 10^15
    10000000000000000,     // 10^16
    100000000000000000,    // 10^17
    1000000000000000000,   // 10^18
    10000000000000000000,  // 10^19
    100000000000000000000, // 10^20
];

/// Value where total_asset_value_init_limit is considered inactive
pub const TOTAL_ASSET_VALUE_INIT_LIMIT_INACTIVE: u64 = 0;

<<<<<<< HEAD
cfg_if::cfg_if! {
    if #[cfg(feature = "devnet")] {
        pub const PROTOCOL_FEE_TREASURY: Pubkey = pubkey!("gSbePebfvPy7tRqimPoVecS2UsBvYv46ynrzWocc92s");
    } else if #[cfg(feature = "mainnet-beta")] {
        pub const PROTOCOL_FEE_TREASURY: Pubkey = pubkey!("FsJ3A3u2vn5cTVofAjvy6y5kwABJAqYWpe4975bi2epH");
    } else {
        pub const PROTOCOL_FEE_TREASURY: Pubkey = pubkey!("5rYvdyWAunZgD2EC1aKo7hQbutUUnkt7bBFM6xNq2z7Z");
    }
}

pub const PROTOCOL_FEE_RATE: I80F48 = I80F48!(0.025);
pub const PROTOCOL_FEE_FIXED: I80F48 = I80F48!(0.01);
=======
pub const MIN_PYTH_PUSH_VERIFICATION_LEVEL: VerificationLevel = VerificationLevel::Full;
pub const PYTH_PUSH_PYTH_SPONSORED_SHARD_ID: u16 = 0;
pub const PYTH_PUSH_MARGINFI_SPONSORED_SHARD_ID: u16 = 3301;
>>>>>>> 24dfeb16
<|MERGE_RESOLUTION|>--- conflicted
+++ resolved
@@ -136,7 +136,6 @@
 /// Value where total_asset_value_init_limit is considered inactive
 pub const TOTAL_ASSET_VALUE_INIT_LIMIT_INACTIVE: u64 = 0;
 
-<<<<<<< HEAD
 cfg_if::cfg_if! {
     if #[cfg(feature = "devnet")] {
         pub const PROTOCOL_FEE_TREASURY: Pubkey = pubkey!("gSbePebfvPy7tRqimPoVecS2UsBvYv46ynrzWocc92s");
@@ -149,8 +148,7 @@
 
 pub const PROTOCOL_FEE_RATE: I80F48 = I80F48!(0.025);
 pub const PROTOCOL_FEE_FIXED: I80F48 = I80F48!(0.01);
-=======
+
 pub const MIN_PYTH_PUSH_VERIFICATION_LEVEL: VerificationLevel = VerificationLevel::Full;
 pub const PYTH_PUSH_PYTH_SPONSORED_SHARD_ID: u16 = 0;
-pub const PYTH_PUSH_MARGINFI_SPONSORED_SHARD_ID: u16 = 3301;
->>>>>>> 24dfeb16
+pub const PYTH_PUSH_MARGINFI_SPONSORED_SHARD_ID: u16 = 3301;