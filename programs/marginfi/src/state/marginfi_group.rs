use crate::{prelude::MarginfiError, MarginfiResult};
use anchor_lang::prelude::*;
use fixed::types::I80F48;
use marginfi_type_crate::{constants::DAILY_RESET_INTERVAL, types::MarginfiGroup};
use std::fmt::Debug;

pub const PROGRAM_FEES_ENABLED: u64 = 1;
pub const ARENA_GROUP: u64 = 2;

pub trait MarginfiGroupImpl {
    fn update_admin(&mut self, new_admin: Pubkey);
    fn update_emode_admin(&mut self, new_emode_admin: Pubkey);
    fn update_curve_admin(&mut self, new_curve_admin: Pubkey);
    fn update_limit_admin(&mut self, new_limit_admin: Pubkey);
    fn update_emissions_admin(&mut self, new_emissions_admin: Pubkey);
<<<<<<< HEAD
    fn update_metadata_admin(&mut self, new_metadata_admin: Pubkey);
=======
    fn update_risk_admin(&mut self, new_risk_admin: Pubkey);
>>>>>>> 884d2cb4
    fn set_initial_configuration(&mut self, admin_pk: Pubkey);
    fn get_group_bank_config(&self) -> GroupBankConfig;
    fn set_program_fee_enabled(&mut self, fee_enabled: bool);
    fn set_arena_group(&mut self, is_arena: bool) -> MarginfiResult;
    fn program_fees_enabled(&self) -> bool;
    fn is_arena_group(&self) -> bool;
    fn add_bank(&mut self) -> MarginfiResult;
    fn is_protocol_paused(&self) -> bool;
    fn update_withdrawn_equity(
        &mut self,
        withdrawn_equity: I80F48,
        current_timestamp: i64,
    ) -> MarginfiResult;
}

impl MarginfiGroupImpl for MarginfiGroup {
    fn update_admin(&mut self, new_admin: Pubkey) {
        if self.admin == new_admin {
            msg!("No change to admin: {:?}", new_admin);
            // do nothing
        } else {
            msg!("Set admin from {:?} to {:?}", self.admin, new_admin);
            self.admin = new_admin;
        }
    }

    fn update_emode_admin(&mut self, new_emode_admin: Pubkey) {
        if self.emode_admin == new_emode_admin {
            msg!("No change to emode admin: {:?}", new_emode_admin);
            // do nothing
        } else {
            msg!(
                "Set emode admin from {:?} to {:?}",
                self.emode_admin,
                new_emode_admin
            );
            self.emode_admin = new_emode_admin;
        }
    }

    fn update_curve_admin(&mut self, new_curve_admin: Pubkey) {
        if self.delegate_curve_admin == new_curve_admin {
            msg!("No change to curve admin: {:?}", new_curve_admin);
            // do nothing
        } else {
            msg!(
                "Set curve admin from {:?} to {:?}",
                self.delegate_curve_admin,
                new_curve_admin
            );
            self.delegate_curve_admin = new_curve_admin;
        }
    }

    fn update_limit_admin(&mut self, new_limit_admin: Pubkey) {
        if self.delegate_limit_admin == new_limit_admin {
            msg!("No change to limit admin: {:?}", new_limit_admin);
            // do nothing
        } else {
            msg!(
                "Set limit admin from {:?} to {:?}",
                self.delegate_limit_admin,
                new_limit_admin
            );
            self.delegate_limit_admin = new_limit_admin;
        }
    }

    fn update_emissions_admin(&mut self, new_emissions_admin: Pubkey) {
        if self.delegate_emissions_admin == new_emissions_admin {
            msg!("No change to emissions admin: {:?}", new_emissions_admin);
            // do nothing
        } else {
            msg!(
                "Set emissions admin from {:?} to {:?}",
                self.delegate_emissions_admin,
                new_emissions_admin
            );
            self.delegate_emissions_admin = new_emissions_admin;
        }
    }

<<<<<<< HEAD
    fn update_metadata_admin(&mut self, new_meta_admin: Pubkey) {
        if self.metadata_admin == new_meta_admin {
            msg!("No change to meta admin: {:?}", new_meta_admin);
            // do nothing
        } else {
            msg!(
                "Set meta admin from {:?} to {:?}",
                self.metadata_admin,
                new_meta_admin
            );
            self.metadata_admin = new_meta_admin;
=======
    fn update_risk_admin(&mut self, new_risk_admin: Pubkey) {
        if self.risk_admin == new_risk_admin {
            msg!("No change to risk admin: {:?}", new_risk_admin);
            // do nothing
        } else {
            msg!(
                "Set risk admin from {:?} to {:?}",
                self.risk_admin,
                new_risk_admin
            );
            self.risk_admin = new_risk_admin;
>>>>>>> 884d2cb4
        }
    }

    /// Set the group parameters when initializing a group.
    /// This should be called only when the group is first initialized.
    #[allow(clippy::too_many_arguments)]
    fn set_initial_configuration(&mut self, admin_pk: Pubkey) {
        self.admin = admin_pk;
        self.set_program_fee_enabled(true);
    }

    fn get_group_bank_config(&self) -> GroupBankConfig {
        GroupBankConfig {
            program_fees: self.group_flags == PROGRAM_FEES_ENABLED,
        }
    }

    fn set_program_fee_enabled(&mut self, fee_enabled: bool) {
        if fee_enabled {
            self.group_flags |= PROGRAM_FEES_ENABLED;
        } else {
            self.group_flags &= !PROGRAM_FEES_ENABLED;
        }
    }

    /// Set the `ARENA_GROUP` if `is_arena` is true. If trying to set as arena and the group already
    /// has more than two banks, fails. If trying to set an arena bank as non-arena, fails.
    fn set_arena_group(&mut self, is_arena: bool) -> MarginfiResult {
        // If enabling arena mode, ensure the group doesn't already have more than two banks.
        if is_arena && self.banks > 2 {
            return err!(MarginfiError::ArenaBankLimit);
        }

        // If the group is currently marked as arena, disallow switching it back to non-arena.
        if self.is_arena_group() && !is_arena {
            return err!(MarginfiError::ArenaSettingCannotChange);
        }

        if is_arena {
            self.group_flags |= ARENA_GROUP;
        } else {
            self.group_flags &= !ARENA_GROUP;
        }
        Ok(())
    }

    /// True if program fees are enabled
    fn program_fees_enabled(&self) -> bool {
        (self.group_flags & PROGRAM_FEES_ENABLED) != 0
    }

    /// True if this is an arena group
    fn is_arena_group(&self) -> bool {
        (self.group_flags & ARENA_GROUP) != 0
    }

    // Increment the bank count by 1. If this is an arena group, which only supports two banks,
    // errors if trying to add a third bank. If you managed to create 16,000 banks, congrats, does
    // nothing.
    fn add_bank(&mut self) -> MarginfiResult {
        if self.is_arena_group() && self.banks >= 2 {
            return err!(MarginfiError::ArenaBankLimit);
        }
        self.banks = self.banks.saturating_add(1);

        let clock = Clock::get()?;
        self.fee_state_cache.last_update = clock.unix_timestamp;

        Ok(())
    }

    /// Returns true if the protocol is in a paused state and the time has not yet expired, false it
    /// not paused or timer has expired.
    fn is_protocol_paused(&self) -> bool {
        // Note: In rare event clock fails to unwrap, time = 0 always fails the is_expired check.
        let current_timestamp = Clock::get().map(|c| c.unix_timestamp).unwrap_or(0);

        self.panic_state_cache.is_paused_flag()
            && !self.panic_state_cache.is_expired(current_timestamp)
    }

    fn update_withdrawn_equity(
        &mut self,
        withdrawn_equity: I80F48,
        current_timestamp: i64,
    ) -> MarginfiResult {
        if current_timestamp.saturating_sub(
            self.deleverage_withdraw_window_cache
                .last_daily_reset_timestamp,
        ) >= DAILY_RESET_INTERVAL
        {
            self.deleverage_withdraw_window_cache.withdrawn_today = 0;
            self.deleverage_withdraw_window_cache
                .last_daily_reset_timestamp = current_timestamp;
        }
        self.deleverage_withdraw_window_cache.withdrawn_today = self
            .deleverage_withdraw_window_cache
            .withdrawn_today
            .saturating_add(withdrawn_equity.to_num());

        // Note: treat zero limit as "no limit" here for backwards compatibility.
        if self.deleverage_withdraw_window_cache.daily_limit != 0
            && self.deleverage_withdraw_window_cache.withdrawn_today
                > self.deleverage_withdraw_window_cache.daily_limit
        {
            msg!(
                "trying to withdraw more than daily limit: {} > {}",
                self.deleverage_withdraw_window_cache.withdrawn_today,
                self.deleverage_withdraw_window_cache.daily_limit
            );
            return err!(MarginfiError::DailyWithdrawalLimitExceeded);
        }
        Ok(())
    }
}

/// Group level configuration to be used in bank accounts.
#[derive(Clone, Debug)]
pub struct GroupBankConfig {
    pub program_fees: bool,
}<|MERGE_RESOLUTION|>--- conflicted
+++ resolved
@@ -13,11 +13,8 @@
     fn update_curve_admin(&mut self, new_curve_admin: Pubkey);
     fn update_limit_admin(&mut self, new_limit_admin: Pubkey);
     fn update_emissions_admin(&mut self, new_emissions_admin: Pubkey);
-<<<<<<< HEAD
     fn update_metadata_admin(&mut self, new_metadata_admin: Pubkey);
-=======
     fn update_risk_admin(&mut self, new_risk_admin: Pubkey);
->>>>>>> 884d2cb4
     fn set_initial_configuration(&mut self, admin_pk: Pubkey);
     fn get_group_bank_config(&self) -> GroupBankConfig;
     fn set_program_fee_enabled(&mut self, fee_enabled: bool);
@@ -100,7 +97,6 @@
         }
     }
 
-<<<<<<< HEAD
     fn update_metadata_admin(&mut self, new_meta_admin: Pubkey) {
         if self.metadata_admin == new_meta_admin {
             msg!("No change to meta admin: {:?}", new_meta_admin);
@@ -112,7 +108,8 @@
                 new_meta_admin
             );
             self.metadata_admin = new_meta_admin;
-=======
+       }
+    }
     fn update_risk_admin(&mut self, new_risk_admin: Pubkey) {
         if self.risk_admin == new_risk_admin {
             msg!("No change to risk admin: {:?}", new_risk_admin);
@@ -124,7 +121,6 @@
                 new_risk_admin
             );
             self.risk_admin = new_risk_admin;
->>>>>>> 884d2cb4
         }
     }
 
