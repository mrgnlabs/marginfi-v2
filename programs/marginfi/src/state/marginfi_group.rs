use super::{
    marginfi_account::{BalanceSide, RequirementType},
    price::{OraclePriceFeedAdapter, OracleSetup},
};
#[cfg(not(feature = "client"))]
use crate::events::{GroupEventHeader, LendingPoolBankAccrueInterestEvent};
use crate::{
    assert_struct_align, assert_struct_size, check,
    constants::{
        EMISSION_FLAGS, FEE_VAULT_AUTHORITY_SEED, FEE_VAULT_SEED, GROUP_FLAGS,
        INSURANCE_VAULT_AUTHORITY_SEED, INSURANCE_VAULT_SEED, LIQUIDITY_VAULT_AUTHORITY_SEED,
        LIQUIDITY_VAULT_SEED, MAX_ORACLE_KEYS, MAX_PYTH_ORACLE_AGE, MAX_SWB_ORACLE_AGE,
        PERMISSIONLESS_BAD_DEBT_SETTLEMENT_FLAG, PYTH_ID, SECONDS_PER_YEAR,
        TOTAL_ASSET_VALUE_INIT_LIMIT_INACTIVE,
    },
    debug, math_error,
    prelude::MarginfiError,
    set_if_some,
    state::marginfi_account::calc_value,
    MarginfiResult,
};
use crate::{
    borsh::{BorshDeserialize, BorshSerialize},
    constants::ASSET_TAG_DEFAULT,
};
use anchor_lang::prelude::borsh;
use anchor_lang::prelude::*;
use anchor_spl::token_interface::*;
use bytemuck::{Pod, Zeroable};
use fixed::types::I80F48;
use pyth_sdk_solana::{state::SolanaPriceAccount, PriceFeed};
use pyth_solana_receiver_sdk::price_update::FeedId;
#[cfg(feature = "client")]
use std::fmt::Display;
use std::{
    fmt::{Debug, Formatter},
    ops::Not,
};

#[cfg(any(feature = "test", feature = "client"))]
use type_layout::TypeLayout;

assert_struct_size!(MarginfiGroup, 1056);
#[account(zero_copy)]
#[cfg_attr(
    any(feature = "test", feature = "client"),
    derive(Debug, PartialEq, Eq, TypeLayout)
)]
#[derive(Default)]
pub struct MarginfiGroup {
    pub admin: Pubkey,
    /// Bitmask for group settings flags.
    /// * Bit 0: If set, program-level fees are enabled.
    /// * Bits 1-63: Reserved for future use.
    pub group_flags: u64,
    /// Caches information from the global `FeeState` so the FeeState can be omitted on certain ixes
    pub fee_state_cache: FeeStateCache,
    pub _padding_0: [[u64; 2]; 27],
    pub _padding_1: [[u64; 2]; 32],
    pub _padding_3: u64,
}

#[derive(
    AnchorSerialize, AnchorDeserialize, Clone, Copy, Default, Zeroable, Pod, Debug, PartialEq, Eq,
)]
#[repr(C)]
pub struct FeeStateCache {
    pub global_fee_wallet: Pubkey,
    pub program_fee_fixed: WrappedI80F48,
    pub program_fee_rate: WrappedI80F48,
}

impl MarginfiGroup {
    const PROGRAM_FEES_ENABLED: u64 = 1;

    /// Bits in use for flag settings.
    const ALLOWED_FLAGS: u64 = Self::PROGRAM_FEES_ENABLED;
    // To add: const ALLOWED_FLAGS: u64 = PROGRAM_FEES_ENABLED | ANOTHER_FEATURE_BIT;

    /// Configure the group parameters.
    /// This function validates config values so the group remains in a valid state.
    /// Any modification of group config should happen through this function.
    pub fn configure(&mut self, config: &GroupConfig) -> MarginfiResult {
        set_if_some!(self.admin, config.admin);

        Ok(())
    }

    /// Set the group parameters when initializing a group.
    /// This should be called only when the group is first initialized.
    /// Both margin requirements are initially set to 100% and should be configured before use.
    #[allow(clippy::too_many_arguments)]
    pub fn set_initial_configuration(&mut self, admin_pk: Pubkey) {
        self.admin = admin_pk;
        self.group_flags = Self::PROGRAM_FEES_ENABLED;
    }

    pub fn get_group_bank_config(&self) -> GroupBankConfig {
        GroupBankConfig {
            program_fees: self.group_flags == Self::PROGRAM_FEES_ENABLED,
        }
    }

    /// Validates that only allowed flags are being set.
    pub fn validate_flags(flag: u64) -> MarginfiResult {
        // Note: 0xnnnn & 0x1110, is nonzero for 0x1000 & 0x1110
        let flag_ok = flag & !Self::ALLOWED_FLAGS == 0;
        check!(flag_ok, MarginfiError::IllegalFlag);

        Ok(())
    }

    /// Sets flag and errors if a disallowed flag is set
    pub fn set_flags(&mut self, flag: u64) -> MarginfiResult {
        Self::validate_flags(flag)?;
        self.group_flags = flag;
        Ok(())
    }

    /// True if program fees are enabled
    pub fn program_fees_enabled(&self) -> bool {
        (self.group_flags & Self::PROGRAM_FEES_ENABLED) != 0
    }
}

#[cfg_attr(any(feature = "test", feature = "client"), derive(TypeLayout))]
#[derive(AnchorSerialize, AnchorDeserialize, Default, Debug, Clone)]
pub struct GroupConfig {
    pub admin: Option<Pubkey>,
}

/// Load and validate a pyth price feed account.
pub fn load_pyth_price_feed(ai: &AccountInfo) -> MarginfiResult<PriceFeed> {
    check!(ai.owner.eq(&PYTH_ID), MarginfiError::InvalidOracleAccount);
    let price_feed = SolanaPriceAccount::account_info_to_feed(ai)
        .map_err(|_| MarginfiError::InvalidOracleAccount)?;
    Ok(price_feed)
}

#[repr(C)]
#[cfg_attr(
    any(feature = "test", feature = "client"),
    derive(PartialEq, Eq, TypeLayout)
)]
#[derive(Default, Debug, AnchorDeserialize, AnchorSerialize)]
pub struct InterestRateConfigCompact {
    // Curve Params
    pub optimal_utilization_rate: WrappedI80F48,
    pub plateau_interest_rate: WrappedI80F48,
    pub max_interest_rate: WrappedI80F48,

    // Fees
    pub insurance_fee_fixed_apr: WrappedI80F48,
    pub insurance_ir_fee: WrappedI80F48,
    pub protocol_fixed_fee_apr: WrappedI80F48,
    pub protocol_ir_fee: WrappedI80F48,
}

impl From<InterestRateConfigCompact> for InterestRateConfig {
    fn from(
        InterestRateConfigCompact {
            optimal_utilization_rate,
            plateau_interest_rate,
            max_interest_rate,
            insurance_fee_fixed_apr,
            insurance_ir_fee,
            protocol_fixed_fee_apr,
            protocol_ir_fee,
        }: InterestRateConfigCompact,
    ) -> Self {
        Self {
            optimal_utilization_rate,
            plateau_interest_rate,
            max_interest_rate,
            insurance_fee_fixed_apr,
            insurance_ir_fee,
            protocol_fixed_fee_apr,
            protocol_ir_fee,
            _padding: [0; 32],
        }
    }
}

impl From<InterestRateConfig> for InterestRateConfigCompact {
    fn from(ir_config: InterestRateConfig) -> Self {
        InterestRateConfigCompact {
            optimal_utilization_rate: ir_config.optimal_utilization_rate,
            plateau_interest_rate: ir_config.plateau_interest_rate,
            max_interest_rate: ir_config.max_interest_rate,
            insurance_fee_fixed_apr: ir_config.insurance_fee_fixed_apr,
            insurance_ir_fee: ir_config.insurance_ir_fee,
            protocol_fixed_fee_apr: ir_config.protocol_fixed_fee_apr,
            protocol_ir_fee: ir_config.protocol_ir_fee,
        }
    }
}

assert_struct_size!(InterestRateConfig, 240);
#[zero_copy]
#[repr(C)]
#[cfg_attr(
    any(feature = "test", feature = "client"),
    derive(PartialEq, Eq, TypeLayout)
)]
#[derive(Default, Debug)]
pub struct InterestRateConfig {
    // Curve Params
    pub optimal_utilization_rate: WrappedI80F48,
    pub plateau_interest_rate: WrappedI80F48,
    pub max_interest_rate: WrappedI80F48,

    // Fees
    /// Goes to insurance, funds `collected_insurance_fees_outstanding`
    pub insurance_fee_fixed_apr: WrappedI80F48,
    /// Goes to insurance, funds `collected_insurance_fees_outstanding`
    pub insurance_ir_fee: WrappedI80F48,
    /// Earned by the group, goes to `collected_group_fees_outstanding`
    pub protocol_fixed_fee_apr: WrappedI80F48,
    /// Earned by the group, goes to `collected_group_fees_outstanding`
    pub protocol_ir_fee: WrappedI80F48,

    pub _padding: [u32; 32],
}

impl InterestRateConfig {
    pub fn create_interest_rate_calculator(&self, group: &MarginfiGroup) -> InterestRateCalc {
        let group_bank_config = &group.get_group_bank_config();
        debug!(
            "Creating interest rate calculator with protocol fees: {}",
            group_bank_config.program_fees
        );
        InterestRateCalc {
            optimal_utilization_rate: self.optimal_utilization_rate.into(),
            plateau_interest_rate: self.plateau_interest_rate.into(),
            max_interest_rate: self.max_interest_rate.into(),
            insurance_fixed_fee: self.insurance_fee_fixed_apr.into(),
            insurance_rate_fee: self.insurance_ir_fee.into(),
            protocol_fixed_fee: self.protocol_fixed_fee_apr.into(),
            protocol_rate_fee: self.protocol_ir_fee.into(),
            add_program_fees: group_bank_config.program_fees,
            program_fee_fixed: group.fee_state_cache.program_fee_fixed.into(),
            program_fee_rate: group.fee_state_cache.program_fee_rate.into(),
        }
    }

    pub fn validate(&self) -> MarginfiResult {
        let optimal_ur: I80F48 = self.optimal_utilization_rate.into();
        let plateau_ir: I80F48 = self.plateau_interest_rate.into();
        let max_ir: I80F48 = self.max_interest_rate.into();

        check!(
            optimal_ur > I80F48::ZERO && optimal_ur < I80F48::ONE,
            MarginfiError::InvalidConfig
        );
        check!(plateau_ir > I80F48::ZERO, MarginfiError::InvalidConfig);
        check!(max_ir > I80F48::ZERO, MarginfiError::InvalidConfig);
        check!(plateau_ir < max_ir, MarginfiError::InvalidConfig);

        Ok(())
    }

    pub fn update(&mut self, ir_config: &InterestRateConfigOpt) {
        set_if_some!(
            self.optimal_utilization_rate,
            ir_config.optimal_utilization_rate
        );
        set_if_some!(self.plateau_interest_rate, ir_config.plateau_interest_rate);
        set_if_some!(self.max_interest_rate, ir_config.max_interest_rate);
        set_if_some!(
            self.insurance_fee_fixed_apr,
            ir_config.insurance_fee_fixed_apr
        );
        set_if_some!(self.insurance_ir_fee, ir_config.insurance_ir_fee);
        set_if_some!(
            self.protocol_fixed_fee_apr,
            ir_config.protocol_fixed_fee_apr
        );
        set_if_some!(self.protocol_ir_fee, ir_config.protocol_ir_fee);
    }
}

#[derive(Debug, Clone)]
/// Short for calculator
pub struct InterestRateCalc {
    optimal_utilization_rate: I80F48,
    plateau_interest_rate: I80F48,
    max_interest_rate: I80F48,

    // Fees
    insurance_fixed_fee: I80F48,
    insurance_rate_fee: I80F48,
    /// AKA group fixed fee
    protocol_fixed_fee: I80F48,
    /// AKA group rate fee
    protocol_rate_fee: I80F48,

    program_fee_fixed: I80F48,
    program_fee_rate: I80F48,

    add_program_fees: bool,
}

impl InterestRateCalc {
    /// Return interest rate charged to borrowers and to depositors.
    /// Rate is denominated in APR (0-).
    ///
    /// Return ComputedInterestRates
    pub fn calc_interest_rate(&self, utilization_ratio: I80F48) -> Option<ComputedInterestRates> {
        let Fees {
            insurance_fee_rate,
            insurance_fee_fixed,
            group_fee_rate,
            group_fee_fixed,
            protocol_fee_rate,
            protocol_fee_fixed,
        } = self.get_fees();

        let fee_ir = insurance_fee_rate + group_fee_rate + protocol_fee_rate;
        let fee_fixed = insurance_fee_fixed + group_fee_fixed + protocol_fee_fixed;

        let base_rate = self.interest_rate_curve(utilization_ratio)?;

        // Lending rate is adjusted for utilization ratio to symmetrize payments between borrowers and depositors.
        let lending_rate_apr = base_rate.checked_mul(utilization_ratio)?;

        // Borrowing rate is adjusted for fees.
        // borrowing_rate = base_rate + base_rate * rate_fee + total_fixed_fee_apr
        let borrowing_rate_apr = base_rate
            .checked_mul(I80F48::ONE.checked_add(fee_ir)?)?
            .checked_add(fee_fixed)?;

        let group_fee_apr = calc_fee_rate(base_rate, group_fee_rate, group_fee_fixed)?;
        let insurance_fee_apr = calc_fee_rate(base_rate, insurance_fee_rate, insurance_fee_fixed)?;
        let protocol_fee_apr = calc_fee_rate(base_rate, protocol_fee_rate, protocol_fee_fixed)?;

        assert!(lending_rate_apr >= I80F48::ZERO);
        assert!(borrowing_rate_apr >= I80F48::ZERO);
        assert!(group_fee_apr >= I80F48::ZERO);
        assert!(insurance_fee_apr >= I80F48::ZERO);
        assert!(protocol_fee_apr >= I80F48::ZERO);

        // TODO: Add liquidation discount check
        Some(ComputedInterestRates {
            lending_rate_apr,
            borrowing_rate_apr,
            group_fee_apr,
            insurance_fee_apr,
            protocol_fee_apr,
        })
    }

    /// Piecewise linear interest rate function.
    /// The curves approaches the `plateau_interest_rate` as the utilization ratio approaches the `optimal_utilization_rate`,
    /// once the utilization ratio exceeds the `optimal_utilization_rate`, the curve approaches the `max_interest_rate`.
    ///
    /// To be clear we don't particularly appreciate the piecewise linear nature of this "curve", but it is what it is.
    #[inline]
    fn interest_rate_curve(&self, ur: I80F48) -> Option<I80F48> {
        let optimal_ur: I80F48 = self.optimal_utilization_rate;
        let plateau_ir: I80F48 = self.plateau_interest_rate;
        let max_ir: I80F48 = self.max_interest_rate;

        if ur <= optimal_ur {
            ur.checked_div(optimal_ur)?.checked_mul(plateau_ir)
        } else {
            (ur - optimal_ur)
                .checked_div(I80F48::ONE - optimal_ur)?
                .checked_mul(max_ir - plateau_ir)?
                .checked_add(plateau_ir)
        }
    }

    pub fn get_fees(&self) -> Fees {
        let (protocol_fee_rate, protocol_fee_fixed) = if self.add_program_fees {
            (self.program_fee_rate, self.program_fee_fixed)
        } else {
            (I80F48::ZERO, I80F48::ZERO)
        };

        Fees {
            insurance_fee_rate: self.insurance_rate_fee,
            insurance_fee_fixed: self.insurance_fixed_fee,
            group_fee_rate: self.protocol_rate_fee,
            group_fee_fixed: self.protocol_fixed_fee,
            protocol_fee_rate,
            protocol_fee_fixed,
        }
    }
}

#[derive(Debug, Clone)]
pub struct Fees {
    pub insurance_fee_rate: I80F48,
    pub insurance_fee_fixed: I80F48,
    pub group_fee_rate: I80F48,
    pub group_fee_fixed: I80F48,
    pub protocol_fee_rate: I80F48,
    pub protocol_fee_fixed: I80F48,
}

#[derive(Debug, Clone)]
pub struct ComputedInterestRates {
    pub lending_rate_apr: I80F48,
    pub borrowing_rate_apr: I80F48,
    pub group_fee_apr: I80F48,
    pub insurance_fee_apr: I80F48,
    pub protocol_fee_apr: I80F48,
}

#[cfg_attr(
    any(feature = "test", feature = "client"),
    derive(Debug, PartialEq, Eq, TypeLayout)
)]
#[derive(AnchorDeserialize, AnchorSerialize, Default, Clone)]
pub struct InterestRateConfigOpt {
    pub optimal_utilization_rate: Option<WrappedI80F48>,
    pub plateau_interest_rate: Option<WrappedI80F48>,
    pub max_interest_rate: Option<WrappedI80F48>,

    pub insurance_fee_fixed_apr: Option<WrappedI80F48>,
    pub insurance_ir_fee: Option<WrappedI80F48>,
    pub protocol_fixed_fee_apr: Option<WrappedI80F48>,
    pub protocol_ir_fee: Option<WrappedI80F48>,
}

/// Group level configuration to be used in bank accounts.
#[derive(Clone, Debug)]
pub struct GroupBankConfig {
    pub program_fees: bool,
}

assert_struct_size!(Bank, 1856);
assert_struct_align!(Bank, 8);
#[account(zero_copy(unsafe))]
#[repr(C)]
#[cfg_attr(
    any(feature = "test", feature = "client"),
    derive(Debug, PartialEq, Eq, TypeLayout)
)]
#[derive(Default)]
pub struct Bank {
    pub mint: Pubkey,
    pub mint_decimals: u8,

    pub group: Pubkey,

    // Note: The padding is here, not after mint_decimals. Pubkey has alignment 1, so those 32
    // bytes can cross the alignment 8 threshold, but WrappedI80F48 has alignment 8 and cannot
    pub _pad0: [u8; 7], // 1x u8 + 7 = 8

    pub asset_share_value: WrappedI80F48,
    pub liability_share_value: WrappedI80F48,

    pub liquidity_vault: Pubkey,
    pub liquidity_vault_bump: u8,
    pub liquidity_vault_authority_bump: u8,

    pub insurance_vault: Pubkey,
    pub insurance_vault_bump: u8,
    pub insurance_vault_authority_bump: u8,

    pub _pad1: [u8; 4], // 4x u8 + 4 = 8

    /// Fees collected and pending withdraw for the `insurance_vault`
    pub collected_insurance_fees_outstanding: WrappedI80F48,

    pub fee_vault: Pubkey,
    pub fee_vault_bump: u8,
    pub fee_vault_authority_bump: u8,

    pub _pad2: [u8; 6], // 2x u8 + 6 = 8

    /// Fees collected and pending withdraw for the `fee_vault`
    pub collected_group_fees_outstanding: WrappedI80F48,

    pub total_liability_shares: WrappedI80F48,
    pub total_asset_shares: WrappedI80F48,

    pub last_update: i64,

    pub config: BankConfig,

    /// Bank Config Flags
    ///
    /// - EMISSIONS_FLAG_BORROW_ACTIVE: 1
    /// - EMISSIONS_FLAG_LENDING_ACTIVE: 2
    /// - PERMISSIONLESS_BAD_DEBT_SETTLEMENT: 4
    ///
    pub flags: u64,
    /// Emissions APR.
    /// Number of emitted tokens (emissions_mint) per 1e(bank.mint_decimal) tokens (bank mint) (native amount) per 1 YEAR.
    pub emissions_rate: u64,
    pub emissions_remaining: WrappedI80F48,
    pub emissions_mint: Pubkey,

<<<<<<< HEAD
    /// For banks where `config.asset_tag == ASSET_TAG_STAKED`, this defines the last-cached
    /// exchange rate of LST to SOL, i.e. the price appreciation of the LST. For example, if this is
    /// 1, then the LST trades 1:1 for SOL. If this is 1.1, then 1 LST can be exchange for 1.1 SOL.
    ///
    /// Currently, this cannot be less than 1 (but this may change if slashing is implemented)
    ///
    /// For banks where `config.asset_tag != ASSET_TAG_STAKED` this field does nothing and may be 0,
    /// 1, or any other value.
    pub sol_appreciation_rate: WrappedI80F48,
=======
    /// Fees collected and pending withdraw for the `FeeState.global_fee_wallet`'s cannonical ATA for `mint`
    pub collected_program_fees_outstanding: WrappedI80F48,
>>>>>>> 8a018528

    pub _padding_0: [[u64; 2]; 27],
    pub _padding_1: [[u64; 2]; 32], // 16 * 2 * 32 = 1024B
}

impl Bank {
    #[allow(clippy::too_many_arguments)]
    pub fn new(
        marginfi_group_pk: Pubkey,
        config: BankConfig,
        mint: Pubkey,
        mint_decimals: u8,
        liquidity_vault: Pubkey,
        insurance_vault: Pubkey,
        fee_vault: Pubkey,
        current_timestamp: i64,
        liquidity_vault_bump: u8,
        liquidity_vault_authority_bump: u8,
        insurance_vault_bump: u8,
        insurance_vault_authority_bump: u8,
        fee_vault_bump: u8,
        fee_vault_authority_bump: u8,
    ) -> Bank {
        Bank {
            mint,
            mint_decimals,
            group: marginfi_group_pk,
            asset_share_value: I80F48::ONE.into(),
            liability_share_value: I80F48::ONE.into(),
            liquidity_vault,
            liquidity_vault_bump,
            liquidity_vault_authority_bump,
            insurance_vault,
            insurance_vault_bump,
            insurance_vault_authority_bump,
            collected_insurance_fees_outstanding: I80F48::ZERO.into(),
            fee_vault,
            fee_vault_bump,
            fee_vault_authority_bump,
            collected_group_fees_outstanding: I80F48::ZERO.into(),
            total_liability_shares: I80F48::ZERO.into(),
            total_asset_shares: I80F48::ZERO.into(),
            last_update: current_timestamp,
            config,
            flags: 0,
            emissions_rate: 0,
            emissions_remaining: I80F48::ZERO.into(),
            emissions_mint: Pubkey::default(),
            sol_appreciation_rate: I80F48::ONE.into(),
            ..Default::default()
        }
    }

    pub fn get_liability_amount(&self, shares: I80F48) -> MarginfiResult<I80F48> {
        Ok(shares
            .checked_mul(self.liability_share_value.into())
            .ok_or_else(math_error!())?)
    }

    pub fn get_asset_amount(&self, shares: I80F48) -> MarginfiResult<I80F48> {
        Ok(shares
            .checked_mul(self.asset_share_value.into())
            .ok_or_else(math_error!())?)
    }

    pub fn get_liability_shares(&self, value: I80F48) -> MarginfiResult<I80F48> {
        Ok(value
            .checked_div(self.liability_share_value.into())
            .ok_or_else(math_error!())?)
    }

    pub fn get_asset_shares(&self, value: I80F48) -> MarginfiResult<I80F48> {
        Ok(value
            .checked_div(self.asset_share_value.into())
            .ok_or_else(math_error!())?)
    }

    pub fn change_asset_shares(
        &mut self,
        shares: I80F48,
        bypass_deposit_limit: bool,
    ) -> MarginfiResult {
        let total_asset_shares: I80F48 = self.total_asset_shares.into();
        self.total_asset_shares = total_asset_shares
            .checked_add(shares)
            .ok_or_else(math_error!())?
            .into();

        if shares.is_positive() && self.config.is_deposit_limit_active() && !bypass_deposit_limit {
            let total_deposits_amount = self.get_asset_amount(self.total_asset_shares.into())?;
            let deposit_limit = I80F48::from_num(self.config.deposit_limit);

            check!(
                total_deposits_amount < deposit_limit,
                crate::prelude::MarginfiError::BankAssetCapacityExceeded
            )
        }

        Ok(())
    }

    pub fn maybe_get_asset_weight_init_discount(
        &self,
        price: I80F48,
    ) -> MarginfiResult<Option<I80F48>> {
        if self.config.usd_init_limit_active() {
            let bank_total_assets_value = calc_value(
                self.get_asset_amount(self.total_asset_shares.into())?,
                price,
                self.mint_decimals,
                None,
            )?;

            let total_asset_value_init_limit =
                I80F48::from_num(self.config.total_asset_value_init_limit);

            #[cfg(target_os = "solana")]
            debug!(
                "Init limit active, limit: {}, total_assets: {}",
                total_asset_value_init_limit, bank_total_assets_value
            );

            if bank_total_assets_value > total_asset_value_init_limit {
                let discount = total_asset_value_init_limit
                    .checked_div(bank_total_assets_value)
                    .ok_or_else(math_error!())?;

                #[cfg(target_os = "solana")]
                debug!(
                    "Discounting assets by {:.2} because of total deposits {} over {} usd cap",
                    discount, bank_total_assets_value, total_asset_value_init_limit
                );

                Ok(Some(discount))
            } else {
                Ok(None)
            }
        } else {
            Ok(None)
        }
    }

    pub fn change_liability_shares(
        &mut self,
        shares: I80F48,
        bypass_borrow_limit: bool,
    ) -> MarginfiResult {
        let total_liability_shares: I80F48 = self.total_liability_shares.into();
        self.total_liability_shares = total_liability_shares
            .checked_add(shares)
            .ok_or_else(math_error!())?
            .into();

        if bypass_borrow_limit.not() && shares.is_positive() && self.config.is_borrow_limit_active()
        {
            let total_liability_amount =
                self.get_liability_amount(self.total_liability_shares.into())?;
            let borrow_limit = I80F48::from_num(self.config.borrow_limit);

            check!(
                total_liability_amount < borrow_limit,
                crate::prelude::MarginfiError::BankLiabilityCapacityExceeded
            )
        }

        Ok(())
    }

    pub fn check_utilization_ratio(&self) -> MarginfiResult {
        let total_assets = self.get_asset_amount(self.total_asset_shares.into())?;
        let total_liabilities = self.get_liability_amount(self.total_liability_shares.into())?;

        check!(
            total_assets >= total_liabilities,
            crate::prelude::MarginfiError::IllegalUtilizationRatio
        );

        Ok(())
    }

    pub fn configure(&mut self, config: &BankConfigOpt) -> MarginfiResult {
        set_if_some!(self.config.asset_weight_init, config.asset_weight_init);
        set_if_some!(self.config.asset_weight_maint, config.asset_weight_maint);
        set_if_some!(
            self.config.liability_weight_init,
            config.liability_weight_init
        );
        set_if_some!(
            self.config.liability_weight_maint,
            config.liability_weight_maint
        );
        set_if_some!(self.config.deposit_limit, config.deposit_limit);

        set_if_some!(self.config.borrow_limit, config.borrow_limit);

        set_if_some!(self.config.operational_state, config.operational_state);

        set_if_some!(self.config.oracle_setup, config.oracle.map(|o| o.setup));

        set_if_some!(self.config.oracle_keys, config.oracle.map(|o| o.keys));

        if let Some(ir_config) = &config.interest_rate_config {
            self.config.interest_rate_config.update(ir_config);
        }

        set_if_some!(self.config.risk_tier, config.risk_tier);

        set_if_some!(self.config.asset_tag, config.asset_tag);

        set_if_some!(
            self.config.total_asset_value_init_limit,
            config.total_asset_value_init_limit
        );

        set_if_some!(self.config.oracle_max_age, config.oracle_max_age);

        if let Some(flag) = config.permissionless_bad_debt_settlement {
            self.update_flag(flag, PERMISSIONLESS_BAD_DEBT_SETTLEMENT_FLAG);
        }

        self.config.validate()?;

        Ok(())
    }

    /// Calculate the interest rate accrual state changes for a given time period
    ///
    /// Collected protocol and insurance fees are stored in state.
    /// A separate instruction is required to withdraw these fees.
    pub fn accrue_interest(
        &mut self,
        current_timestamp: i64,
        group: &MarginfiGroup,
        #[cfg(not(feature = "client"))] bank: Pubkey,
    ) -> MarginfiResult<()> {
        #[cfg(all(not(feature = "client"), feature = "debug"))]
        solana_program::log::sol_log_compute_units();

        let time_delta: u64 = (current_timestamp - self.last_update).try_into().unwrap();

        if time_delta == 0 {
            return Ok(());
        }

        let total_assets = self.get_asset_amount(self.total_asset_shares.into())?;
        let total_liabilities = self.get_liability_amount(self.total_liability_shares.into())?;

        self.last_update = current_timestamp;

        if (total_assets == I80F48::ZERO) || (total_liabilities == I80F48::ZERO) {
            #[cfg(not(feature = "client"))]
            emit!(LendingPoolBankAccrueInterestEvent {
                header: GroupEventHeader {
                    marginfi_group: self.group,
                    signer: None
                },
                bank,
                mint: self.mint,
                delta: time_delta,
                fees_collected: 0.,
                insurance_collected: 0.,
            });

            return Ok(());
        }
        let ir_calc = self
            .config
            .interest_rate_config
            .create_interest_rate_calculator(group);

        let InterestRateStateChanges {
            new_asset_share_value: asset_share_value,
            new_liability_share_value: liability_share_value,
            insurance_fees_collected,
            group_fees_collected,
            protocol_fees_collected,
        } = calc_interest_rate_accrual_state_changes(
            time_delta,
            total_assets,
            total_liabilities,
            &ir_calc,
            self.asset_share_value.into(),
            self.liability_share_value.into(),
        )
        .ok_or_else(math_error!())?;

        debug!("deposit share value: {}\nliability share value: {}\nfees collected: {}\ninsurance collected: {}",
            asset_share_value, liability_share_value, group_fees_collected, insurance_fees_collected);

        self.asset_share_value = asset_share_value.into();
        self.liability_share_value = liability_share_value.into();

        if group_fees_collected > I80F48::ZERO {
            self.collected_group_fees_outstanding = {
                group_fees_collected
                    .checked_add(self.collected_group_fees_outstanding.into())
                    .ok_or_else(math_error!())?
                    .into()
            };
        }

        if insurance_fees_collected > I80F48::ZERO {
            self.collected_insurance_fees_outstanding = {
                insurance_fees_collected
                    .checked_add(self.collected_insurance_fees_outstanding.into())
                    .ok_or_else(math_error!())?
                    .into()
            };
        }
        if protocol_fees_collected > I80F48::ZERO {
            self.collected_program_fees_outstanding = {
                protocol_fees_collected
                    .checked_add(self.collected_program_fees_outstanding.into())
                    .ok_or_else(math_error!())?
                    .into()
            };
        }

        #[cfg(not(feature = "client"))]
        {
            #[cfg(feature = "debug")]
            solana_program::log::sol_log_compute_units();

            emit!(LendingPoolBankAccrueInterestEvent {
                header: GroupEventHeader {
                    marginfi_group: self.group,
                    signer: None
                },
                bank,
                mint: self.mint,
                delta: time_delta,
                fees_collected: group_fees_collected.to_num::<f64>(),
                insurance_collected: insurance_fees_collected.to_num::<f64>(),
            });
        }

        Ok(())
    }

    pub fn deposit_spl_transfer<'info>(
        &self,
        amount: u64,
        from: AccountInfo<'info>,
        to: AccountInfo<'info>,
        authority: AccountInfo<'info>,
        maybe_mint: Option<&InterfaceAccount<'info, Mint>>,
        program: AccountInfo<'info>,
        remaining_accounts: &[AccountInfo<'info>],
    ) -> MarginfiResult {
        check!(
            to.key.eq(&self.liquidity_vault),
            MarginfiError::InvalidTransfer
        );

        debug!(
            "deposit_spl_transfer: amount: {} from {} to {}, auth {}",
            amount, from.key, to.key, authority.key
        );

        if let Some(mint) = maybe_mint {
            spl_token_2022::onchain::invoke_transfer_checked(
                program.key,
                from,
                mint.to_account_info(),
                to,
                authority,
                remaining_accounts,
                amount,
                mint.decimals,
                &[],
            )?;
        } else {
            #[allow(deprecated)]
            transfer(
                CpiContext::new_with_signer(
                    program,
                    Transfer {
                        from,
                        to,
                        authority,
                    },
                    &[],
                ),
                amount,
            )?;
        }

        Ok(())
    }

    pub fn withdraw_spl_transfer<'info>(
        &self,
        amount: u64,
        from: AccountInfo<'info>,
        to: AccountInfo<'info>,
        authority: AccountInfo<'info>,
        maybe_mint: Option<&InterfaceAccount<'info, Mint>>,
        program: AccountInfo<'info>,
        signer_seeds: &[&[&[u8]]],
        remaining_accounts: &[AccountInfo<'info>],
    ) -> MarginfiResult {
        debug!(
            "withdraw_spl_transfer: amount: {} from {} to {}, auth {}",
            amount, from.key, to.key, authority.key
        );

        if let Some(mint) = maybe_mint {
            spl_token_2022::onchain::invoke_transfer_checked(
                program.key,
                from,
                mint.to_account_info(),
                to,
                authority,
                remaining_accounts,
                amount,
                mint.decimals,
                signer_seeds,
            )?;
        } else {
            // `transfer_checked` and `transfer` does the same thing, the additional `_checked` logic
            // is only to assert the expected attributes by the user (mint, decimal scaling),
            //
            // Security of `transfer` is equal to `transfer_checked`.
            #[allow(deprecated)]
            transfer(
                CpiContext::new_with_signer(
                    program,
                    Transfer {
                        from,
                        to,
                        authority,
                    },
                    signer_seeds,
                ),
                amount,
            )?;
        }

        Ok(())
    }

    /// Socialize a loss `loss_amount` among depositors,
    /// the `total_deposit_shares` stays the same, but total value of deposits is
    /// reduced by `loss_amount`;
    pub fn socialize_loss(&mut self, loss_amount: I80F48) -> MarginfiResult {
        let total_asset_shares: I80F48 = self.total_asset_shares.into();
        let old_asset_share_value: I80F48 = self.asset_share_value.into();

        let new_share_value = total_asset_shares
            .checked_mul(old_asset_share_value)
            .ok_or_else(math_error!())?
            .checked_sub(loss_amount)
            .ok_or_else(math_error!())?
            .checked_div(total_asset_shares)
            .ok_or_else(math_error!())?;

        self.asset_share_value = new_share_value.into();

        Ok(())
    }

    pub fn assert_operational_mode(
        &self,
        is_asset_or_liability_amount_increasing: Option<bool>,
    ) -> Result<()> {
        match self.config.operational_state {
            BankOperationalState::Paused => Err(MarginfiError::BankPaused.into()),
            BankOperationalState::Operational => Ok(()),
            BankOperationalState::ReduceOnly => {
                if let Some(is_asset_or_liability_amount_increasing) =
                    is_asset_or_liability_amount_increasing
                {
                    check!(
                        !is_asset_or_liability_amount_increasing,
                        MarginfiError::BankReduceOnly
                    );
                }

                Ok(())
            }
        }
    }

    pub fn get_flag(&self, flag: u64) -> bool {
        (self.flags & flag) == flag
    }

    pub(crate) fn override_emissions_flag(&mut self, flag: u64) {
        assert!(Self::verify_emissions_flags(flag));
        self.flags = flag;
    }

    pub(crate) fn update_flag(&mut self, value: bool, flag: u64) {
        assert!(Self::verify_group_flags(flag));

        if value {
            self.flags |= flag;
        } else {
            self.flags &= !flag;
        }
    }

    const fn verify_emissions_flags(flags: u64) -> bool {
        flags & EMISSION_FLAGS == flags
    }

    const fn verify_group_flags(flags: u64) -> bool {
        flags & GROUP_FLAGS == flags
    }
}

/// We use a simple interest rate model that auto settles the accrued interest into the lending account balances.
/// The plan is to move to a compound interest model in the future.
///
/// Simple interest rate model:
/// - `P` - principal
/// - `i` - interest rate (per second)
/// - `t` - time (in seconds)
///
/// `P_t = P_0 * (1 + i) * t`
///
/// We use two interest rates, one for lending and one for borrowing.
///
/// Lending interest rate:
/// - `i_l` - lending interest rate
/// - `i` - base interest rate
/// - `ur` - utilization rate
///
/// `i_l` = `i` * `ur`
///
/// Borrowing interest rate:
/// - `i_b` - borrowing interest rate
/// - `i` - base interest rate
/// - `f_i` - interest rate fee
/// - `f_f` - fixed fee
///
/// `i_b = i * (1 + f_i) + f_f`
///
fn calc_interest_rate_accrual_state_changes(
    time_delta: u64,
    total_assets_amount: I80F48,
    total_liabilities_amount: I80F48,
    interest_rate_calc: &InterestRateCalc,
    asset_share_value: I80F48,
    liability_share_value: I80F48,
) -> Option<InterestRateStateChanges> {
    let utilization_rate = total_liabilities_amount.checked_div(total_assets_amount)?;
    let computed_rates = interest_rate_calc.calc_interest_rate(utilization_rate)?;

    debug!(
        "Utilization rate: {}, time delta {}s",
        utilization_rate, time_delta
    );
    debug!("{:#?}", computed_rates);

    let ComputedInterestRates {
        lending_rate_apr,
        borrowing_rate_apr,
        group_fee_apr,
        insurance_fee_apr,
        protocol_fee_apr,
    } = computed_rates;

    Some(InterestRateStateChanges {
        new_asset_share_value: calc_accrued_interest_payment_per_period(
            lending_rate_apr,
            time_delta,
            asset_share_value,
        )?,
        new_liability_share_value: calc_accrued_interest_payment_per_period(
            borrowing_rate_apr,
            time_delta,
            liability_share_value,
        )?,
        insurance_fees_collected: calc_interest_payment_for_period(
            insurance_fee_apr,
            time_delta,
            total_liabilities_amount,
        )?,
        group_fees_collected: calc_interest_payment_for_period(
            group_fee_apr,
            time_delta,
            total_liabilities_amount,
        )?,
        protocol_fees_collected: calc_interest_payment_for_period(
            protocol_fee_apr,
            time_delta,
            total_liabilities_amount,
        )?,
    })
}

struct InterestRateStateChanges {
    new_asset_share_value: I80F48,
    new_liability_share_value: I80F48,
    insurance_fees_collected: I80F48,
    group_fees_collected: I80F48,
    protocol_fees_collected: I80F48,
}

/// Calculates the fee rate for a given base rate and fees specified.
/// The returned rate is only the fee rate without the base rate.
///
/// Used for calculating the fees charged to the borrowers.
fn calc_fee_rate(base_rate: I80F48, rate_fees: I80F48, fixed_fees: I80F48) -> Option<I80F48> {
    if rate_fees.is_zero() {
        return Some(fixed_fees);
    }

    base_rate.checked_mul(rate_fees)?.checked_add(fixed_fees)
}

/// Calculates the accrued interest payment per period `time_delta` in a principal value `value` for interest rate (in APR) `arp`.
/// Result is the new principal value.
fn calc_accrued_interest_payment_per_period(
    apr: I80F48,
    time_delta: u64,
    value: I80F48,
) -> Option<I80F48> {
    let ir_per_period = apr
        .checked_mul(time_delta.into())?
        .checked_div(SECONDS_PER_YEAR)?;

    let new_value = value.checked_mul(I80F48::ONE.checked_add(ir_per_period)?)?;

    Some(new_value)
}

/// Calculates the interest payment for a given period `time_delta` in a principal value `value` for interest rate (in APR) `arp`.
/// Result is the interest payment.
fn calc_interest_payment_for_period(apr: I80F48, time_delta: u64, value: I80F48) -> Option<I80F48> {
    if apr.is_zero() {
        return Some(I80F48::ZERO);
    }

    let interest_payment = value
        .checked_mul(apr)?
        .checked_mul(time_delta.into())?
        .checked_div(SECONDS_PER_YEAR)?;

    Some(interest_payment)
}

#[repr(u8)]
#[cfg_attr(any(feature = "test", feature = "client"), derive(PartialEq, Eq))]
#[derive(Copy, Clone, Debug, AnchorSerialize, AnchorDeserialize)]
pub enum BankOperationalState {
    Paused,
    Operational,
    ReduceOnly,
}

#[cfg(feature = "client")]
impl Display for BankOperationalState {
    fn fmt(&self, f: &mut Formatter<'_>) -> std::fmt::Result {
        match self {
            BankOperationalState::Paused => write!(f, "Paused"),
            BankOperationalState::Operational => write!(f, "Operational"),
            BankOperationalState::ReduceOnly => write!(f, "ReduceOnly"),
        }
    }
}

#[repr(u8)]
#[derive(Copy, Clone, Debug, AnchorSerialize, AnchorDeserialize, PartialEq, Eq)]
pub enum RiskTier {
    Collateral,
    /// ## Isolated Risk
    /// Assets in this trance can be borrowed only in isolation.
    /// They can't be borrowed together with other assets.
    ///
    /// For example, if users has USDC, and wants to borrow XYZ which is isolated,
    /// they can't borrow XYZ together with SOL, only XYZ alone.
    Isolated,
}

#[repr(C)]
#[cfg_attr(
    any(feature = "test", feature = "client"),
    derive(PartialEq, Eq, TypeLayout)
)]
#[derive(AnchorDeserialize, AnchorSerialize, Debug)]
/// TODO: Convert weights to (u64, u64) to avoid precision loss (maybe?)
pub struct BankConfigCompact {
    pub asset_weight_init: WrappedI80F48,
    pub asset_weight_maint: WrappedI80F48,

    pub liability_weight_init: WrappedI80F48,
    pub liability_weight_maint: WrappedI80F48,

    pub deposit_limit: u64,

    pub interest_rate_config: InterestRateConfigCompact,
    pub operational_state: BankOperationalState,

    pub oracle_setup: OracleSetup,
    pub oracle_key: Pubkey,

    pub borrow_limit: u64,

    pub risk_tier: RiskTier,

    /// Determines what kinds of assets users of this bank can interact with.
    /// Options:
    /// * ASSET_TAG_DEFAULT (0) - A regular asset that can be comingled with any other regular asset
    ///   or with `ASSET_TAG_SOL`
    /// * ASSET_TAG_SOL (1) - Accounts with a SOL position can comingle with **either**
    /// `ASSET_TAG_DEFAULT` or `ASSET_TAG_STAKED` positions, but not both
    /// * ASSET_TAG_STAKED (2) - Staked SOL assets. Accounts with a STAKED position can only deposit
    /// other STAKED assets or SOL (`ASSET_TAG_SOL`) and can only borrow SOL
    pub asset_tag: u8,

    pub _pad0: [u8; 6],

    /// USD denominated limit for calculating asset value for initialization margin requirements.
    /// Example, if total SOL deposits are equal to $1M and the limit it set to $500K,
    /// then SOL assets will be discounted by 50%.
    ///
    /// In other words the max value of liabilities that can be backed by the asset is $500K.
    /// This is useful for limiting the damage of orcale attacks.
    ///
    /// Value is UI USD value, for example value 100 -> $100
    pub total_asset_value_init_limit: u64,

    /// Time window in seconds for the oracle price feed to be considered live.
    pub oracle_max_age: u16,
}

impl From<BankConfigCompact> for BankConfig {
    fn from(config: BankConfigCompact) -> Self {
        let keys = [
            config.oracle_key,
            Pubkey::default(),
            Pubkey::default(),
            Pubkey::default(),
            Pubkey::default(),
        ];
        Self {
            asset_weight_init: config.asset_weight_init,
            asset_weight_maint: config.asset_weight_maint,
            liability_weight_init: config.liability_weight_init,
            liability_weight_maint: config.liability_weight_maint,
            deposit_limit: config.deposit_limit,
            interest_rate_config: config.interest_rate_config.into(),
            operational_state: config.operational_state,
            oracle_setup: config.oracle_setup,
            oracle_keys: keys,
            _pad0: [0; 6],
            borrow_limit: config.borrow_limit,
            risk_tier: config.risk_tier,
            asset_tag: config.asset_tag,
            _pad1: [0; 6],
            total_asset_value_init_limit: config.total_asset_value_init_limit,
            oracle_max_age: config.oracle_max_age,
            _padding: [0; 38],
        }
    }
}

impl From<BankConfig> for BankConfigCompact {
    fn from(config: BankConfig) -> Self {
        Self {
            asset_weight_init: config.asset_weight_init,
            asset_weight_maint: config.asset_weight_maint,
            liability_weight_init: config.liability_weight_init,
            liability_weight_maint: config.liability_weight_maint,
            deposit_limit: config.deposit_limit,
            interest_rate_config: config.interest_rate_config.into(),
            operational_state: config.operational_state,
            oracle_setup: config.oracle_setup,
            oracle_key: config.oracle_keys[0],
            borrow_limit: config.borrow_limit,
            risk_tier: config.risk_tier,
            asset_tag: config.asset_tag,
            _pad0: [0; 6],
            total_asset_value_init_limit: config.total_asset_value_init_limit,
            oracle_max_age: config.oracle_max_age,
        }
    }
}

assert_struct_size!(BankConfig, 544);
assert_struct_align!(BankConfig, 8);
#[zero_copy(unsafe)]
#[repr(C)]
#[cfg_attr(
    any(feature = "test", feature = "client"),
    derive(PartialEq, Eq, TypeLayout)
)]
#[derive(Debug)]
/// TODO: Convert weights to (u64, u64) to avoid precision loss (maybe?)
pub struct BankConfig {
    pub asset_weight_init: WrappedI80F48,
    pub asset_weight_maint: WrappedI80F48,

    pub liability_weight_init: WrappedI80F48,
    pub liability_weight_maint: WrappedI80F48,

    pub deposit_limit: u64,

    pub interest_rate_config: InterestRateConfig,
    pub operational_state: BankOperationalState,

    pub oracle_setup: OracleSetup,
    pub oracle_keys: [Pubkey; MAX_ORACLE_KEYS],

    // Note: Pubkey is aligned 1, so borrow_limit is the first aligned-8 value after deposit_limit
    pub _pad0: [u8; 6], // Bank state (1) + Oracle Setup (1) + 6 = 8

    pub borrow_limit: u64,

    pub risk_tier: RiskTier,

    /// Determines what kinds of assets users of this bank can interact with.
    /// Options:
    /// * ASSET_TAG_DEFAULT (0) - A regular asset that can be comingled with any other regular asset
    ///   or with `ASSET_TAG_SOL`
    /// * ASSET_TAG_SOL (1) - Accounts with a SOL position can comingle with **either**
    /// `ASSET_TAG_DEFAULT` or `ASSET_TAG_STAKED` positions, but not both
    /// * ASSET_TAG_STAKED (2) - Staked SOL assets. Accounts with a STAKED position can only deposit
    /// other STAKED assets or SOL (`ASSET_TAG_SOL`) and can only borrow SOL
    pub asset_tag: u8,

    pub _pad1: [u8; 6],

    /// USD denominated limit for calculating asset value for initialization margin requirements.
    /// Example, if total SOL deposits are equal to $1M and the limit it set to $500K,
    /// then SOL assets will be discounted by 50%.
    ///
    /// In other words the max value of liabilities that can be backed by the asset is $500K.
    /// This is useful for limiting the damage of orcale attacks.
    ///
    /// Value is UI USD value, for example value 100 -> $100
    pub total_asset_value_init_limit: u64,

    /// Time window in seconds for the oracle price feed to be considered live.
    pub oracle_max_age: u16,

    // Note: 6 bytes of padding to next 8 byte alignment, then end padding
    pub _padding: [u8; 38],
}

impl Default for BankConfig {
    fn default() -> Self {
        Self {
            asset_weight_init: I80F48::ZERO.into(),
            asset_weight_maint: I80F48::ZERO.into(),
            liability_weight_init: I80F48::ONE.into(),
            liability_weight_maint: I80F48::ONE.into(),
            deposit_limit: 0,
            borrow_limit: 0,
            interest_rate_config: Default::default(),
            operational_state: BankOperationalState::Paused,
            oracle_setup: OracleSetup::None,
            oracle_keys: [Pubkey::default(); MAX_ORACLE_KEYS],
            _pad0: [0; 6],
            risk_tier: RiskTier::Isolated,
            asset_tag: ASSET_TAG_DEFAULT,
            _pad1: [0; 6],
            total_asset_value_init_limit: TOTAL_ASSET_VALUE_INIT_LIMIT_INACTIVE,
            oracle_max_age: 0,
            _padding: [0; 38],
        }
    }
}

impl BankConfig {
    #[inline]
    pub fn get_weights(&self, req_type: RequirementType) -> (I80F48, I80F48) {
        match req_type {
            RequirementType::Initial => (
                self.asset_weight_init.into(),
                self.liability_weight_init.into(),
            ),
            RequirementType::Maintenance => (
                self.asset_weight_maint.into(),
                self.liability_weight_maint.into(),
            ),
            RequirementType::Equity => (I80F48::ONE, I80F48::ONE),
        }
    }

    #[inline]
    pub fn get_weight(
        &self,
        requirement_type: RequirementType,
        balance_side: BalanceSide,
    ) -> I80F48 {
        match (requirement_type, balance_side) {
            (RequirementType::Initial, BalanceSide::Assets) => self.asset_weight_init.into(),
            (RequirementType::Initial, BalanceSide::Liabilities) => {
                self.liability_weight_init.into()
            }
            (RequirementType::Maintenance, BalanceSide::Assets) => self.asset_weight_maint.into(),
            (RequirementType::Maintenance, BalanceSide::Liabilities) => {
                self.liability_weight_maint.into()
            }
            (RequirementType::Equity, _) => I80F48::ONE,
        }
    }

    pub fn validate(&self) -> MarginfiResult {
        let asset_init_w = I80F48::from(self.asset_weight_init);
        let asset_maint_w = I80F48::from(self.asset_weight_maint);

        check!(
            asset_init_w >= I80F48::ZERO && asset_init_w <= I80F48::ONE,
            MarginfiError::InvalidConfig
        );
        check!(asset_maint_w >= asset_init_w, MarginfiError::InvalidConfig);

        let liab_init_w = I80F48::from(self.liability_weight_init);
        let liab_maint_w = I80F48::from(self.liability_weight_maint);

        check!(liab_init_w >= I80F48::ONE, MarginfiError::InvalidConfig);
        check!(
            liab_maint_w <= liab_init_w && liab_maint_w >= I80F48::ONE,
            MarginfiError::InvalidConfig
        );

        self.interest_rate_config.validate()?;

        if self.risk_tier == RiskTier::Isolated {
            check!(asset_init_w == I80F48::ZERO, MarginfiError::InvalidConfig);
            check!(asset_maint_w == I80F48::ZERO, MarginfiError::InvalidConfig);
        }

        Ok(())
    }

    #[inline]
    pub fn is_deposit_limit_active(&self) -> bool {
        self.deposit_limit != u64::MAX
    }

    #[inline]
    pub fn is_borrow_limit_active(&self) -> bool {
        self.borrow_limit != u64::MAX
    }

    pub fn validate_oracle_setup(&self, ais: &[AccountInfo]) -> MarginfiResult {
        OraclePriceFeedAdapter::validate_bank_config(self, ais)?;
        Ok(())
    }

    pub fn usd_init_limit_active(&self) -> bool {
        self.total_asset_value_init_limit != TOTAL_ASSET_VALUE_INIT_LIMIT_INACTIVE
    }

    #[inline]
    pub fn get_oracle_max_age(&self) -> u64 {
        match (self.oracle_max_age, self.oracle_setup) {
            (0, OracleSetup::SwitchboardV2) => MAX_SWB_ORACLE_AGE,
            (0, OracleSetup::PythLegacy | OracleSetup::PythPushOracle) => MAX_PYTH_ORACLE_AGE,
            (n, _) => n as u64,
        }
    }

    pub fn get_pyth_push_oracle_feed_id(&self) -> Option<&FeedId> {
        if matches!(self.oracle_setup, OracleSetup::PythPushOracle) {
            let bytes: &[u8; 32] = self.oracle_keys[0].as_ref().try_into().unwrap();
            Some(bytes)
        } else {
            None
        }
    }
}

#[zero_copy]
#[repr(C, align(8))]
#[cfg_attr(any(feature = "test", feature = "client"), derive(TypeLayout))]
#[derive(Default, BorshDeserialize, BorshSerialize)]
pub struct WrappedI80F48 {
    pub value: [u8; 16],
}

impl Debug for WrappedI80F48 {
    fn fmt(&self, f: &mut Formatter<'_>) -> std::fmt::Result {
        write!(f, "{}", I80F48::from_le_bytes(self.value))
    }
}

impl From<I80F48> for WrappedI80F48 {
    fn from(i: I80F48) -> Self {
        Self {
            value: i.to_le_bytes(),
        }
    }
}

impl From<WrappedI80F48> for I80F48 {
    fn from(w: WrappedI80F48) -> Self {
        Self::from_le_bytes(w.value)
    }
}

impl PartialEq for WrappedI80F48 {
    fn eq(&self, other: &Self) -> bool {
        self.value == other.value
    }
}

impl Eq for WrappedI80F48 {}

#[cfg_attr(
    any(feature = "test", feature = "client"),
    derive(Clone, PartialEq, Eq, TypeLayout)
)]
#[derive(AnchorDeserialize, AnchorSerialize, Default)]
pub struct BankConfigOpt {
    pub asset_weight_init: Option<WrappedI80F48>,
    pub asset_weight_maint: Option<WrappedI80F48>,

    pub liability_weight_init: Option<WrappedI80F48>,
    pub liability_weight_maint: Option<WrappedI80F48>,

    pub deposit_limit: Option<u64>,
    pub borrow_limit: Option<u64>,

    pub operational_state: Option<BankOperationalState>,

    pub oracle: Option<OracleConfig>,

    pub interest_rate_config: Option<InterestRateConfigOpt>,

    pub risk_tier: Option<RiskTier>,

    pub asset_tag: Option<u8>,

    pub total_asset_value_init_limit: Option<u64>,

    pub oracle_max_age: Option<u16>,

    pub permissionless_bad_debt_settlement: Option<bool>,
}

#[cfg_attr(
    any(feature = "test", feature = "client"),
    derive(PartialEq, Eq, TypeLayout)
)]
#[derive(Clone, Copy, AnchorDeserialize, AnchorSerialize, Debug)]
pub struct OracleConfig {
    pub setup: OracleSetup,
    pub keys: [Pubkey; MAX_ORACLE_KEYS],
}

#[derive(Debug, Clone)]
pub enum BankVaultType {
    Liquidity,
    Insurance,
    Fee,
}

impl BankVaultType {
    pub fn get_seed(self) -> &'static [u8] {
        match self {
            BankVaultType::Liquidity => LIQUIDITY_VAULT_SEED.as_bytes(),
            BankVaultType::Insurance => INSURANCE_VAULT_SEED.as_bytes(),
            BankVaultType::Fee => FEE_VAULT_SEED.as_bytes(),
        }
    }

    pub fn get_authority_seed(self) -> &'static [u8] {
        match self {
            BankVaultType::Liquidity => LIQUIDITY_VAULT_AUTHORITY_SEED.as_bytes(),
            BankVaultType::Insurance => INSURANCE_VAULT_AUTHORITY_SEED.as_bytes(),
            BankVaultType::Fee => FEE_VAULT_AUTHORITY_SEED.as_bytes(),
        }
    }
}

#[macro_export]
macro_rules! assert_eq_with_tolerance {
    ($test_val:expr, $val:expr, $tolerance:expr) => {
        assert!(
            ($test_val - $val).abs() <= $tolerance,
            "assertion failed: `({} - {}) <= {}`",
            $test_val,
            $val,
            $tolerance
        );
    };
}

#[cfg(test)]
mod tests {
    use std::time::{SystemTime, UNIX_EPOCH};

    use crate::constants::{PROTOCOL_FEE_FIXED_DEFAULT, PROTOCOL_FEE_RATE_DEFAULT};

    use super::*;
    use fixed_macro::types::I80F48;

    #[test]
    /// Tests that the interest payment for a 1 year period with 100% APR is 1.
    fn interest_payment_100apr_1year() {
        let apr = I80F48::ONE;
        let time_delta = 31_536_000; // 1 year
        let value = I80F48::ONE;

        assert_eq_with_tolerance!(
            calc_interest_payment_for_period(apr, time_delta, value).unwrap(),
            I80F48::ONE,
            I80F48!(0.001)
        );
    }

    /// Tests that the interest payment for a 1 year period with 50% APR is 0.5.
    #[test]
    fn interest_payment_50apr_1year() {
        let apr = I80F48::from_num(0.5);
        let time_delta = 31_536_000; // 1 year
        let value = I80F48::ONE;

        assert_eq_with_tolerance!(
            calc_interest_payment_for_period(apr, time_delta, value).unwrap(),
            I80F48::from_num(0.5),
            I80F48!(0.001)
        );
    }
    /// P: 1_000_000
    /// Apr: 12%
    /// Time: 1 second
    #[test]
    fn interest_payment_12apr_1second() {
        let apr = I80F48!(0.12);
        let time_delta = 1;
        let value = I80F48!(1_000_000);

        assert_eq_with_tolerance!(
            calc_interest_payment_for_period(apr, time_delta, value).unwrap(),
            I80F48!(0.0038),
            I80F48!(0.001)
        );
    }

    #[test]
    /// apr: 100%
    /// time: 1 year
    /// principal: 2
    /// expected: 4
    fn accrued_interest_apr100_year1() {
        assert_eq_with_tolerance!(
            calc_accrued_interest_payment_per_period(I80F48!(1), 31_536_000, I80F48!(2)).unwrap(),
            I80F48!(4),
            I80F48!(0.001)
        );
    }

    #[test]
    /// apr: 50%
    /// time: 1 year
    /// principal: 2
    /// expected: 3
    fn accrued_interest_apr50_year1() {
        assert_eq_with_tolerance!(
            calc_accrued_interest_payment_per_period(I80F48!(0.5), 31_536_000, I80F48!(2)).unwrap(),
            I80F48!(3),
            I80F48!(0.001)
        );
    }

    #[test]
    /// apr: 12%
    /// time: 1 second
    /// principal: 1_000_000
    /// expected: 1_038
    fn accrued_interest_apr12_year1() {
        assert_eq_with_tolerance!(
            calc_accrued_interest_payment_per_period(I80F48!(0.12), 1, I80F48!(1_000_000)).unwrap(),
            I80F48!(1_000_000.0038),
            I80F48!(0.001)
        );
    }

    #[test]
    /// ur: 0
    /// protocol_fixed_fee: 0.01
    fn ir_config_calc_interest_rate_pff_01() {
        let config = InterestRateConfig {
            optimal_utilization_rate: I80F48!(0.6).into(),
            plateau_interest_rate: I80F48!(0.40).into(),
            protocol_fixed_fee_apr: I80F48!(0.01).into(),
            ..Default::default()
        };

        let ComputedInterestRates {
            lending_rate_apr: lending_apr,
            borrowing_rate_apr: borrow_apr,
            group_fee_apr: group_fees_apr,
            insurance_fee_apr: insurance_apr,
            protocol_fee_apr,
        } = config
            .create_interest_rate_calculator(&MarginfiGroup::default())
            .calc_interest_rate(I80F48!(0.6))
            .unwrap();

        assert_eq_with_tolerance!(lending_apr, I80F48!(0.24), I80F48!(0.001));
        assert_eq_with_tolerance!(borrow_apr, I80F48!(0.41), I80F48!(0.001));
        assert_eq_with_tolerance!(group_fees_apr, I80F48!(0.01), I80F48!(0.001));
        assert_eq_with_tolerance!(insurance_apr, I80F48!(0), I80F48!(0.001));
        assert_eq_with_tolerance!(protocol_fee_apr, I80F48!(0), I80F48!(0.001));
    }

    #[test]
    /// ur: 0.5
    /// protocol_fixed_fee: 0.01
    /// optimal_utilization_rate: 0.5
    /// plateau_interest_rate: 0.4
    fn ir_config_calc_interest_rate_pff_01_ur_05() {
        let config = InterestRateConfig {
            optimal_utilization_rate: I80F48!(0.5).into(),
            plateau_interest_rate: I80F48!(0.4).into(),
            protocol_fixed_fee_apr: I80F48!(0.01).into(),
            insurance_ir_fee: I80F48!(0.1).into(),
            ..Default::default()
        };

        let ComputedInterestRates {
            lending_rate_apr: lending_apr,
            borrowing_rate_apr: borrow_apr,
            group_fee_apr: group_fees_apr,
            insurance_fee_apr: insurance_apr,
            protocol_fee_apr: _,
        } = config
            .create_interest_rate_calculator(&MarginfiGroup::default())
            .calc_interest_rate(I80F48!(0.5))
            .unwrap();

        assert_eq_with_tolerance!(lending_apr, I80F48!(0.2), I80F48!(0.001));
        assert_eq_with_tolerance!(borrow_apr, I80F48!(0.45), I80F48!(0.001));
        assert_eq_with_tolerance!(group_fees_apr, I80F48!(0.01), I80F48!(0.001));
        assert_eq_with_tolerance!(insurance_apr, I80F48!(0.04), I80F48!(0.001));
    }

    #[test]
    fn calc_fee_rate_1() {
        let rate = I80F48!(0.4);
        let fee_ir = I80F48!(0.05);
        let fee_fixed = I80F48!(0.01);

        assert_eq!(
            calc_fee_rate(rate, fee_ir, fee_fixed).unwrap(),
            I80F48!(0.03)
        );
    }

    /// ur: 0.8
    /// protocol_fixed_fee: 0.01
    /// optimal_utilization_rate: 0.5
    /// plateau_interest_rate: 0.4
    /// max_interest_rate: 3
    /// insurance_ir_fee: 0.1
    #[test]
    fn ir_config_calc_interest_rate_pff_01_ur_08() {
        let config = InterestRateConfig {
            optimal_utilization_rate: I80F48!(0.4).into(),
            plateau_interest_rate: I80F48!(0.4).into(),
            protocol_fixed_fee_apr: I80F48!(0.01).into(),
            max_interest_rate: I80F48!(3).into(),
            insurance_ir_fee: I80F48!(0.1).into(),
            ..Default::default()
        };

        let ComputedInterestRates {
            lending_rate_apr: lending_apr,
            borrowing_rate_apr: borrow_apr,
            group_fee_apr: group_fees_apr,
            insurance_fee_apr: insurance_apr,
            protocol_fee_apr: _,
        } = config
            .create_interest_rate_calculator(&MarginfiGroup::default())
            .calc_interest_rate(I80F48!(0.7))
            .unwrap();

        assert_eq_with_tolerance!(lending_apr, I80F48!(1.19), I80F48!(0.001));
        assert_eq_with_tolerance!(borrow_apr, I80F48!(1.88), I80F48!(0.001));
        assert_eq_with_tolerance!(group_fees_apr, I80F48!(0.01), I80F48!(0.001));
        assert_eq_with_tolerance!(insurance_apr, I80F48!(0.17), I80F48!(0.001));
    }

    #[test]
    fn ir_accrual_failing_fuzz_test_example() -> anyhow::Result<()> {
        let ir_config = InterestRateConfig {
            optimal_utilization_rate: I80F48!(0.4).into(),
            plateau_interest_rate: I80F48!(0.4).into(),
            protocol_fixed_fee_apr: I80F48!(0.01).into(),
            max_interest_rate: I80F48!(3).into(),
            insurance_ir_fee: I80F48!(0.1).into(),
            ..Default::default()
        };

        let current_timestamp = SystemTime::now()
            .duration_since(UNIX_EPOCH)
            .unwrap()
            .as_secs() as i64;

        let mut bank = Bank {
            asset_share_value: I80F48::ONE.into(),
            liability_share_value: I80F48::ONE.into(),
            total_liability_shares: I80F48!(207_112_621_602).into(),
            total_asset_shares: I80F48!(10_000_000_000_000).into(),
            last_update: current_timestamp,
            config: BankConfig {
                asset_weight_init: I80F48!(0.5).into(),
                asset_weight_maint: I80F48!(0.75).into(),
                liability_weight_init: I80F48!(1.5).into(),
                liability_weight_maint: I80F48!(1.25).into(),
                borrow_limit: u64::MAX,
                deposit_limit: u64::MAX,
                interest_rate_config: ir_config,
                ..Default::default()
            },
            ..Default::default()
        };

        let pre_net_assets = bank.get_asset_amount(bank.total_asset_shares.into())?
            - bank.get_liability_amount(bank.total_liability_shares.into())?;

        let mut clock = Clock::default();

        clock.unix_timestamp = current_timestamp + 3600;

        bank.accrue_interest(
            current_timestamp,
            &MarginfiGroup::default(),
            #[cfg(not(feature = "client"))]
            Pubkey::default(),
        )
        .unwrap();

        let post_collected_fees = I80F48::from(bank.collected_group_fees_outstanding)
            + I80F48::from(bank.collected_insurance_fees_outstanding);

        let post_net_assets = bank.get_asset_amount(bank.total_asset_shares.into())?
            + post_collected_fees
            - bank.get_liability_amount(bank.total_liability_shares.into())?;

        assert_eq_with_tolerance!(pre_net_assets, post_net_assets, I80F48!(1));

        Ok(())
    }

    #[test]
    fn interest_rate_accrual_test_0() -> anyhow::Result<()> {
        let ir_config = InterestRateConfig {
            optimal_utilization_rate: I80F48!(0.4).into(),
            plateau_interest_rate: I80F48!(0.4).into(),
            protocol_fixed_fee_apr: I80F48!(0.01).into(),
            max_interest_rate: I80F48!(3).into(),
            insurance_ir_fee: I80F48!(0.1).into(),
            ..Default::default()
        };

        let ur = I80F48!(207_112_621_602) / I80F48!(10_000_000_000_000);
        let mut group = MarginfiGroup::default();
        group.group_flags = 1;
        group.fee_state_cache.program_fee_fixed = PROTOCOL_FEE_FIXED_DEFAULT.into();
        group.fee_state_cache.program_fee_rate = PROTOCOL_FEE_RATE_DEFAULT.into();

        let ComputedInterestRates {
            lending_rate_apr: lending_apr,
            borrowing_rate_apr: borrow_apr,
            group_fee_apr,
            insurance_fee_apr,
            protocol_fee_apr,
        } = ir_config
            .create_interest_rate_calculator(&group)
            .calc_interest_rate(ur)
            .expect("interest rate calculation failed");

        println!("ur: {}", ur);
        println!("lending_apr: {}", lending_apr);
        println!("borrow_apr: {}", borrow_apr);
        println!("group_fee_apr: {}", group_fee_apr);
        println!("insurance_fee_apr: {}", insurance_fee_apr);

        assert_eq_with_tolerance!(
            borrow_apr,
            (lending_apr / ur) + group_fee_apr + insurance_fee_apr + protocol_fee_apr,
            I80F48!(0.001)
        );

        Ok(())
    }

    #[test]
    fn interest_rate_accrual_test_0_no_protocol_fees() -> anyhow::Result<()> {
        let ir_config = InterestRateConfig {
            optimal_utilization_rate: I80F48!(0.4).into(),
            plateau_interest_rate: I80F48!(0.4).into(),
            protocol_fixed_fee_apr: I80F48!(0.01).into(),
            max_interest_rate: I80F48!(3).into(),
            insurance_ir_fee: I80F48!(0.1).into(),
            ..Default::default()
        };

        let ur = I80F48!(207_112_621_602) / I80F48!(10_000_000_000_000);

        let ComputedInterestRates {
            lending_rate_apr: lending_apr,
            borrowing_rate_apr: borrow_apr,
            group_fee_apr,
            insurance_fee_apr,
            protocol_fee_apr,
        } = ir_config
            .create_interest_rate_calculator(&MarginfiGroup::default())
            .calc_interest_rate(ur)
            .expect("interest rate calculation failed");

        println!("ur: {}", ur);
        println!("lending_apr: {}", lending_apr);
        println!("borrow_apr: {}", borrow_apr);
        println!("group_fee_apr: {}", group_fee_apr);
        println!("insurance_fee_apr: {}", insurance_fee_apr);

        assert!(protocol_fee_apr.is_zero());

        assert_eq_with_tolerance!(
            borrow_apr,
            (lending_apr / ur) + group_fee_apr + insurance_fee_apr,
            I80F48!(0.001)
        );

        Ok(())
    }

    #[test]
    fn test_accruing_interest() -> anyhow::Result<()> {
        let ir_config = InterestRateConfig {
            optimal_utilization_rate: I80F48!(0.4).into(),
            plateau_interest_rate: I80F48!(0.4).into(),
            protocol_fixed_fee_apr: I80F48!(0.01).into(),
            max_interest_rate: I80F48!(3).into(),
            insurance_ir_fee: I80F48!(0.1).into(),
            ..Default::default()
        };

        let mut group = MarginfiGroup::default();
        group.group_flags = 1;
        group.fee_state_cache.program_fee_fixed = PROTOCOL_FEE_FIXED_DEFAULT.into();
        group.fee_state_cache.program_fee_rate = PROTOCOL_FEE_RATE_DEFAULT.into();

        let liab_share_value = I80F48!(1.0);
        let asset_share_value = I80F48!(1.0);

        let total_liability_shares = I80F48!(207_112_621_602);
        let total_asset_shares = I80F48!(10_000_000_000_000);

        let old_total_liability_amount = liab_share_value * total_liability_shares;
        let old_total_asset_amount = asset_share_value * total_asset_shares;

        let InterestRateStateChanges {
            new_asset_share_value,
            new_liability_share_value: new_liab_share_value,
            insurance_fees_collected: insurance_collected,
            group_fees_collected,
            protocol_fees_collected,
        } = calc_interest_rate_accrual_state_changes(
            3600,
            total_asset_shares,
            total_liability_shares,
            &ir_config.create_interest_rate_calculator(&group),
            asset_share_value,
            liab_share_value,
        )
        .unwrap();

        let new_total_liability_amount = total_liability_shares * new_liab_share_value;
        let new_total_asset_amount = total_asset_shares * new_asset_share_value;

        println!("new_asset_share_value: {}", new_asset_share_value);
        println!("new_liab_share_value: {}", new_liab_share_value);
        println!("group_fees_collected: {}", group_fees_collected);
        println!("insurance_collected: {}", insurance_collected);
        println!("protocol_fees_collected: {}", protocol_fees_collected);

        println!("new_total_liability_amount: {}", new_total_liability_amount);
        println!("new_total_asset_amount: {}", new_total_asset_amount);

        println!("old_total_liability_amount: {}", old_total_liability_amount);
        println!("old_total_asset_amount: {}", old_total_asset_amount);

        let total_fees_collected =
            group_fees_collected + insurance_collected + protocol_fees_collected;

        println!("total_fee_collected: {}", total_fees_collected);

        println!(
            "diff: {}",
            ((new_total_asset_amount - new_total_liability_amount) + total_fees_collected)
                - (old_total_asset_amount - old_total_liability_amount)
        );

        assert_eq_with_tolerance!(
            (new_total_asset_amount - new_total_liability_amount) + total_fees_collected,
            old_total_asset_amount - old_total_liability_amount,
            I80F48::ONE
        );

        Ok(())
    }
}<|MERGE_RESOLUTION|>--- conflicted
+++ resolved
@@ -493,7 +493,6 @@
     pub emissions_remaining: WrappedI80F48,
     pub emissions_mint: Pubkey,
 
-<<<<<<< HEAD
     /// For banks where `config.asset_tag == ASSET_TAG_STAKED`, this defines the last-cached
     /// exchange rate of LST to SOL, i.e. the price appreciation of the LST. For example, if this is
     /// 1, then the LST trades 1:1 for SOL. If this is 1.1, then 1 LST can be exchange for 1.1 SOL.
@@ -503,12 +502,10 @@
     /// For banks where `config.asset_tag != ASSET_TAG_STAKED` this field does nothing and may be 0,
     /// 1, or any other value.
     pub sol_appreciation_rate: WrappedI80F48,
-=======
     /// Fees collected and pending withdraw for the `FeeState.global_fee_wallet`'s cannonical ATA for `mint`
     pub collected_program_fees_outstanding: WrappedI80F48,
->>>>>>> 8a018528
-
-    pub _padding_0: [[u64; 2]; 27],
+
+    pub _padding_0: [[u64; 2]; 26],
     pub _padding_1: [[u64; 2]; 32], // 16 * 2 * 32 = 1024B
 }
 
