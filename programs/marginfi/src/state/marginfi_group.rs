--- conflicted
+++ resolved
@@ -21,11 +21,8 @@
 };
 use crate::{
     borsh::{BorshDeserialize, BorshSerialize},
-<<<<<<< HEAD
     constants::ASSET_TAG_DEFAULT,
-=======
     constants::FREEZE_SETTINGS,
->>>>>>> 244a3b39
 };
 use anchor_lang::prelude::borsh;
 use anchor_lang::prelude::*;
