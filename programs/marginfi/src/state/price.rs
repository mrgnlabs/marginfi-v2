--- conflicted
+++ resolved
@@ -499,21 +499,12 @@
     if data[..8] != PullFeedAccountData::DISCRIMINATOR {
         return err!(MarginfiError::SwitchboardInvalidAccount);
     }
-<<<<<<< HEAD
 
     let feed = bytemuck::try_pod_read_unaligned::<PullFeedAccountData>(
         &data[8..8 + std::mem::size_of::<PullFeedAccountData>()],
     )
     .map_err(|_| MarginfiError::SwitchboardInvalidAccount)?;
 
-=======
-
-    let feed = bytemuck::try_pod_read_unaligned::<PullFeedAccountData>(
-        &data[8..8 + std::mem::size_of::<PullFeedAccountData>()],
-    )
-    .map_err(|_| MarginfiError::SwitchboardInvalidAccount)?;
-
->>>>>>> 185d697c
     Ok(feed)
 }
 
@@ -811,17 +802,6 @@
     Ok(price)
 }
 
-<<<<<<< HEAD
-=======
-/// Load and validate a pyth price feed account.
-fn load_pyth_price_feed(ai: &AccountInfo) -> MarginfiResult<PriceFeed> {
-    check!(ai.owner.eq(&PYTH_ID), MarginfiError::InternalLogicError);
-    let price_feed = SolanaPriceAccount::account_info_to_feed(ai)
-        .map_err(|_| MarginfiError::InternalLogicError)?;
-    Ok(price_feed)
-}
-
->>>>>>> 185d697c
 #[cfg(test)]
 mod tests {
     use pretty_assertions::assert_eq;
@@ -831,223 +811,6 @@
 
     use super::*;
 
-<<<<<<< HEAD
-=======
-    #[test]
-    fn pyth_conf_interval_cap() {
-        // Define a price with a 10% confidence interval
-        let high_confidence_price = Box::new(Price {
-            price: 100i64 * EXP_10[6] as i64,
-            conf: 10u64 * EXP_10[6] as u64,
-            expo: -6,
-            publish_time: 0,
-        });
-
-        // Define a price with a 1% confidence interval
-        let low_confidence_price = Box::new(Price {
-            price: 100i64 * EXP_10[6] as i64,
-            conf: EXP_10[6] as u64,
-            expo: -6,
-            publish_time: 0,
-        });
-
-        // Initialize PythEmaPriceFeed with high confidence price as EMA
-        let pyth_adapter = PythLegacyPriceFeed {
-            ema_price: high_confidence_price,
-            price: low_confidence_price,
-        };
-
-        // Test confidence interval when using EMA price (high confidence)
-        let high_conf_interval = pyth_adapter.get_confidence_interval(true).unwrap();
-        // The confidence interval should be capped at 5%
-        assert_eq!(high_conf_interval, I80F48!(5.00000000000007));
-
-        // Test confidence interval when not using EMA price (low confidence)
-        let low_conf_interval = pyth_adapter.get_confidence_interval(false).unwrap();
-        // The confidence interval should be the calculated value (2.12%)
-        assert_eq!(low_conf_interval, I80F48!(2.12));
-    }
-
-    #[test]
-    fn pyth_and_pyth_push_cmp() {
-        fn get_prices(
-            price: i64,
-            conf: u64,
-        ) -> (Price, pyth_solana_receiver_sdk::price_update::Price) {
-            let legacy_price = Price {
-                price,
-                conf,
-                expo: -6,
-                publish_time: 0,
-            };
-
-            let push_price = pyth_solana_receiver_sdk::price_update::Price {
-                price,
-                conf,
-                exponent: -6,
-                publish_time: 0,
-            };
-
-            assert_eq!(legacy_price.price, push_price.price);
-            assert_eq!(legacy_price.conf, push_price.conf);
-            assert_eq!(legacy_price.expo, push_price.exponent);
-            assert_eq!(legacy_price.publish_time, push_price.publish_time);
-
-            (legacy_price, push_price)
-        }
-
-        let (legacy_price, push_price) =
-            get_prices(100i64 * EXP_10[6] as i64, 10u64 * EXP_10[6] as u64);
-
-        let (legacy_ema, push_price_ema) =
-            get_prices(99i64 * EXP_10[6] as i64, 4u64 * EXP_10[6] as u64);
-
-        let pyth_legacy = PythLegacyPriceFeed {
-            ema_price: Box::new(legacy_ema),
-            price: Box::new(legacy_price),
-        };
-
-        let pyth_push = PythPushOraclePriceFeed {
-            ema_price: Box::new(push_price_ema),
-            price: Box::new(push_price),
-        };
-
-        assert_eq!(
-            pyth_legacy.get_ema_price().unwrap(),
-            pyth_push.get_ema_price().unwrap()
-        );
-        assert_eq!(
-            pyth_legacy.get_unweighted_price().unwrap(),
-            pyth_push.get_unweighted_price().unwrap()
-        );
-
-        assert_eq!(
-            pyth_legacy.get_confidence_interval(true).unwrap(),
-            pyth_push.get_confidence_interval(true).unwrap()
-        );
-
-        assert_eq!(
-            pyth_legacy.get_confidence_interval(false).unwrap(),
-            pyth_push.get_confidence_interval(false).unwrap()
-        );
-
-        assert_eq!(
-            pyth_legacy
-                .get_price_of_type(OraclePriceType::RealTime, Some(PriceBias::Low))
-                .unwrap(),
-            pyth_push
-                .get_price_of_type(OraclePriceType::RealTime, Some(PriceBias::Low))
-                .unwrap()
-        );
-
-        // Test high bias ema
-        assert_eq!(
-            pyth_legacy
-                .get_price_of_type(OraclePriceType::TimeWeighted, Some(PriceBias::High))
-                .unwrap(),
-            pyth_push
-                .get_price_of_type(OraclePriceType::TimeWeighted, Some(PriceBias::High))
-                .unwrap()
-        );
-
-        // Test low bias ema
-        assert_eq!(
-            pyth_legacy
-                .get_price_of_type(OraclePriceType::TimeWeighted, Some(PriceBias::Low))
-                .unwrap(),
-            pyth_push
-                .get_price_of_type(OraclePriceType::TimeWeighted, Some(PriceBias::Low))
-                .unwrap()
-        );
-
-        // Test no bias real time
-        assert_eq!(
-            pyth_legacy
-                .get_price_of_type(OraclePriceType::RealTime, None)
-                .unwrap(),
-            pyth_push
-                .get_price_of_type(OraclePriceType::RealTime, None)
-                .unwrap()
-        );
-
-        // new pricees with very wide confidence
-        let (legacy_price, push_price) =
-            get_prices(100i64 * EXP_10[6] as i64, 100u64 * EXP_10[6] as u64);
-
-        let (legacy_ema, push_price_ema) =
-            get_prices(99i64 * EXP_10[6] as i64, 88u64 * EXP_10[6] as u64);
-
-        let pyth_legacy = PythLegacyPriceFeed {
-            ema_price: Box::new(legacy_ema),
-            price: Box::new(legacy_price),
-        };
-
-        let pyth_push = PythPushOraclePriceFeed {
-            ema_price: Box::new(push_price_ema),
-            price: Box::new(push_price),
-        };
-
-        // Test high bias ema
-        assert_eq!(
-            pyth_legacy.get_ema_price().unwrap(),
-            pyth_push.get_ema_price().unwrap()
-        );
-        assert_eq!(
-            pyth_legacy.get_unweighted_price().unwrap(),
-            pyth_push.get_unweighted_price().unwrap()
-        );
-
-        assert_eq!(
-            pyth_legacy.get_confidence_interval(true).unwrap(),
-            pyth_push.get_confidence_interval(true).unwrap()
-        );
-
-        assert_eq!(
-            pyth_legacy.get_confidence_interval(false).unwrap(),
-            pyth_push.get_confidence_interval(false).unwrap()
-        );
-
-        assert_eq!(
-            pyth_legacy
-                .get_price_of_type(OraclePriceType::RealTime, Some(PriceBias::Low))
-                .unwrap(),
-            pyth_push
-                .get_price_of_type(OraclePriceType::RealTime, Some(PriceBias::Low))
-                .unwrap()
-        );
-
-        // Test high bias ema
-        assert_eq!(
-            pyth_legacy
-                .get_price_of_type(OraclePriceType::TimeWeighted, Some(PriceBias::High))
-                .unwrap(),
-            pyth_push
-                .get_price_of_type(OraclePriceType::TimeWeighted, Some(PriceBias::High))
-                .unwrap()
-        );
-
-        // Test low bias ema
-        assert_eq!(
-            pyth_legacy
-                .get_price_of_type(OraclePriceType::TimeWeighted, Some(PriceBias::Low))
-                .unwrap(),
-            pyth_push
-                .get_price_of_type(OraclePriceType::TimeWeighted, Some(PriceBias::Low))
-                .unwrap()
-        );
-
-        // Test no bias real time
-        assert_eq!(
-            pyth_legacy
-                .get_price_of_type(OraclePriceType::RealTime, None)
-                .unwrap(),
-            pyth_push
-                .get_price_of_type(OraclePriceType::RealTime, None)
-                .unwrap()
-        );
-    }
-
->>>>>>> 185d697c
     use anchor_lang::solana_program::account_info::AccountInfo;
     use std::cell::RefCell;
     use std::rc::Rc;
