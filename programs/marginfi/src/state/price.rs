--- conflicted
+++ resolved
@@ -325,7 +325,17 @@
 
                 Ok(OraclePriceFeedAdapter::SwitchboardPull(price_feed))
             }
-<<<<<<< HEAD
+            OracleSetup::Fixed => {
+                check!(ais.is_empty(), MarginfiError::WrongNumberOfOracleAccounts);
+
+                let price: I80F48 = bank.config.fixed_price.into();
+                check!(
+                    price >= I80F48::ZERO,
+                    MarginfiError::FixedOraclePriceNegative
+                );
+
+                Ok(OraclePriceFeedAdapter::Fixed(FixedPriceFeed { price }))
+            }
             OracleSetup::DriftPythPull => {
                 // (1) Pyth oracle (for price) and (2) Drift spot market (for exchange rate)
                 require_eq!(ais.len(), 2, MarginfiError::WrongNumberOfOracleAccounts);
@@ -523,18 +533,6 @@
                     reserve.adjust_i128(price_feed.feed.result.std_dev)?;
 
                 Ok(OraclePriceFeedAdapter::SwitchboardPull(price_feed))
-=======
-            OracleSetup::Fixed => {
-                check!(ais.is_empty(), MarginfiError::WrongNumberOfOracleAccounts);
-
-                let price: I80F48 = bank.config.fixed_price.into();
-                check!(
-                    price >= I80F48::ZERO,
-                    MarginfiError::FixedOraclePriceNegative
-                );
-
-                Ok(OraclePriceFeedAdapter::Fixed(FixedPriceFeed { price }))
->>>>>>> 22bc9f76
             }
         }
     }
@@ -704,7 +702,13 @@
                     Ok(())
                 }
             }
-<<<<<<< HEAD
+            OracleSetup::Fixed => {
+                check!(
+                    oracle_ais.is_empty(),
+                    MarginfiError::WrongNumberOfOracleAccounts
+                );
+                Ok(())
+            }
             OracleSetup::DriftPythPull => {
                 require_eq!(
                     oracle_ais.len(),
@@ -795,13 +799,6 @@
                     bank_config.oracle_keys[1],
                     MarginfiError::SolendReserveValidationFailed
                 );
-=======
-            OracleSetup::Fixed => {
-                check!(
-                    oracle_ais.is_empty(),
-                    MarginfiError::WrongNumberOfOracleAccounts
-                );
->>>>>>> 22bc9f76
                 Ok(())
             }
         }
