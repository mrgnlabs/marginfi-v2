use super::{
<<<<<<< HEAD
    emode::{reconcile_emode_configs, EmodeConfig},
=======
>>>>>>> 59a98c70
    health_cache::HealthCache,
    marginfi_group::{Bank, RiskTier, WrappedI80F48},
    price::{OraclePriceFeedAdapter, OraclePriceType, PriceAdapter, PriceBias},
};
use crate::{
    assert_struct_align, assert_struct_size, check, check_eq,
    constants::{
        ASSET_TAG_DEFAULT, ASSET_TAG_SOL, ASSET_TAG_STAKED, BANKRUPT_THRESHOLD,
        EMISSIONS_FLAG_BORROW_ACTIVE, EMISSIONS_FLAG_LENDING_ACTIVE, EMPTY_BALANCE_THRESHOLD,
        EXP_10_I80F48, MIN_EMISSIONS_START_TIME, SECONDS_PER_YEAR, ZERO_AMOUNT_THRESHOLD,
    },
    debug, math_error,
    prelude::{MarginfiError, MarginfiResult},
    utils::NumTraitsWithTolerance,
};
use anchor_lang::{prelude::*, Discriminator};
use anchor_spl::token_interface::Mint;
use bytemuck::{Pod, Zeroable};
use fixed::types::I80F48;
<<<<<<< HEAD
use std::cmp::{max, min};
=======
use std::{
    cmp::{max, min},
    ops::Not,
};
>>>>>>> 59a98c70
use type_layout::TypeLayout;

assert_struct_size!(MarginfiAccount, 2304);
assert_struct_align!(MarginfiAccount, 8);
#[account(zero_copy)]
#[repr(C)]
#[derive(PartialEq, Eq, TypeLayout)]
pub struct MarginfiAccount {
    pub group: Pubkey,                   // 32
    pub authority: Pubkey,               // 32
    pub lending_account: LendingAccount, // 1728
    /// The flags that indicate the state of the account. This is u64 bitfield, where each bit
    /// represents a flag.
    ///
    /// Flags:MarginfiAccount
    /// - 1: `ACCOUNT_DISABLED` - Indicates that the account is disabled and no further actions can
    /// be taken on it.
    /// - 2: `ACCOUNT_IN_FLASHLOAN` - Only set when an account is within a flash loan, e.g. when
    ///   start_flashloan is called, then unset when the flashloan ends.
    /// - 4: `ACCOUNT_FLAG_DEPRECATED` - Deprecated, available for future use
    /// - 8: `ACCOUNT_TRANSFER_AUTHORITY_ALLOWED` - the admin has flagged with account to be moved,
    ///   original owner can now call `set_account_transfer_authority`
    pub account_flags: u64, // 8
    /// Set with `update_emissions_destination_account`. Emissions rewards can be withdrawn to the
    /// cannonical ATA of this wallet without the user's input (withdraw_emissions_permissionless).
    /// If pubkey default, the user has not opted into this feature, and must claim emissions
    /// manually (withdraw_emissions).
    pub emissions_destination_account: Pubkey, // 32
    pub health_cache: HealthCache,
    pub _padding0: [u64; 21],
}

pub const ACCOUNT_DISABLED: u64 = 1 << 0;
pub const ACCOUNT_IN_FLASHLOAN: u64 = 1 << 1;
pub const ACCOUNT_FLAG_DEPRECATED: u64 = 1 << 2;
pub const ACCOUNT_TRANSFER_AUTHORITY_ALLOWED: u64 = 1 << 3;

/// 4 for `ASSET_TAG_STAKED` (bank, oracle, lst mint, lst pool), 2 for all others (bank, oracle)
pub fn get_remaining_accounts_per_bank(bank: &Bank) -> MarginfiResult<usize> {
    get_remaining_accounts_per_asset_tag(bank.config.asset_tag)
}

/// 4 for `ASSET_TAG_STAKED` (bank, oracle, lst mint, lst pool), 2 for all others (bank, oracle)
fn get_remaining_accounts_per_balance(balance: &Balance) -> MarginfiResult<usize> {
    get_remaining_accounts_per_asset_tag(balance.bank_asset_tag)
}

/// 4 for `ASSET_TAG_STAKED` (bank, oracle, lst mint, lst pool), 2 for all others (bank, oracle)
fn get_remaining_accounts_per_asset_tag(asset_tag: u8) -> MarginfiResult<usize> {
    match asset_tag {
        ASSET_TAG_DEFAULT | ASSET_TAG_SOL => Ok(2),
        ASSET_TAG_STAKED => Ok(4),
        _ => err!(MarginfiError::AssetTagMismatch),
    }
}

impl MarginfiAccount {
    /// Set the initial data for the marginfi account.
    pub fn initialize(&mut self, group: Pubkey, authority: Pubkey) {
        self.authority = authority;
        self.group = group;
        self.emissions_destination_account = Pubkey::default();
    }

    /// Expected length of remaining accounts to be passed in borrow/liquidate, INCLUDING the bank
    /// key, oracle, and optional accounts like lst mint/pool, etc.
    pub fn get_remaining_accounts_len(&self) -> MarginfiResult<usize> {
        let mut total = 0usize;
        for balance in self
            .lending_account
            .balances
            .iter()
            .filter(|b| b.is_active())
        {
            let num_accounts = get_remaining_accounts_per_balance(balance)?;
            total += num_accounts;
        }
        Ok(total)
    }

    pub fn set_flag(&mut self, flag: u64) {
        msg!("Setting account flag {:b}", flag);
        self.account_flags |= flag;
    }

    pub fn unset_flag(&mut self, flag: u64) {
        msg!("Unsetting account flag {:b}", flag);
        self.account_flags &= !flag;
    }

    pub fn get_flag(&self, flag: u64) -> bool {
        self.account_flags & flag != 0
    }

    pub fn set_new_account_authority_checked(&mut self, new_authority: Pubkey) -> MarginfiResult {
        // check if new account authority flag is set
        if !self.get_flag(ACCOUNT_TRANSFER_AUTHORITY_ALLOWED) || self.get_flag(ACCOUNT_DISABLED) {
            return Err(MarginfiError::IllegalAccountAuthorityTransfer.into());
        }

        // update account authority
        let old_authority = self.authority;
        self.authority = new_authority;

        // unset flag after updating the account authority
        self.unset_flag(ACCOUNT_TRANSFER_AUTHORITY_ALLOWED);

        msg!(
            "Transferred account authority from {:?} to {:?} in group {:?}",
            old_authority,
            self.authority,
            self.group,
        );
        Ok(())
    }

    pub fn can_be_closed(&self) -> bool {
        let is_disabled = self.get_flag(ACCOUNT_DISABLED);
        let only_has_empty_balances = self
            .lending_account
            .balances
            .iter()
            .all(|balance| balance.get_side().is_none());

        !is_disabled && only_has_empty_balances
    }
}

#[derive(Debug)]
pub enum BalanceIncreaseType {
    Any,
    RepayOnly,
    DepositOnly,
    BypassDepositLimit,
}

#[derive(Debug)]
pub enum BalanceDecreaseType {
    Any,
    WithdrawOnly,
    BorrowOnly,
    BypassBorrowLimit,
}

#[derive(Copy, Clone)]
pub enum RequirementType {
    Initial,
    Maintenance,
    Equity,
}

impl RequirementType {
    /// Get oracle price type for the requirement type.
    ///
    /// Initial and equity requirements use the time weighted price feed.
    /// Maintenance requirement uses the real time price feed, as its more accurate for triggering liquidations.
    pub fn get_oracle_price_type(&self) -> OraclePriceType {
        match self {
            RequirementType::Initial | RequirementType::Equity => OraclePriceType::TimeWeighted,
            RequirementType::Maintenance => OraclePriceType::RealTime,
        }
    }
}

pub struct BankAccountWithPriceFeed<'a> {
    bank: Box<Bank>,
    price_feed: Box<MarginfiResult<OraclePriceFeedAdapter>>,
    balance: &'a Balance,
}

pub enum BalanceSide {
    Assets,
    Liabilities,
}

impl<'info> BankAccountWithPriceFeed<'_> {
    pub fn load<'a>(
        lending_account: &'a LendingAccount,
        remaining_ais: &'info [AccountInfo<'info>],
    ) -> MarginfiResult<Vec<BankAccountWithPriceFeed<'a>>> {
        let clock = Clock::get()?;
        let mut account_index = 0;

        lending_account
            .balances
            .iter()
            .filter(|balance| balance.is_active())
            .map(|balance| {
                // Get the bank
                let bank_ai: Option<&AccountInfo<'info>> = remaining_ais.get(account_index);
                if bank_ai.is_none() {
                    msg!("Ran out of remaining accounts at {:?}", account_index);
                    return err!(MarginfiError::InvalidBankAccount);
                }
                let bank_ai = bank_ai.unwrap();
                let bank_al = AccountLoader::<Bank>::try_from(bank_ai)?;

                // Determine number of accounts to process for this balance
                let num_accounts = get_remaining_accounts_per_balance(balance)?;
                check_eq!(
                    balance.bank_pk,
                    *bank_ai.key,
                    MarginfiError::InvalidBankAccount
                );
                let bank = bank_al.load()?;

                // Get the oracle, and the LST mint and sol pool if applicable (staked only)
                let oracle_ai_idx = account_index + 1;
                let oracle_ais = &remaining_ais[oracle_ai_idx..oracle_ai_idx + num_accounts - 1];

                let price_adapter = Box::new(OraclePriceFeedAdapter::try_from_bank_config(
                    &bank.config,
                    oracle_ais,
                    &clock,
                ));

                account_index += num_accounts;

                Ok(BankAccountWithPriceFeed {
                    bank: Box::new(*bank),
                    price_feed: price_adapter,
                    balance,
                })
            })
            .collect::<Result<Vec<_>>>()
    }

    #[inline(always)]
    /// Calculate the value of the balance, which is either an asset or a liability. If it is an
<<<<<<< HEAD
    /// asset, returns (asset_value, 0, price, 0), and if it is a liability, returns (0, liabilty
    /// value, price, 0), where price is the actual oracle price used to determine the value after
    /// bias adjustments, etc.
    ///
    /// err_code is an internal oracle error code in the event the oracle did not load. This applies
    /// only to assets and the return type will always be (0, 0, 0, err_code).
=======
    /// asset, returns (asset_value, 0, price), and if it is a liability, returns (0, liabilty
    /// value, price), where price is the actual oracle price used to determine the value after bias
    /// adjustments, etc.
>>>>>>> 59a98c70
    ///
    /// Nuances:
    /// 1. Maintenance requirement is calculated using the real time price feed.
    /// 2. Initial requirement is calculated using the time weighted price feed, if available.
    /// 3. Initial requirement is discounted by the initial discount, if enabled and the usd limit
    ///    is exceeded.
    /// 4. Assets are only calculated for collateral risk tier.
    /// 5. Oracle errors are ignored for deposits in isolated risk tier.
<<<<<<< HEAD
    fn calc_weighted_value(
        &self,
        requirement_type: RequirementType,
        emode_config: &EmodeConfig,
    ) -> MarginfiResult<(I80F48, I80F48, I80F48, u32)> {
        match self.balance.get_side() {
            Some(side) => {
                let bank = &self.bank;

                match side {
                    BalanceSide::Assets => {
                        let (value, price, err_code) =
                            self.calc_weighted_asset_value(requirement_type, bank, emode_config)?;
                        Ok((value, I80F48::ZERO, price, err_code))
=======
    fn calc_weighted_value<'a>(
        &'a self,
        requirement_type: RequirementType,
    ) -> MarginfiResult<(I80F48, I80F48, I80F48)>
    where
        'info: 'a,
    {
        match self.balance.get_side() {
            Some(side) => {
                // We want lifetime <'a> but we have <'info> and it's a pain to modify everything...
                // To avoid an unsafe transmuation we just interpret the bank from bytes. Here we
                // repeat some of the sanity checks from AccountLoader
                if self.bank.owner != &Bank::owner() {
                    panic!("bank owned by wrong program, this should never happen");
                }
                let bank_data = &self.bank.try_borrow_data()?;
                if bank_data.len() < Bank::LEN + 8 {
                    panic!("bank too short, this should never happen");
                }
                let bank_discrim: &[u8] = &bank_data[0..8];
                if bank_discrim != Bank::DISCRIMINATOR {
                    panic!("bad bank discriminator, this should never happen");
                }
                let bank_data: &[u8] = &bank_data[8..];
                let bank = *bytemuck::from_bytes(bank_data);

                // Our alternative is this transmute, which is probably fine because we are
                // shortening 'info to 'a, but better not to tempt fate with transmute in case
                // Anchor messes with lifetimes in a later version.

                // let shorter_bank: &'a AccountInfo<'a> = unsafe { core::mem::transmute(&self.bank) };
                // let bank_al = AccountLoader::<Bank>::try_from(&shorter_bank)?;
                // let bank = bank_al.load()?;

                match side {
                    BalanceSide::Assets => {
                        let (value, price) =
                            self.calc_weighted_asset_value(requirement_type, &bank)?;
                        Ok((value, I80F48::ZERO, price))
>>>>>>> 59a98c70
                    }

                    BalanceSide::Liabilities => {
                        let (value, price) =
<<<<<<< HEAD
                            self.calc_weighted_liab_value(requirement_type, bank)?;
                        Ok((I80F48::ZERO, value, price, 0))
                    }
                }
            }
            None => Ok((I80F48::ZERO, I80F48::ZERO, I80F48::ZERO, 0)),
        }
    }

    /// Returns value, the net asset value in $, and the price used to determine that value. In most
    /// cases, returns (value, price, 0). If there was an error loading the price feed, treats the
    /// price as zero, and passes the u32 argument that contains the error code, i.e. the return
    /// type is (0, 0, err_code). Other types of errors (e.g. math) will still throw.
    #[inline(always)]
    fn calc_weighted_asset_value(
        &self,
        requirement_type: RequirementType,
        bank: &Bank,
        emode_config: &EmodeConfig,
    ) -> MarginfiResult<(I80F48, I80F48, u32)> {
=======
                            self.calc_weighted_liab_value(requirement_type, &bank)?;
                        Ok((I80F48::ZERO, value, price))
                    }
                }
            }
            None => Ok((I80F48::ZERO, I80F48::ZERO, I80F48::ZERO)),
        }
    }

    /// Returns value, the net asset value in $, and the price used to determine that value.
    #[inline(always)]
    fn calc_weighted_asset_value<'a>(
        &'a self,
        requirement_type: RequirementType,
        bank: &'a Bank,
    ) -> MarginfiResult<(I80F48, I80F48)> {
>>>>>>> 59a98c70
        match bank.config.risk_tier {
            RiskTier::Collateral => {
                let (price_feed, err_code) = self.try_get_price_feed();

                if matches!(
                    (&price_feed, requirement_type),
                    (&Err(_), RequirementType::Initial)
                ) {
                    debug!("Skipping stale oracle");
<<<<<<< HEAD
                    return Ok((I80F48::ZERO, I80F48::ZERO, err_code));
=======
                    return Ok((I80F48::ZERO, I80F48::ZERO));
>>>>>>> 59a98c70
                }

                let price_feed = price_feed?;

                // If an emode entry exists for this bank's emode tag in the reconciled config of
                // all borrowing banks, use its weight, otherwise use the weight designated on the
                // collateral bank itself. If the bank's weight is higher, always use that weight.
                let mut asset_weight =
                    if let Some(emode_entry) = emode_config.find_with_tag(bank.emode.emode_tag) {
                        let bank_weight = bank
                            .config
                            .get_weight(requirement_type, BalanceSide::Assets);
                        let emode_weight = match requirement_type {
                            RequirementType::Initial => I80F48::from(emode_entry.asset_weight_init),
                            RequirementType::Maintenance => {
                                I80F48::from(emode_entry.asset_weight_maint)
                            }
                            // Note: For equity (which is only used for bankruptcies) emode does not
                            // apply, as the asset weight is always 1
                            RequirementType::Equity => I80F48::ONE,
                        };
                        max(bank_weight, emode_weight)
                    } else {
                        bank.config
                            .get_weight(requirement_type, BalanceSide::Assets)
                    };

                let lower_price = price_feed.get_price_of_type(
                    requirement_type.get_oracle_price_type(),
                    Some(PriceBias::Low),
                )?;

                if matches!(requirement_type, RequirementType::Initial) {
                    if let Some(discount) =
                        bank.maybe_get_asset_weight_init_discount(lower_price)?
                    {
                        asset_weight = asset_weight
                            .checked_mul(discount)
                            .ok_or_else(math_error!())?;
                    }
                }

                let value = calc_value(
                    bank.get_asset_amount(self.balance.asset_shares.into())?,
                    lower_price,
                    bank.mint_decimals,
                    Some(asset_weight),
                )?;

<<<<<<< HEAD
                Ok((value, lower_price, 0))
            }
            RiskTier::Isolated => Ok((I80F48::ZERO, I80F48::ZERO, 0)),
=======
                Ok((value, lower_price))
            }
            RiskTier::Isolated => Ok((I80F48::ZERO, I80F48::ZERO)),
>>>>>>> 59a98c70
        }
    }

    /// Returns value, the net liability value in $, and the price used to determine that value.
<<<<<<< HEAD
    /// Note that an error in liability value always throws, unlike assets which simply return 0.
=======
>>>>>>> 59a98c70
    #[inline(always)]
    fn calc_weighted_liab_value(
        &self,
        requirement_type: RequirementType,
        bank: &Bank,
    ) -> MarginfiResult<(I80F48, I80F48)> {
<<<<<<< HEAD
        let (price_feed, _) = self.try_get_price_feed();
        let price_feed = price_feed?;
=======
        let price_feed = self.try_get_price_feed()?;
>>>>>>> 59a98c70
        let liability_weight = bank
            .config
            .get_weight(requirement_type, BalanceSide::Liabilities);

        let higher_price = price_feed.get_price_of_type(
            requirement_type.get_oracle_price_type(),
            Some(PriceBias::High),
        )?;

        // If `ASSET_TAG_STAKED` assets can ever be borrowed, accomodate for that here...

        let value = calc_value(
            bank.get_liability_amount(self.balance.liability_shares.into())?,
            higher_price,
            bank.mint_decimals,
            Some(liability_weight),
        )?;

        Ok((value, higher_price))
    }

<<<<<<< HEAD
    fn try_get_price_feed(&self) -> (MarginfiResult<&OraclePriceFeedAdapter>, u32) {
=======
    fn try_get_price_feed(&self) -> MarginfiResult<&OraclePriceFeedAdapter> {
>>>>>>> 59a98c70
        match self.price_feed.as_ref() {
            Ok(a) => (Ok(a), 0),
            #[allow(unused_variables)]
            Err(e) => match e {
                anchor_lang::error::Error::AnchorError(inner) => {
                    let error_code = inner.as_ref().error_code_number;
                    let custom_error = MarginfiError::from(error_code);
<<<<<<< HEAD
                    (Err(error!(custom_error)), error_code)
=======
                    Err(error!(custom_error))
>>>>>>> 59a98c70
                }
                anchor_lang::error::Error::ProgramError(inner) => {
                    match inner.as_ref().program_error {
                        ProgramError::Custom(error_code) => {
                            let custom_error = MarginfiError::from(error_code);
<<<<<<< HEAD
                            (Err(error!(custom_error)), error_code)
                        }
                        _ => (
                            Err(error!(MarginfiError::InternalLogicError)),
                            MarginfiError::InternalLogicError as u32,
                        ),
=======
                            Err(error!(custom_error))
                        }
                        _ => Err(error!(MarginfiError::InternalLogicError)),
>>>>>>> 59a98c70
                    }
                }
            },
        }
    }

    #[inline]
    pub fn is_empty(&self, side: BalanceSide) -> bool {
        self.balance.is_empty(side)
    }
}

/// Calculate the value of an asset, given its quantity with a decimal exponent, and a price with a decimal exponent, and an optional weight.
#[inline]
pub fn calc_value(
    amount: I80F48,
    price: I80F48,
    mint_decimals: u8,
    weight: Option<I80F48>,
) -> MarginfiResult<I80F48> {
    if amount == I80F48::ZERO {
        return Ok(I80F48::ZERO);
    }

    let scaling_factor = EXP_10_I80F48[mint_decimals as usize];

    let weighted_asset_amount = if let Some(weight) = weight {
        amount.checked_mul(weight).unwrap()
    } else {
        amount
    };

    #[cfg(target_os = "solana")]
    debug!(
        "weighted_asset_qt: {}, price: {}, expo: {}",
        weighted_asset_amount, price, mint_decimals
    );

    let value = weighted_asset_amount
        .checked_mul(price)
        .ok_or_else(math_error!())?
        .checked_div(scaling_factor)
        .ok_or_else(math_error!())?;

    Ok(value)
}

#[inline]
pub fn calc_amount(value: I80F48, price: I80F48, mint_decimals: u8) -> MarginfiResult<I80F48> {
    let scaling_factor = EXP_10_I80F48[mint_decimals as usize];

    let qt = value
        .checked_mul(scaling_factor)
        .ok_or_else(math_error!())?
        .checked_div(price)
        .ok_or_else(math_error!())?;

    Ok(qt)
}

pub enum RiskRequirementType {
    Initial,
    Maintenance,
    Equity,
}

impl RiskRequirementType {
    pub fn to_weight_type(&self) -> RequirementType {
        match self {
            RiskRequirementType::Initial => RequirementType::Initial,
            RiskRequirementType::Maintenance => RequirementType::Maintenance,
            RiskRequirementType::Equity => RequirementType::Equity,
        }
    }
}

pub struct RiskEngine<'a> {
    marginfi_account: &'a MarginfiAccount,
    bank_accounts_with_price: Vec<BankAccountWithPriceFeed<'a>>,
    emode_config: EmodeConfig,
}

impl<'info> RiskEngine<'_> {
    pub fn new<'a>(
        marginfi_account: &'a MarginfiAccount,
        remaining_ais: &'info [AccountInfo<'info>],
    ) -> MarginfiResult<RiskEngine<'a>> {
        check!(
            !marginfi_account.get_flag(ACCOUNT_IN_FLASHLOAN),
            MarginfiError::AccountInFlashloan
        );

        Self::new_no_flashloan_check(marginfi_account, remaining_ais)
    }

    /// Internal constructor used either after manually checking account is not in a flashloan,
    /// or explicity checking health for flashloan enabled actions.
    fn new_no_flashloan_check<'a>(
        marginfi_account: &'a MarginfiAccount,
        remaining_ais: &'info [AccountInfo<'info>],
    ) -> MarginfiResult<RiskEngine<'a>> {
        let bank_accounts_with_price =
            BankAccountWithPriceFeed::load(&marginfi_account.lending_account, remaining_ais)?;

        // Load the reconciled Emode configuration for all banks where the user has borrowed
        let emode_configs: Vec<EmodeConfig> = bank_accounts_with_price
            .iter()
            .filter(|b_w_p| !b_w_p.balance.is_empty(BalanceSide::Liabilities))
            .map(|b_w_p| b_w_p.bank.emode.emode_config)
            .collect();
        let reconciled_emode_config = reconcile_emode_configs(emode_configs);

        Ok(RiskEngine {
            marginfi_account,
            bank_accounts_with_price,
            emode_config: reconciled_emode_config,
        })
    }

    /// Checks account is healthy after performing actions that increase risk (removing liquidity).
    ///
    /// `ACCOUNT_IN_FLASHLOAN` behavior.
    /// - Health check is skipped.
    /// - `remaining_ais` can be an empty vec.
    /// * Returns a Some(RiskEngine) if creating the engine didn't error, even if the risk check itself did error.
    pub fn check_account_init_health<'a>(
        marginfi_account: &'a MarginfiAccount,
        remaining_ais: &'info [AccountInfo<'info>],
        health_cache: &mut Option<&mut HealthCache>,
<<<<<<< HEAD
    ) -> (MarginfiResult, Option<RiskEngine<'a>>) {
        if marginfi_account.get_flag(ACCOUNT_IN_FLASHLOAN) {
            // Note: All risk, including the health cache, is not applicable during flashloans
            return (Ok(()), None);
        }

        let risk_engine = match Self::new_no_flashloan_check(marginfi_account, remaining_ais) {
            Ok(engine) => engine,
            Err(e) => return (Err(e), None),
        };
        let requirement_type = RiskRequirementType::Initial;
        let risk_engine_result = risk_engine.check_account_health(requirement_type, health_cache);
=======
    ) -> MarginfiResult<()> {
        if marginfi_account.get_flag(ACCOUNT_IN_FLASHLOAN) {
            // Note: The health cache is not applicable to flashloans
            return Ok(());
        }

        let risk_engine = Self::new_no_flashloan_check(marginfi_account, remaining_ais)?;
        let requirement_type = RiskRequirementType::Initial;
        risk_engine.check_account_health(requirement_type, health_cache)?;
>>>>>>> 59a98c70

        (risk_engine_result, Some(risk_engine))
    }

    /// Returns the total assets and liabilities of the account in the form of (assets, liabilities)
    pub fn get_account_health_components(
        &self,
        requirement_type: RiskRequirementType,
        health_cache: &mut Option<&mut HealthCache>,
    ) -> MarginfiResult<(I80F48, I80F48)> {
        let mut total_assets: I80F48 = I80F48::ZERO;
        let mut total_liabilities: I80F48 = I80F48::ZERO;
<<<<<<< HEAD
        const NO_INDEX_FOUND: usize = 255;
        let mut first_err_index = NO_INDEX_FOUND;

        for (i, bank_account) in self.bank_accounts_with_price.iter().enumerate() {
            let requirement_type = requirement_type.to_weight_type();
            let (asset_val, liab_val, price, err_code) =
                bank_account.calc_weighted_value(requirement_type, &self.emode_config)?;
            if err_code != 0 && first_err_index == NO_INDEX_FOUND {
                first_err_index = i;
                if let Some(cache) = health_cache {
                    cache.err_index = i as u8;
                    cache.internal_err = err_code;
                };
            }

            if let Some(health_cache) = health_cache {
                // Note: We only record the Initial weighted price in cache, at some point we may
                // record others.
                match requirement_type {
                    RequirementType::Initial => {
                        health_cache.prices[i] = price.to_num::<f64>().to_le_bytes();
                    }
                    _ => {}
                }
=======

        for (i, bank_account) in self.bank_accounts_with_price.iter().enumerate() {
            let requirement_type = requirement_type.to_weight_type();
            let (asset_val, liab_val, price) =
                bank_account.calc_weighted_value(requirement_type)?;

            if let Some(health_cache) = health_cache {
                health_cache.prices[i] = price.into();
>>>>>>> 59a98c70
            }

            debug!(
                "Balance {}, assets: {}, liabilities: {}",
                bank_account.balance.bank_pk, asset_val, liab_val
            );

            total_assets = total_assets
                .checked_add(asset_val)
                .ok_or_else(math_error!())?;
            total_liabilities = total_liabilities
                .checked_add(liab_val)
                .ok_or_else(math_error!())?;
        }

        if let Some(health_cache) = health_cache {
<<<<<<< HEAD
            match requirement_type {
                RiskRequirementType::Initial => {
                    health_cache.asset_value = total_assets.into();
                    health_cache.liability_value = total_liabilities.into();
                }
                RiskRequirementType::Maintenance => {
                    health_cache.asset_value_maint = total_assets.into();
                    health_cache.liability_value_maint = total_liabilities.into();
                }
                RiskRequirementType::Equity => {
                    health_cache.asset_value_equity = total_assets.into();
                    health_cache.liability_value_equity = total_liabilities.into();
                }
            }
=======
            health_cache.asset_value = total_assets.into();
            health_cache.liability_value = total_liabilities.into();
>>>>>>> 59a98c70
        }

        Ok((total_assets, total_liabilities))
    }

    /// Errors if risk account's liabilities exceed their assets.
    fn check_account_health(
        &self,
        requirement_type: RiskRequirementType,
        health_cache: &mut Option<&mut HealthCache>,
<<<<<<< HEAD
    ) -> MarginfiResult {
=======
    ) -> MarginfiResult<()> {
>>>>>>> 59a98c70
        let (total_weighted_assets, total_weighted_liabilities) =
            self.get_account_health_components(requirement_type, health_cache)?;

        let healthy = total_weighted_assets >= total_weighted_liabilities;

        if healthy {
            debug!(
                "check_health: assets {} - liabs: {}",
                total_weighted_assets, total_weighted_liabilities
            );
        } else {
            let assets_f64: f64 = total_weighted_assets.to_num();
            let liabs_f64: f64 = total_weighted_liabilities.to_num();
            msg!("check_health: assets {} - liabs: {}", assets_f64, liabs_f64);
        }

        if let Some(cache) = health_cache {
            cache.set_healthy(healthy);
        }

        if !healthy {
            return err!(MarginfiError::RiskEngineInitRejected);
        }

        self.check_account_risk_tiers()?;

        Ok(())
    }

    /// Checks
    /// 1. Account is liquidatable
    /// 2. Account has an outstanding liability for the provided liability bank. This check is
    ///    ignored if passing None.
    /// * returns - account health (assets - liabs)
    pub fn check_pre_liquidation_condition_and_get_account_health(
        &self,
        bank_pk: Option<&Pubkey>,
        health_cache: &mut Option<&mut HealthCache>,
    ) -> MarginfiResult<I80F48> {
        check!(
            !self.marginfi_account.get_flag(ACCOUNT_IN_FLASHLOAN),
            MarginfiError::AccountInFlashloan
        );

        if bank_pk.is_some() {
            let liability_bank_balance = self
                .bank_accounts_with_price
                .iter()
                .find(|a| a.balance.bank_pk == *bank_pk.unwrap())
                .ok_or(MarginfiError::LendingAccountBalanceNotFound)?;

<<<<<<< HEAD
            check!(
                !liability_bank_balance.is_empty(BalanceSide::Liabilities),
                MarginfiError::NoLiabilitiesInLiabilityBank
            );

            check!(
                liability_bank_balance.is_empty(BalanceSide::Assets),
                MarginfiError::AssetsInLiabilityBank
            );
        }

        let (assets, liabs) =
            self.get_account_health_components(RiskRequirementType::Maintenance, health_cache)?;
=======
        check!(
            liability_bank_balance
                .is_empty(BalanceSide::Liabilities)
                .not(),
            MarginfiError::NoLiabilitiesInLiabilityBank
        );

        check!(
            liability_bank_balance.is_empty(BalanceSide::Assets),
            MarginfiError::AssetsInLiabilityBank
        );

        let (assets, liabs) =
            self.get_account_health_components(RiskRequirementType::Maintenance, &mut None)?;
>>>>>>> 59a98c70

        let account_health = assets.checked_sub(liabs).ok_or_else(math_error!())?;

        if let Some(cache) = health_cache {
            cache.set_healthy(account_health > I80F48::ZERO);
        }

<<<<<<< HEAD
        if account_health > I80F48::ZERO {
            msg!(
                "pre_liquidation_health: {} ({} - {})",
                account_health,
                assets,
                liabs
            );
            return err!(MarginfiError::HealthyAccount);
        }
=======
        check!(
            account_health <= I80F48::ZERO,
            MarginfiError::HealthyAccount
        );
>>>>>>> 59a98c70

        Ok(account_health)
    }

    /// Check that the account is at most at the maintenance requirement level post liquidation.
    /// This check is used to ensure two things in the liquidation process:
    /// 1. We check that the liquidatee's remaining liability is not empty
    /// 2. Liquidatee account was below the maintenance requirement level before liquidation (as health can only increase, because liquidations always pay down liabilities)
    /// 3. Liquidator didn't liquidate too many assets that would result in unnecessary loss for the liquidatee.
    ///
    /// This check works on the assumption that the liquidation always results in a reduction of risk.
    ///
    /// 1. We check that the paid off liability is not zero. Assuming the liquidation always pays off some liability, this ensures that the liquidation was not too large.
    /// 2. We check that the account is still at most at the maintenance requirement level. This ensures that the liquidation was not too large overall.
    pub fn check_post_liquidation_condition_and_get_account_health(
        &self,
        bank_pk: &Pubkey,
        pre_liquidation_health: I80F48,
    ) -> MarginfiResult<I80F48> {
        check!(
            !self.marginfi_account.get_flag(ACCOUNT_IN_FLASHLOAN),
            MarginfiError::AccountInFlashloan
        );

        let liability_bank_balance = self
            .bank_accounts_with_price
            .iter()
            .find(|a| a.balance.bank_pk == *bank_pk)
            .unwrap();

        check!(
<<<<<<< HEAD
            !liability_bank_balance.is_empty(BalanceSide::Liabilities),
=======
            liability_bank_balance
                .is_empty(BalanceSide::Liabilities)
                .not(),
>>>>>>> 59a98c70
            MarginfiError::ExhaustedLiability
        );

        check!(
            liability_bank_balance.is_empty(BalanceSide::Assets),
            MarginfiError::TooSeverePayoff
        );

        let (assets, liabs) =
            self.get_account_health_components(RiskRequirementType::Maintenance, &mut None)?;

        let account_health = assets.checked_sub(liabs).ok_or_else(math_error!())?;

        check!(
            account_health <= I80F48::ZERO,
            MarginfiError::TooSevereLiquidation
        );

<<<<<<< HEAD
        if account_health <= pre_liquidation_health {
            msg!(
                "post_liquidation_health: {} ({} - {}), pre_liquidation_health: {}",
                account_health,
                assets,
                liabs,
                pre_liquidation_health
            );
            return err!(MarginfiError::WorseHealthPostLiquidation);
        };
=======
        debug!(
            "account_health: {} ({} - {}), pre_liquidation_health: {}",
            account_health, assets, liabs, pre_liquidation_health,
        );

        check!(
            account_health > pre_liquidation_health,
            MarginfiError::WorseHealthPostLiquidation
        );
>>>>>>> 59a98c70

        Ok(account_health)
    }

    /// Check that the account is in a bankrupt state. Account needs to be insolvent and total value
    /// of assets need to be below the bankruptcy threshold.
    pub fn check_account_bankrupt(
        &self,
        health_cache: &mut Option<&mut HealthCache>,
    ) -> MarginfiResult {
        let (total_assets, total_liabilities) =
<<<<<<< HEAD
            self.get_account_health_components(RiskRequirementType::Equity, health_cache)?;
=======
            self.get_account_health_components(RiskRequirementType::Equity, &mut None)?;
>>>>>>> 59a98c70

        check!(
            !self.marginfi_account.get_flag(ACCOUNT_IN_FLASHLOAN),
            MarginfiError::AccountInFlashloan
        );

        msg!(
            "check_bankrupt: assets {} - liabs: {}",
            total_assets,
            total_liabilities
        );

        check!(
            total_assets < total_liabilities,
            MarginfiError::AccountNotBankrupt
        );
        check!(
            total_assets < BANKRUPT_THRESHOLD && total_liabilities > ZERO_AMOUNT_THRESHOLD,
            MarginfiError::AccountNotBankrupt
        );

        Ok(())
    }

    // TODO this function seems excessive relative to the trivial check it performs, it performs
    // like 4x O(N) loops and should be optimized at minimum.
    fn check_account_risk_tiers(&self) -> MarginfiResult {
        let balances_with_liablities = self
            .bank_accounts_with_price
            .iter()
            .filter(|a| !a.balance.is_empty(BalanceSide::Liabilities));

        let n_balances_with_liablities = balances_with_liablities.clone().count();

        let mut is_in_isolated_risk_tier = false;

        for a in balances_with_liablities {
<<<<<<< HEAD
            let bank = &a.bank;
=======
            if a.bank.owner != &Bank::owner() {
                panic!("bank owned by wrong program, this should never happen");
            }
            let bank_data = a.bank.try_borrow_data()?;
            if bank_data.len() < Bank::LEN + 8 {
                panic!("bank too short, this should never happen");
            }
            let bank_discrim = &bank_data[0..8];
            if bank_discrim != Bank::DISCRIMINATOR {
                panic!("bad bank discriminator, this should never happen");
            }
            let bank_data = &bank_data[8..];
            let bank: Bank = *bytemuck::from_bytes(bank_data);
>>>>>>> 59a98c70
            if bank.config.risk_tier == RiskTier::Isolated {
                is_in_isolated_risk_tier = true;
                break;
            }
        }

        check!(
            !is_in_isolated_risk_tier || n_balances_with_liablities == 1,
            MarginfiError::IsolatedAccountIllegalState
        );

        Ok(())
    }
}

pub const MAX_LENDING_ACCOUNT_BALANCES: usize = 16;

assert_struct_size!(LendingAccount, 1728);
assert_struct_align!(LendingAccount, 8);
#[repr(C)]
#[derive(
    AnchorDeserialize, AnchorSerialize, Copy, Clone, Zeroable, Pod, PartialEq, Eq, TypeLayout,
)]
pub struct LendingAccount {
    pub balances: [Balance; MAX_LENDING_ACCOUNT_BALANCES], // 104 * 16 = 1664
    pub _padding: [u64; 8],                                // 8 * 8 = 64
}

impl LendingAccount {
    pub fn get_first_empty_balance(&self) -> Option<usize> {
        self.balances.iter().position(|b| !b.is_active())
    }
}

#[cfg(any(feature = "test", feature = "client"))]
impl LendingAccount {
    pub fn get_balance(&self, bank_pk: &Pubkey) -> Option<&Balance> {
        self.balances
            .iter()
            .find(|balance| balance.is_active() && balance.bank_pk.eq(bank_pk))
    }

    pub fn get_active_balances_iter(&self) -> impl Iterator<Item = &Balance> {
        self.balances.iter().filter(|b| b.is_active())
    }
}

assert_struct_size!(Balance, 104);
assert_struct_align!(Balance, 8);
#[repr(C)]
#[derive(
    AnchorDeserialize, AnchorSerialize, Copy, Clone, Zeroable, Pod, PartialEq, Eq, TypeLayout,
)]
pub struct Balance {
    pub active: u8,
    pub bank_pk: Pubkey,
    /// Inherited from the bank when the position is first created and CANNOT BE CHANGED after that.
    /// Note that all balances created before the addition of this feature use `ASSET_TAG_DEFAULT`
    pub bank_asset_tag: u8,
    pub _pad0: [u8; 6],
    pub asset_shares: WrappedI80F48,
    pub liability_shares: WrappedI80F48,
    pub emissions_outstanding: WrappedI80F48,
    pub last_update: u64,
    pub _padding: [u64; 1],
}

impl Balance {
    pub fn is_active(&self) -> bool {
        self.active != 0
    }

    pub fn set_active(&mut self, value: bool) {
        self.active = value as u8;
    }

    /// Check whether a balance is empty while accounting for any rounding errors
    /// that might have occured during depositing/withdrawing.
    #[inline]
    pub fn is_empty(&self, side: BalanceSide) -> bool {
        let shares: I80F48 = match side {
            BalanceSide::Assets => self.asset_shares,
            BalanceSide::Liabilities => self.liability_shares,
        }
        .into();

        shares < EMPTY_BALANCE_THRESHOLD
    }

    pub fn change_asset_shares(&mut self, delta: I80F48) -> MarginfiResult {
        let asset_shares: I80F48 = self.asset_shares.into();
        self.asset_shares = asset_shares
            .checked_add(delta)
            .ok_or_else(math_error!())?
            .into();
        Ok(())
    }

    pub fn change_liability_shares(&mut self, delta: I80F48) -> MarginfiResult {
        let liability_shares: I80F48 = self.liability_shares.into();
        self.liability_shares = liability_shares
            .checked_add(delta)
            .ok_or_else(math_error!())?
            .into();
        Ok(())
    }

    pub fn close(&mut self) -> MarginfiResult {
        check!(
            I80F48::from(self.emissions_outstanding) < I80F48::ONE,
            MarginfiError::CannotCloseOutstandingEmissions
        );

        *self = Self::empty_deactivated();

        Ok(())
    }

    pub fn get_side(&self) -> Option<BalanceSide> {
        let asset_shares = I80F48::from(self.asset_shares);
        let liability_shares = I80F48::from(self.liability_shares);

        assert!(
            asset_shares < EMPTY_BALANCE_THRESHOLD || liability_shares < EMPTY_BALANCE_THRESHOLD
        );

        if I80F48::from(self.liability_shares) >= EMPTY_BALANCE_THRESHOLD {
            Some(BalanceSide::Liabilities)
        } else if I80F48::from(self.asset_shares) >= EMPTY_BALANCE_THRESHOLD {
            Some(BalanceSide::Assets)
        } else {
            None
        }
    }

    pub fn empty_deactivated() -> Self {
        Balance {
            active: 0,
            bank_pk: Pubkey::default(),
            bank_asset_tag: ASSET_TAG_DEFAULT,
            _pad0: [0; 6],
            asset_shares: WrappedI80F48::from(I80F48::ZERO),
            liability_shares: WrappedI80F48::from(I80F48::ZERO),
            emissions_outstanding: WrappedI80F48::from(I80F48::ZERO),
            last_update: 0,
            _padding: [0; 1],
        }
    }
}

pub struct BankAccountWrapper<'a> {
    pub balance: &'a mut Balance,
    pub bank: &'a mut Bank,
}

impl<'a> BankAccountWrapper<'a> {
    // Find existing user lending account balance by bank address.
    pub fn find(
        bank_pk: &Pubkey,
        bank: &'a mut Bank,
        lending_account: &'a mut LendingAccount,
    ) -> MarginfiResult<BankAccountWrapper<'a>> {
        let balance = lending_account
            .balances
            .iter_mut()
            .find(|balance| balance.is_active() && balance.bank_pk.eq(bank_pk))
            .ok_or_else(|| error!(MarginfiError::BankAccountNotFound))?;

        Ok(Self { balance, bank })
    }

    // Find existing user lending account balance by bank address.
    // Create it if not found.
    pub fn find_or_create(
        bank_pk: &Pubkey,
        bank: &'a mut Bank,
        lending_account: &'a mut LendingAccount,
    ) -> MarginfiResult<BankAccountWrapper<'a>> {
        let balance_index = lending_account
            .balances
            .iter()
            .position(|balance| balance.is_active() && balance.bank_pk.eq(bank_pk));

        match balance_index {
            Some(balance_index) => {
                let balance = lending_account
                    .balances
                    .get_mut(balance_index)
                    .ok_or_else(|| error!(MarginfiError::BankAccountNotFound))?;

                Ok(Self { balance, bank })
            }
            None => {
                let empty_index = lending_account
                    .get_first_empty_balance()
                    .ok_or_else(|| error!(MarginfiError::LendingAccountBalanceSlotsFull))?;

                lending_account.balances[empty_index] = Balance {
                    active: 1,
                    bank_pk: *bank_pk,
                    bank_asset_tag: bank.config.asset_tag,
                    _pad0: [0; 6],
                    asset_shares: I80F48::ZERO.into(),
                    liability_shares: I80F48::ZERO.into(),
                    emissions_outstanding: I80F48::ZERO.into(),
                    last_update: Clock::get()?.unix_timestamp as u64,
                    _padding: [0; 1],
                };

                Ok(Self {
                    balance: lending_account.balances.get_mut(empty_index).unwrap(),
                    bank,
                })
            }
        }
    }

    // ------------ Borrow / Lend primitives

    /// Deposit an asset, will repay any outstanding liabilities.
    pub fn deposit(&mut self, amount: I80F48) -> MarginfiResult {
        self.increase_balance_internal(amount, BalanceIncreaseType::Any)
    }

    /// Repay a liability, will error if there is not enough liability - depositing is not allowed.
    pub fn repay(&mut self, amount: I80F48) -> MarginfiResult {
        self.increase_balance_internal(amount, BalanceIncreaseType::RepayOnly)
    }

    /// Withdraw an asset, will error if there is not enough asset - borrowing is not allowed.
    pub fn withdraw(&mut self, amount: I80F48) -> MarginfiResult {
        self.decrease_balance_internal(amount, BalanceDecreaseType::WithdrawOnly)
    }

    /// Incur a borrow, will withdraw any existing assets.
    pub fn borrow(&mut self, amount: I80F48) -> MarginfiResult {
        self.decrease_balance_internal(amount, BalanceDecreaseType::Any)
    }

    // ------------ Hybrid operations for seamless repay + deposit / withdraw + borrow

    /// Repay liability and deposit/increase asset depending on
    /// the specified deposit amount and the existing balance.
    pub fn increase_balance(&mut self, amount: I80F48) -> MarginfiResult {
        self.increase_balance_internal(amount, BalanceIncreaseType::Any)
    }

    pub fn increase_balance_in_liquidation(&mut self, amount: I80F48) -> MarginfiResult {
        self.increase_balance_internal(amount, BalanceIncreaseType::BypassDepositLimit)
    }

    /// Withdraw asset and create/increase liability depending on
    /// the specified deposit amount and the existing balance.
    pub fn decrease_balance(&mut self, amount: I80F48) -> MarginfiResult {
        self.decrease_balance_internal(amount, BalanceDecreaseType::Any)
    }

    /// Withdraw asset and create/increase liability depending on
    /// the specified deposit amount and the existing balance.
    ///
    /// This function will also bypass borrow limits
    /// so liquidations can happen in banks with maxed out borrows.
    pub fn decrease_balance_in_liquidation(&mut self, amount: I80F48) -> MarginfiResult {
        self.decrease_balance_internal(amount, BalanceDecreaseType::BypassBorrowLimit)
    }

    /// Withdraw existing asset in full - will error if there is no asset.
    pub fn withdraw_all(&mut self) -> MarginfiResult<u64> {
        self.claim_emissions(Clock::get()?.unix_timestamp as u64)?;

        let balance = &mut self.balance;
        let bank = &mut self.bank;

        bank.assert_operational_mode(None)?;

        let total_asset_shares: I80F48 = balance.asset_shares.into();
        let current_asset_amount = bank.get_asset_amount(total_asset_shares)?;
        let current_liability_amount =
            bank.get_liability_amount(balance.liability_shares.into())?;

        debug!("Withdrawing all: {}", current_asset_amount);

        check!(
            current_asset_amount.is_positive_with_tolerance(ZERO_AMOUNT_THRESHOLD),
            MarginfiError::NoAssetFound
        );

        check!(
            current_liability_amount.is_zero_with_tolerance(ZERO_AMOUNT_THRESHOLD),
            MarginfiError::NoAssetFound
        );

        balance.close()?;
        bank.change_asset_shares(-total_asset_shares, false)?;

        bank.check_utilization_ratio()?;

        let spl_withdraw_amount = current_asset_amount
            .checked_floor()
            .ok_or_else(math_error!())?;

        bank.collected_insurance_fees_outstanding = {
            current_asset_amount
                .checked_sub(spl_withdraw_amount)
                .ok_or_else(math_error!())?
                .checked_add(bank.collected_insurance_fees_outstanding.into())
                .ok_or_else(math_error!())?
                .into()
        };

        Ok(spl_withdraw_amount
            .checked_to_num()
            .ok_or_else(math_error!())?)
    }

    /// Repay existing liability in full - will error if there is no liability.
    pub fn repay_all(&mut self) -> MarginfiResult<u64> {
        self.claim_emissions(Clock::get()?.unix_timestamp as u64)?;

        let balance = &mut self.balance;
        let bank = &mut self.bank;

        bank.assert_operational_mode(None)?;

        let total_liability_shares: I80F48 = balance.liability_shares.into();
        let current_liability_amount = bank.get_liability_amount(total_liability_shares)?;
        let current_asset_amount = bank.get_asset_amount(balance.asset_shares.into())?;

        debug!("Repaying all: {}", current_liability_amount,);

        check!(
            current_liability_amount.is_positive_with_tolerance(ZERO_AMOUNT_THRESHOLD),
            MarginfiError::NoLiabilityFound
        );

        check!(
            current_asset_amount.is_zero_with_tolerance(ZERO_AMOUNT_THRESHOLD),
            MarginfiError::NoLiabilityFound
        );

        balance.close()?;
        bank.change_liability_shares(-total_liability_shares, false)?;

        let spl_deposit_amount = current_liability_amount
            .checked_ceil()
            .ok_or_else(math_error!())?;

        bank.collected_insurance_fees_outstanding = {
            spl_deposit_amount
                .checked_sub(current_liability_amount)
                .ok_or_else(math_error!())?
                .checked_add(bank.collected_insurance_fees_outstanding.into())
                .ok_or_else(math_error!())?
                .into()
        };

        Ok(spl_deposit_amount
            .checked_to_num()
            .ok_or_else(math_error!())?)
    }

    pub fn close_balance(&mut self) -> MarginfiResult<()> {
        self.claim_emissions(Clock::get()?.unix_timestamp as u64)?;

        let balance = &mut self.balance;
        let bank = &mut self.bank;

        let current_liability_amount =
            bank.get_liability_amount(balance.liability_shares.into())?;
        let current_asset_amount = bank.get_asset_amount(balance.asset_shares.into())?;

        check!(
            current_liability_amount.is_zero_with_tolerance(ZERO_AMOUNT_THRESHOLD),
            MarginfiError::IllegalBalanceState,
            "Balance has existing debt"
        );

        check!(
            current_asset_amount.is_zero_with_tolerance(ZERO_AMOUNT_THRESHOLD),
            MarginfiError::IllegalBalanceState,
            "Balance has existing assets"
        );

        balance.close()?;

        Ok(())
    }

    // ------------ Internal accounting logic

    fn increase_balance_internal(
        &mut self,
        balance_delta: I80F48,
        operation_type: BalanceIncreaseType,
    ) -> MarginfiResult {
        debug!(
            "Balance increase: {} (type: {:?})",
            balance_delta, operation_type
        );

        self.claim_emissions(Clock::get()?.unix_timestamp as u64)?;

        let balance = &mut self.balance;
        let bank = &mut self.bank;

        let current_liability_shares: I80F48 = balance.liability_shares.into();
        let current_liability_amount = bank.get_liability_amount(current_liability_shares)?;

        let (liability_amount_decrease, asset_amount_increase) = (
            min(current_liability_amount, balance_delta),
            max(
                balance_delta
                    .checked_sub(current_liability_amount)
                    .ok_or_else(math_error!())?,
                I80F48::ZERO,
            ),
        );

        match operation_type {
            BalanceIncreaseType::RepayOnly => {
                check!(
                    asset_amount_increase.is_zero_with_tolerance(ZERO_AMOUNT_THRESHOLD),
                    MarginfiError::OperationRepayOnly
                );
            }
            BalanceIncreaseType::DepositOnly => {
                check!(
                    liability_amount_decrease.is_zero_with_tolerance(ZERO_AMOUNT_THRESHOLD),
                    MarginfiError::OperationDepositOnly
                );
            }
            BalanceIncreaseType::Any | BalanceIncreaseType::BypassDepositLimit => {}
        }

        {
            let is_asset_amount_increasing =
                asset_amount_increase.is_positive_with_tolerance(ZERO_AMOUNT_THRESHOLD);
            bank.assert_operational_mode(Some(is_asset_amount_increasing))?;
        }

        let asset_shares_increase = bank.get_asset_shares(asset_amount_increase)?;
        balance.change_asset_shares(asset_shares_increase)?;
        bank.change_asset_shares(
            asset_shares_increase,
            matches!(operation_type, BalanceIncreaseType::BypassDepositLimit),
        )?;

        let liability_shares_decrease = bank.get_liability_shares(liability_amount_decrease)?;
        // TODO: Use `IncreaseType` to skip certain balance updates, and save on compute.
        balance.change_liability_shares(-liability_shares_decrease)?;
        bank.change_liability_shares(-liability_shares_decrease, true)?;

        Ok(())
    }

    fn decrease_balance_internal(
        &mut self,
        balance_delta: I80F48,
        operation_type: BalanceDecreaseType,
    ) -> MarginfiResult {
        debug!(
            "Balance decrease: {} of (type: {:?})",
            balance_delta, operation_type
        );

        self.claim_emissions(Clock::get()?.unix_timestamp as u64)?;

        let balance = &mut self.balance;
        let bank = &mut self.bank;

        let current_asset_shares: I80F48 = balance.asset_shares.into();
        let current_asset_amount = bank.get_asset_amount(current_asset_shares)?;

        let (asset_amount_decrease, liability_amount_increase) = (
            min(current_asset_amount, balance_delta),
            max(
                balance_delta
                    .checked_sub(current_asset_amount)
                    .ok_or_else(math_error!())?,
                I80F48::ZERO,
            ),
        );

        match operation_type {
            BalanceDecreaseType::WithdrawOnly => {
                check!(
                    liability_amount_increase.is_zero_with_tolerance(ZERO_AMOUNT_THRESHOLD),
                    MarginfiError::OperationWithdrawOnly
                );
            }
            BalanceDecreaseType::BorrowOnly => {
                check!(
                    asset_amount_decrease.is_zero_with_tolerance(ZERO_AMOUNT_THRESHOLD),
                    MarginfiError::OperationBorrowOnly
                );
            }
            _ => {}
        }

        {
            let is_liability_amount_increasing =
                liability_amount_increase.is_positive_with_tolerance(ZERO_AMOUNT_THRESHOLD);
            bank.assert_operational_mode(Some(is_liability_amount_increasing))?;
        }

        let asset_shares_decrease = bank.get_asset_shares(asset_amount_decrease)?;
        balance.change_asset_shares(-asset_shares_decrease)?;
        bank.change_asset_shares(-asset_shares_decrease, false)?;

        let liability_shares_increase = bank.get_liability_shares(liability_amount_increase)?;
        balance.change_liability_shares(liability_shares_increase)?;
        bank.change_liability_shares(
            liability_shares_increase,
            matches!(operation_type, BalanceDecreaseType::BypassBorrowLimit),
        )?;

        bank.check_utilization_ratio()?;

        Ok(())
    }

    /// Claim any unclaimed emissions and add them to the outstanding emissions amount.
    pub fn claim_emissions(&mut self, current_timestamp: u64) -> MarginfiResult {
        if let Some(balance_amount) = match (
            self.balance.get_side(),
            self.bank.get_flag(EMISSIONS_FLAG_LENDING_ACTIVE),
            self.bank.get_flag(EMISSIONS_FLAG_BORROW_ACTIVE),
        ) {
            (Some(BalanceSide::Assets), true, _) => Some(
                self.bank
                    .get_asset_amount(self.balance.asset_shares.into())?,
            ),
            (Some(BalanceSide::Liabilities), _, true) => Some(
                self.bank
                    .get_liability_amount(self.balance.liability_shares.into())?,
            ),
            _ => None,
        } {
            let last_update = if self.balance.last_update < MIN_EMISSIONS_START_TIME {
                current_timestamp
            } else {
                self.balance.last_update
            };
            let period = I80F48::from_num(
                current_timestamp
                    .checked_sub(last_update)
                    .ok_or_else(math_error!())?,
            );
            let emissions_rate = I80F48::from_num(self.bank.emissions_rate);
            let emissions = calc_emissions(
                period,
                balance_amount,
                self.bank.mint_decimals as usize,
                emissions_rate,
            )?;

            let emissions_real = min(emissions, I80F48::from(self.bank.emissions_remaining));

            if emissions != emissions_real {
                msg!(
                    "Emissions capped: {} ({} calculated) for period {}s",
                    emissions_real,
                    emissions,
                    period
                );
            }

            debug!(
                "Outstanding emissions: {}",
                I80F48::from(self.balance.emissions_outstanding)
            );

            self.balance.emissions_outstanding = {
                I80F48::from(self.balance.emissions_outstanding)
                    .checked_add(emissions_real)
                    .ok_or_else(math_error!())?
            }
            .into();
            self.bank.emissions_remaining = {
                I80F48::from(self.bank.emissions_remaining)
                    .checked_sub(emissions_real)
                    .ok_or_else(math_error!())?
            }
            .into();
        }

        self.balance.last_update = current_timestamp;

        Ok(())
    }

    /// Claim any outstanding emissions, and return the max amount that can be withdrawn.
    pub fn settle_emissions_and_get_transfer_amount(&mut self) -> MarginfiResult<u64> {
        self.claim_emissions(Clock::get()?.unix_timestamp as u64)?;

        let outstanding_emissions_floored = I80F48::from(self.balance.emissions_outstanding)
            .checked_floor()
            .ok_or_else(math_error!())?;
        let new_outstanding_amount = I80F48::from(self.balance.emissions_outstanding)
            .checked_sub(outstanding_emissions_floored)
            .ok_or_else(math_error!())?;

        self.balance.emissions_outstanding = new_outstanding_amount.into();

        Ok(outstanding_emissions_floored
            .checked_to_num::<u64>()
            .ok_or_else(math_error!())?)
    }

    // ------------ SPL helpers

    pub fn deposit_spl_transfer<'info>(
        &self,
        amount: u64,
        from: AccountInfo<'info>,
        to: AccountInfo<'info>,
        authority: AccountInfo<'info>,
        maybe_mint: Option<&InterfaceAccount<'info, Mint>>,
        program: AccountInfo<'info>,
        remaining_accounts: &[AccountInfo<'info>],
    ) -> MarginfiResult {
        self.bank.deposit_spl_transfer(
            amount,
            from,
            to,
            authority,
            maybe_mint,
            program,
            remaining_accounts,
        )
    }

    pub fn withdraw_spl_transfer<'info>(
        &self,
        amount: u64,
        from: AccountInfo<'info>,
        to: AccountInfo<'info>,
        authority: AccountInfo<'info>,
        maybe_mint: Option<&InterfaceAccount<'info, Mint>>,
        program: AccountInfo<'info>,
        signer_seeds: &[&[&[u8]]],
        remaining_accounts: &[AccountInfo<'info>],
    ) -> MarginfiResult {
        self.bank.withdraw_spl_transfer(
            amount,
            from,
            to,
            authority,
            maybe_mint,
            program,
            signer_seeds,
            remaining_accounts,
        )
    }
}

/// Calculates the emissions based on the given period, balance amount, mint decimals,
/// emissions rate, and seconds per year.
///
/// Formula:
/// emissions = period * balance_amount / (10 ^ mint_decimals) * emissions_rate
///
/// # Arguments
///
/// * `period` - The period for which emissions are calculated.
/// * `balance_amount` - The balance amount used in the calculation.
/// * `mint_decimals` - The number of decimal places for the mint.
/// * `emissions_rate` - The emissions rate used in the calculation.
///
/// # Returns
///
/// The calculated emissions value.
fn calc_emissions(
    period: I80F48,
    balance_amount: I80F48,
    mint_decimals: usize,
    emissions_rate: I80F48,
) -> MarginfiResult<I80F48> {
    let exponent = EXP_10_I80F48[mint_decimals];
    let balance_amount_ui = balance_amount
        .checked_div(exponent)
        .ok_or_else(math_error!())?;

    let emissions = period
        .checked_mul(balance_amount_ui)
        .ok_or_else(math_error!())?
        .checked_div(SECONDS_PER_YEAR)
        .ok_or_else(math_error!())?
        .checked_mul(emissions_rate)
        .ok_or_else(math_error!())?;

    Ok(emissions)
}

#[cfg(test)]
mod test {
    use super::*;
    use fixed_macro::types::I80F48;

    #[test]
    fn test_calc_asset_value() {
        assert_eq!(
            calc_value(I80F48!(10_000_000), I80F48!(1_000_000), 6, None).unwrap(),
            I80F48!(10_000_000)
        );

        assert_eq!(
            calc_value(I80F48!(1_000_000_000), I80F48!(10_000_000), 9, None).unwrap(),
            I80F48!(10_000_000)
        );

        assert_eq!(
            calc_value(I80F48!(1_000_000_000), I80F48!(10_000_000), 9, None).unwrap(),
            I80F48!(10_000_000)
        );
    }

    #[test]
    fn test_account_authority_transfer() {
        let group: [u8; 32] = [0; 32];
        let authority: [u8; 32] = [1; 32];
        let bank_pk: [u8; 32] = [2; 32];
        let new_authority: [u8; 32] = [3; 32];

        let mut acc = MarginfiAccount {
            group: group.into(),
            authority: authority.into(),
            emissions_destination_account: Pubkey::default(),
            lending_account: LendingAccount {
                balances: [Balance {
                    active: 1,
                    bank_pk: bank_pk.into(),
                    bank_asset_tag: ASSET_TAG_DEFAULT,
                    _pad0: [0; 6],
                    asset_shares: WrappedI80F48::default(),
                    liability_shares: WrappedI80F48::default(),
                    emissions_outstanding: WrappedI80F48::default(),
                    last_update: 0,
                    _padding: [0_u64],
                }; 16],
                _padding: [0; 8],
            },
            account_flags: ACCOUNT_TRANSFER_AUTHORITY_ALLOWED,
            health_cache: HealthCache::zeroed(),
            _padding0: [0; 21],
        };

        assert!(acc.get_flag(ACCOUNT_TRANSFER_AUTHORITY_ALLOWED));

        match acc.set_new_account_authority_checked(new_authority.into()) {
            Ok(_) => (),
            Err(_) => panic!("transerring account authority failed"),
        }
    }

    #[test]
    fn test_calc_emissions() {
        let balance_amount: u64 = 106153222432271169;
        let emissions_rate = 1.5;

        // 1 second
        let period = 1;
        let emissions = calc_emissions(
            I80F48::from_num(period),
            I80F48::from_num(balance_amount),
            9,
            I80F48::from_num(emissions_rate),
        );
        assert!(emissions.is_ok());
        assert_eq!(emissions.unwrap(), I80F48::from_num(5.049144902600414));

        // 126 days
        let period = 126 * 24 * 60 * 60;
        let emissions = calc_emissions(
            I80F48::from_num(period),
            I80F48::from_num(balance_amount),
            9,
            I80F48::from_num(emissions_rate),
        );
        assert!(emissions.is_ok());

        // 2 years
        let period = 2 * 365 * 24 * 60 * 60;
        let emissions = calc_emissions(
            I80F48::from_num(period),
            I80F48::from_num(balance_amount),
            9,
            I80F48::from_num(emissions_rate),
        );
        assert!(emissions.is_ok());

        {
            // 10x balance amount
            let balance_amount = balance_amount * 10;
            let emissions = calc_emissions(
                I80F48::from_num(period),
                I80F48::from_num(balance_amount),
                9,
                I80F48::from_num(emissions_rate),
            );
            assert!(emissions.is_ok());
        }

        // 20 years + 100x emissions rate
        let period = 20 * 365 * 24 * 60 * 60;
        let emissions_rate = emissions_rate * 100.0;
        let emissions = calc_emissions(
            I80F48::from_num(period),
            I80F48::from_num(balance_amount),
            9,
            I80F48::from_num(emissions_rate),
        );
        assert!(emissions.is_ok());

        {
            // u64::MAX deposit amount
            let balance_amount = u64::MAX;
            let emissions_rate = emissions_rate;
            let emissions = calc_emissions(
                I80F48::from_num(period),
                I80F48::from_num(balance_amount),
                9,
                I80F48::from_num(emissions_rate),
            );
            assert!(emissions.is_ok());
        }

        {
            // 10000x emissions rate
            let balance_amount = u64::MAX;
            let emissions_rate = emissions_rate * 10000.;
            let emissions = calc_emissions(
                I80F48::from_num(period),
                I80F48::from_num(balance_amount),
                9,
                I80F48::from_num(emissions_rate),
            );
            assert!(emissions.is_ok());
        }

        {
            let balance_amount = I80F48::from_num(10000000);
            let emissions_rate = I80F48::from_num(1.5);
            let period = I80F48::from_num(10 * 24 * 60 * 60);

            let emissions = period
                .checked_mul(balance_amount)
                .unwrap()
                .checked_div(EXP_10_I80F48[9])
                .unwrap()
                .checked_mul(emissions_rate)
                .unwrap()
                .checked_div(SECONDS_PER_YEAR)
                .unwrap();

            let emissions_new = calc_emissions(period, balance_amount, 9, emissions_rate).unwrap();

            assert!(emissions_new - emissions < I80F48::from_num(0.00000001));
        }
    }
}<|MERGE_RESOLUTION|>--- conflicted
+++ resolved
@@ -1,8 +1,5 @@
 use super::{
-<<<<<<< HEAD
     emode::{reconcile_emode_configs, EmodeConfig},
-=======
->>>>>>> 59a98c70
     health_cache::HealthCache,
     marginfi_group::{Bank, RiskTier, WrappedI80F48},
     price::{OraclePriceFeedAdapter, OraclePriceType, PriceAdapter, PriceBias},
@@ -22,14 +19,7 @@
 use anchor_spl::token_interface::Mint;
 use bytemuck::{Pod, Zeroable};
 use fixed::types::I80F48;
-<<<<<<< HEAD
 use std::cmp::{max, min};
-=======
-use std::{
-    cmp::{max, min},
-    ops::Not,
-};
->>>>>>> 59a98c70
 use type_layout::TypeLayout;
 
 assert_struct_size!(MarginfiAccount, 2304);
@@ -259,18 +249,12 @@
 
     #[inline(always)]
     /// Calculate the value of the balance, which is either an asset or a liability. If it is an
-<<<<<<< HEAD
     /// asset, returns (asset_value, 0, price, 0), and if it is a liability, returns (0, liabilty
     /// value, price, 0), where price is the actual oracle price used to determine the value after
     /// bias adjustments, etc.
     ///
     /// err_code is an internal oracle error code in the event the oracle did not load. This applies
     /// only to assets and the return type will always be (0, 0, 0, err_code).
-=======
-    /// asset, returns (asset_value, 0, price), and if it is a liability, returns (0, liabilty
-    /// value, price), where price is the actual oracle price used to determine the value after bias
-    /// adjustments, etc.
->>>>>>> 59a98c70
     ///
     /// Nuances:
     /// 1. Maintenance requirement is calculated using the real time price feed.
@@ -279,7 +263,6 @@
     ///    is exceeded.
     /// 4. Assets are only calculated for collateral risk tier.
     /// 5. Oracle errors are ignored for deposits in isolated risk tier.
-<<<<<<< HEAD
     fn calc_weighted_value(
         &self,
         requirement_type: RequirementType,
@@ -294,52 +277,10 @@
                         let (value, price, err_code) =
                             self.calc_weighted_asset_value(requirement_type, bank, emode_config)?;
                         Ok((value, I80F48::ZERO, price, err_code))
-=======
-    fn calc_weighted_value<'a>(
-        &'a self,
-        requirement_type: RequirementType,
-    ) -> MarginfiResult<(I80F48, I80F48, I80F48)>
-    where
-        'info: 'a,
-    {
-        match self.balance.get_side() {
-            Some(side) => {
-                // We want lifetime <'a> but we have <'info> and it's a pain to modify everything...
-                // To avoid an unsafe transmuation we just interpret the bank from bytes. Here we
-                // repeat some of the sanity checks from AccountLoader
-                if self.bank.owner != &Bank::owner() {
-                    panic!("bank owned by wrong program, this should never happen");
-                }
-                let bank_data = &self.bank.try_borrow_data()?;
-                if bank_data.len() < Bank::LEN + 8 {
-                    panic!("bank too short, this should never happen");
-                }
-                let bank_discrim: &[u8] = &bank_data[0..8];
-                if bank_discrim != Bank::DISCRIMINATOR {
-                    panic!("bad bank discriminator, this should never happen");
-                }
-                let bank_data: &[u8] = &bank_data[8..];
-                let bank = *bytemuck::from_bytes(bank_data);
-
-                // Our alternative is this transmute, which is probably fine because we are
-                // shortening 'info to 'a, but better not to tempt fate with transmute in case
-                // Anchor messes with lifetimes in a later version.
-
-                // let shorter_bank: &'a AccountInfo<'a> = unsafe { core::mem::transmute(&self.bank) };
-                // let bank_al = AccountLoader::<Bank>::try_from(&shorter_bank)?;
-                // let bank = bank_al.load()?;
-
-                match side {
-                    BalanceSide::Assets => {
-                        let (value, price) =
-                            self.calc_weighted_asset_value(requirement_type, &bank)?;
-                        Ok((value, I80F48::ZERO, price))
->>>>>>> 59a98c70
                     }
 
                     BalanceSide::Liabilities => {
                         let (value, price) =
-<<<<<<< HEAD
                             self.calc_weighted_liab_value(requirement_type, bank)?;
                         Ok((I80F48::ZERO, value, price, 0))
                     }
@@ -360,24 +301,6 @@
         bank: &Bank,
         emode_config: &EmodeConfig,
     ) -> MarginfiResult<(I80F48, I80F48, u32)> {
-=======
-                            self.calc_weighted_liab_value(requirement_type, &bank)?;
-                        Ok((I80F48::ZERO, value, price))
-                    }
-                }
-            }
-            None => Ok((I80F48::ZERO, I80F48::ZERO, I80F48::ZERO)),
-        }
-    }
-
-    /// Returns value, the net asset value in $, and the price used to determine that value.
-    #[inline(always)]
-    fn calc_weighted_asset_value<'a>(
-        &'a self,
-        requirement_type: RequirementType,
-        bank: &'a Bank,
-    ) -> MarginfiResult<(I80F48, I80F48)> {
->>>>>>> 59a98c70
         match bank.config.risk_tier {
             RiskTier::Collateral => {
                 let (price_feed, err_code) = self.try_get_price_feed();
@@ -387,11 +310,7 @@
                     (&Err(_), RequirementType::Initial)
                 ) {
                     debug!("Skipping stale oracle");
-<<<<<<< HEAD
                     return Ok((I80F48::ZERO, I80F48::ZERO, err_code));
-=======
-                    return Ok((I80F48::ZERO, I80F48::ZERO));
->>>>>>> 59a98c70
                 }
 
                 let price_feed = price_feed?;
@@ -441,35 +360,22 @@
                     Some(asset_weight),
                 )?;
 
-<<<<<<< HEAD
                 Ok((value, lower_price, 0))
             }
             RiskTier::Isolated => Ok((I80F48::ZERO, I80F48::ZERO, 0)),
-=======
-                Ok((value, lower_price))
-            }
-            RiskTier::Isolated => Ok((I80F48::ZERO, I80F48::ZERO)),
->>>>>>> 59a98c70
         }
     }
 
     /// Returns value, the net liability value in $, and the price used to determine that value.
-<<<<<<< HEAD
     /// Note that an error in liability value always throws, unlike assets which simply return 0.
-=======
->>>>>>> 59a98c70
     #[inline(always)]
     fn calc_weighted_liab_value(
         &self,
         requirement_type: RequirementType,
         bank: &Bank,
     ) -> MarginfiResult<(I80F48, I80F48)> {
-<<<<<<< HEAD
         let (price_feed, _) = self.try_get_price_feed();
         let price_feed = price_feed?;
-=======
-        let price_feed = self.try_get_price_feed()?;
->>>>>>> 59a98c70
         let liability_weight = bank
             .config
             .get_weight(requirement_type, BalanceSide::Liabilities);
@@ -491,11 +397,7 @@
         Ok((value, higher_price))
     }
 
-<<<<<<< HEAD
     fn try_get_price_feed(&self) -> (MarginfiResult<&OraclePriceFeedAdapter>, u32) {
-=======
-    fn try_get_price_feed(&self) -> MarginfiResult<&OraclePriceFeedAdapter> {
->>>>>>> 59a98c70
         match self.price_feed.as_ref() {
             Ok(a) => (Ok(a), 0),
             #[allow(unused_variables)]
@@ -503,28 +405,18 @@
                 anchor_lang::error::Error::AnchorError(inner) => {
                     let error_code = inner.as_ref().error_code_number;
                     let custom_error = MarginfiError::from(error_code);
-<<<<<<< HEAD
                     (Err(error!(custom_error)), error_code)
-=======
-                    Err(error!(custom_error))
->>>>>>> 59a98c70
                 }
                 anchor_lang::error::Error::ProgramError(inner) => {
                     match inner.as_ref().program_error {
                         ProgramError::Custom(error_code) => {
                             let custom_error = MarginfiError::from(error_code);
-<<<<<<< HEAD
                             (Err(error!(custom_error)), error_code)
                         }
                         _ => (
                             Err(error!(MarginfiError::InternalLogicError)),
                             MarginfiError::InternalLogicError as u32,
                         ),
-=======
-                            Err(error!(custom_error))
-                        }
-                        _ => Err(error!(MarginfiError::InternalLogicError)),
->>>>>>> 59a98c70
                     }
                 }
             },
@@ -654,7 +546,6 @@
         marginfi_account: &'a MarginfiAccount,
         remaining_ais: &'info [AccountInfo<'info>],
         health_cache: &mut Option<&mut HealthCache>,
-<<<<<<< HEAD
     ) -> (MarginfiResult, Option<RiskEngine<'a>>) {
         if marginfi_account.get_flag(ACCOUNT_IN_FLASHLOAN) {
             // Note: All risk, including the health cache, is not applicable during flashloans
@@ -667,17 +558,6 @@
         };
         let requirement_type = RiskRequirementType::Initial;
         let risk_engine_result = risk_engine.check_account_health(requirement_type, health_cache);
-=======
-    ) -> MarginfiResult<()> {
-        if marginfi_account.get_flag(ACCOUNT_IN_FLASHLOAN) {
-            // Note: The health cache is not applicable to flashloans
-            return Ok(());
-        }
-
-        let risk_engine = Self::new_no_flashloan_check(marginfi_account, remaining_ais)?;
-        let requirement_type = RiskRequirementType::Initial;
-        risk_engine.check_account_health(requirement_type, health_cache)?;
->>>>>>> 59a98c70
 
         (risk_engine_result, Some(risk_engine))
     }
@@ -690,7 +570,6 @@
     ) -> MarginfiResult<(I80F48, I80F48)> {
         let mut total_assets: I80F48 = I80F48::ZERO;
         let mut total_liabilities: I80F48 = I80F48::ZERO;
-<<<<<<< HEAD
         const NO_INDEX_FOUND: usize = 255;
         let mut first_err_index = NO_INDEX_FOUND;
 
@@ -715,16 +594,6 @@
                     }
                     _ => {}
                 }
-=======
-
-        for (i, bank_account) in self.bank_accounts_with_price.iter().enumerate() {
-            let requirement_type = requirement_type.to_weight_type();
-            let (asset_val, liab_val, price) =
-                bank_account.calc_weighted_value(requirement_type)?;
-
-            if let Some(health_cache) = health_cache {
-                health_cache.prices[i] = price.into();
->>>>>>> 59a98c70
             }
 
             debug!(
@@ -741,7 +610,6 @@
         }
 
         if let Some(health_cache) = health_cache {
-<<<<<<< HEAD
             match requirement_type {
                 RiskRequirementType::Initial => {
                     health_cache.asset_value = total_assets.into();
@@ -756,10 +624,6 @@
                     health_cache.liability_value_equity = total_liabilities.into();
                 }
             }
-=======
-            health_cache.asset_value = total_assets.into();
-            health_cache.liability_value = total_liabilities.into();
->>>>>>> 59a98c70
         }
 
         Ok((total_assets, total_liabilities))
@@ -770,11 +634,7 @@
         &self,
         requirement_type: RiskRequirementType,
         health_cache: &mut Option<&mut HealthCache>,
-<<<<<<< HEAD
     ) -> MarginfiResult {
-=======
-    ) -> MarginfiResult<()> {
->>>>>>> 59a98c70
         let (total_weighted_assets, total_weighted_liabilities) =
             self.get_account_health_components(requirement_type, health_cache)?;
 
@@ -826,7 +686,6 @@
                 .find(|a| a.balance.bank_pk == *bank_pk.unwrap())
                 .ok_or(MarginfiError::LendingAccountBalanceNotFound)?;
 
-<<<<<<< HEAD
             check!(
                 !liability_bank_balance.is_empty(BalanceSide::Liabilities),
                 MarginfiError::NoLiabilitiesInLiabilityBank
@@ -840,22 +699,6 @@
 
         let (assets, liabs) =
             self.get_account_health_components(RiskRequirementType::Maintenance, health_cache)?;
-=======
-        check!(
-            liability_bank_balance
-                .is_empty(BalanceSide::Liabilities)
-                .not(),
-            MarginfiError::NoLiabilitiesInLiabilityBank
-        );
-
-        check!(
-            liability_bank_balance.is_empty(BalanceSide::Assets),
-            MarginfiError::AssetsInLiabilityBank
-        );
-
-        let (assets, liabs) =
-            self.get_account_health_components(RiskRequirementType::Maintenance, &mut None)?;
->>>>>>> 59a98c70
 
         let account_health = assets.checked_sub(liabs).ok_or_else(math_error!())?;
 
@@ -863,7 +706,6 @@
             cache.set_healthy(account_health > I80F48::ZERO);
         }
 
-<<<<<<< HEAD
         if account_health > I80F48::ZERO {
             msg!(
                 "pre_liquidation_health: {} ({} - {})",
@@ -873,12 +715,6 @@
             );
             return err!(MarginfiError::HealthyAccount);
         }
-=======
-        check!(
-            account_health <= I80F48::ZERO,
-            MarginfiError::HealthyAccount
-        );
->>>>>>> 59a98c70
 
         Ok(account_health)
     }
@@ -910,13 +746,7 @@
             .unwrap();
 
         check!(
-<<<<<<< HEAD
             !liability_bank_balance.is_empty(BalanceSide::Liabilities),
-=======
-            liability_bank_balance
-                .is_empty(BalanceSide::Liabilities)
-                .not(),
->>>>>>> 59a98c70
             MarginfiError::ExhaustedLiability
         );
 
@@ -935,7 +765,6 @@
             MarginfiError::TooSevereLiquidation
         );
 
-<<<<<<< HEAD
         if account_health <= pre_liquidation_health {
             msg!(
                 "post_liquidation_health: {} ({} - {}), pre_liquidation_health: {}",
@@ -946,17 +775,6 @@
             );
             return err!(MarginfiError::WorseHealthPostLiquidation);
         };
-=======
-        debug!(
-            "account_health: {} ({} - {}), pre_liquidation_health: {}",
-            account_health, assets, liabs, pre_liquidation_health,
-        );
-
-        check!(
-            account_health > pre_liquidation_health,
-            MarginfiError::WorseHealthPostLiquidation
-        );
->>>>>>> 59a98c70
 
         Ok(account_health)
     }
@@ -968,11 +786,7 @@
         health_cache: &mut Option<&mut HealthCache>,
     ) -> MarginfiResult {
         let (total_assets, total_liabilities) =
-<<<<<<< HEAD
             self.get_account_health_components(RiskRequirementType::Equity, health_cache)?;
-=======
-            self.get_account_health_components(RiskRequirementType::Equity, &mut None)?;
->>>>>>> 59a98c70
 
         check!(
             !self.marginfi_account.get_flag(ACCOUNT_IN_FLASHLOAN),
@@ -1010,23 +824,7 @@
         let mut is_in_isolated_risk_tier = false;
 
         for a in balances_with_liablities {
-<<<<<<< HEAD
             let bank = &a.bank;
-=======
-            if a.bank.owner != &Bank::owner() {
-                panic!("bank owned by wrong program, this should never happen");
-            }
-            let bank_data = a.bank.try_borrow_data()?;
-            if bank_data.len() < Bank::LEN + 8 {
-                panic!("bank too short, this should never happen");
-            }
-            let bank_discrim = &bank_data[0..8];
-            if bank_discrim != Bank::DISCRIMINATOR {
-                panic!("bad bank discriminator, this should never happen");
-            }
-            let bank_data = &bank_data[8..];
-            let bank: Bank = *bytemuck::from_bytes(bank_data);
->>>>>>> 59a98c70
             if bank.config.risk_tier == RiskTier::Isolated {
                 is_in_isolated_risk_tier = true;
                 break;
