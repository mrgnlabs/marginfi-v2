use super::{
    emode::{reconcile_emode_configs, EmodeConfig},
    health_cache::HealthCache,
    marginfi_group::{Bank, RiskTier, WrappedI80F48},
    price::{OraclePriceFeedAdapter, OraclePriceType, PriceAdapter, PriceBias},
};
use crate::{
    assert_struct_align, assert_struct_size, check, check_eq,
    constants::{
        ASSET_TAG_DEFAULT, ASSET_TAG_SOL, ASSET_TAG_STAKED, BANKRUPT_THRESHOLD,
        EMISSIONS_FLAG_BORROW_ACTIVE, EMISSIONS_FLAG_LENDING_ACTIVE, EMPTY_BALANCE_THRESHOLD,
        EXP_10_I80F48, MIN_EMISSIONS_START_TIME, SECONDS_PER_YEAR, ZERO_AMOUNT_THRESHOLD,
    },
    debug, math_error,
    prelude::{MarginfiError, MarginfiResult},
    utils::NumTraitsWithTolerance,
};
use anchor_lang::{prelude::*, Discriminator};
use anchor_spl::token_interface::Mint;
use bytemuck::{Pod, Zeroable};
use fixed::types::I80F48;
use std::cmp::{max, min};
use type_layout::TypeLayout;

assert_struct_size!(MarginfiAccount, 2304);
assert_struct_align!(MarginfiAccount, 8);
#[account(zero_copy)]
#[repr(C)]
#[derive(PartialEq, Eq, TypeLayout)]
pub struct MarginfiAccount {
    pub group: Pubkey,                   // 32
    pub authority: Pubkey,               // 32
    pub lending_account: LendingAccount, // 1728
    /// The flags that indicate the state of the account. This is u64 bitfield, where each bit
    /// represents a flag.
    ///
    /// Flags:MarginfiAccount
    /// - 1: `ACCOUNT_DISABLED` - Indicates that the account is disabled and no further actions can
    /// be taken on it.
    /// - 2: `ACCOUNT_IN_FLASHLOAN` - Only set when an account is within a flash loan, e.g. when
    ///   start_flashloan is called, then unset when the flashloan ends.
    /// - 4: `ACCOUNT_FLAG_DEPRECATED` - Deprecated, available for future use
    /// - 8: `ACCOUNT_TRANSFER_AUTHORITY_ALLOWED` - the admin has flagged with account to be moved,
    ///   original owner can now call `set_account_transfer_authority`
    pub account_flags: u64, // 8
    /// Set with `update_emissions_destination_account`. Emissions rewards can be withdrawn to the
    /// cannonical ATA of this wallet without the user's input (withdraw_emissions_permissionless).
    /// If pubkey default, the user has not opted into this feature, and must claim emissions
    /// manually (withdraw_emissions).
    pub emissions_destination_account: Pubkey, // 32
    pub health_cache: HealthCache,
    pub _padding0: [u64; 21],
}

pub const ACCOUNT_DISABLED: u64 = 1 << 0;
pub const ACCOUNT_IN_FLASHLOAN: u64 = 1 << 1;
pub const ACCOUNT_FLAG_DEPRECATED: u64 = 1 << 2;
pub const ACCOUNT_TRANSFER_AUTHORITY_ALLOWED: u64 = 1 << 3;

/// 4 for `ASSET_TAG_STAKED` (bank, oracle, lst mint, lst pool), 2 for all others (bank, oracle)
pub fn get_remaining_accounts_per_bank(bank: &Bank) -> MarginfiResult<usize> {
    get_remaining_accounts_per_asset_tag(bank.config.asset_tag)
}

/// 4 for `ASSET_TAG_STAKED` (bank, oracle, lst mint, lst pool), 2 for all others (bank, oracle)
fn get_remaining_accounts_per_balance(balance: &Balance) -> MarginfiResult<usize> {
    get_remaining_accounts_per_asset_tag(balance.bank_asset_tag)
}

/// 4 for `ASSET_TAG_STAKED` (bank, oracle, lst mint, lst pool), 2 for all others (bank, oracle)
fn get_remaining_accounts_per_asset_tag(asset_tag: u8) -> MarginfiResult<usize> {
    match asset_tag {
        ASSET_TAG_DEFAULT | ASSET_TAG_SOL => Ok(2),
        ASSET_TAG_STAKED => Ok(4),
        _ => err!(MarginfiError::AssetTagMismatch),
    }
}

impl MarginfiAccount {
    /// Set the initial data for the marginfi account.
    pub fn initialize(&mut self, group: Pubkey, authority: Pubkey) {
        self.authority = authority;
        self.group = group;
        self.emissions_destination_account = Pubkey::default();
    }

    /// Expected length of remaining accounts to be passed in borrow/liquidate, INCLUDING the bank
    /// key, oracle, and optional accounts like lst mint/pool, etc.
    pub fn get_remaining_accounts_len(&self) -> MarginfiResult<usize> {
        let mut total = 0usize;
        for balance in self
            .lending_account
            .balances
            .iter()
            .filter(|b| b.is_active())
        {
            let num_accounts = get_remaining_accounts_per_balance(balance)?;
            total += num_accounts;
        }
        Ok(total)
    }

    pub fn set_flag(&mut self, flag: u64) {
        msg!("Setting account flag {:b}", flag);
        self.account_flags |= flag;
    }

    pub fn unset_flag(&mut self, flag: u64) {
        msg!("Unsetting account flag {:b}", flag);
        self.account_flags &= !flag;
    }

    pub fn get_flag(&self, flag: u64) -> bool {
        self.account_flags & flag != 0
    }

    pub fn set_new_account_authority_checked(&mut self, new_authority: Pubkey) -> MarginfiResult {
        // check if new account authority flag is set
        if !self.get_flag(ACCOUNT_TRANSFER_AUTHORITY_ALLOWED) || self.get_flag(ACCOUNT_DISABLED) {
            return Err(MarginfiError::IllegalAccountAuthorityTransfer.into());
        }

        // update account authority
        let old_authority = self.authority;
        self.authority = new_authority;

        // unset flag after updating the account authority
        self.unset_flag(ACCOUNT_TRANSFER_AUTHORITY_ALLOWED);

        msg!(
            "Transferred account authority from {:?} to {:?} in group {:?}",
            old_authority,
            self.authority,
            self.group,
        );
        Ok(())
    }

    pub fn can_be_closed(&self) -> bool {
        let is_disabled = self.get_flag(ACCOUNT_DISABLED);
        let only_has_empty_balances = self
            .lending_account
            .balances
            .iter()
            .all(|balance| balance.get_side().is_none());

        !is_disabled && only_has_empty_balances
    }
}

#[derive(Debug)]
pub enum BalanceIncreaseType {
    Any,
    RepayOnly,
    DepositOnly,
    BypassDepositLimit,
}

#[derive(Debug)]
pub enum BalanceDecreaseType {
    Any,
    WithdrawOnly,
    BorrowOnly,
    BypassBorrowLimit,
}

#[derive(Copy, Clone)]
pub enum RequirementType {
    Initial,
    Maintenance,
    Equity,
}

impl RequirementType {
    /// Get oracle price type for the requirement type.
    ///
    /// Initial and equity requirements use the time weighted price feed.
    /// Maintenance requirement uses the real time price feed, as its more accurate for triggering liquidations.
    pub fn get_oracle_price_type(&self) -> OraclePriceType {
        match self {
            RequirementType::Initial | RequirementType::Equity => OraclePriceType::TimeWeighted,
            RequirementType::Maintenance => OraclePriceType::RealTime,
        }
    }
}

pub struct BankAccountWithPriceFeed<'a> {
    bank: Box<Bank>,
    price_feed: Box<MarginfiResult<OraclePriceFeedAdapter>>,
    balance: &'a Balance,
}

pub enum BalanceSide {
    Assets,
    Liabilities,
}

impl<'info> BankAccountWithPriceFeed<'_> {
    pub fn load<'a>(
        lending_account: &'a LendingAccount,
        remaining_ais: &'info [AccountInfo<'info>],
    ) -> MarginfiResult<Vec<BankAccountWithPriceFeed<'a>>> {
        let clock = Clock::get()?;
        let mut account_index = 0;

        lending_account
            .balances
            .iter()
            .filter(|balance| balance.is_active())
            .map(|balance| {
                // Get the bank
                let bank_ai: Option<&AccountInfo<'info>> = remaining_ais.get(account_index);
                if bank_ai.is_none() {
                    msg!("Ran out of remaining accounts at {:?}", account_index);
                    return err!(MarginfiError::InvalidBankAccount);
                }
                let bank_ai = bank_ai.unwrap();
                let bank_al = AccountLoader::<Bank>::try_from(bank_ai)?;

                // Determine number of accounts to process for this balance
                let num_accounts = get_remaining_accounts_per_balance(balance)?;
                check_eq!(
                    balance.bank_pk,
                    *bank_ai.key,
                    MarginfiError::InvalidBankAccount
                );
                let bank = bank_al.load()?;

                // Get the oracle, and the LST mint and sol pool if applicable (staked only)
                let oracle_ai_idx = account_index + 1;
                let oracle_ais = &remaining_ais[oracle_ai_idx..oracle_ai_idx + num_accounts - 1];

                let price_adapter = Box::new(OraclePriceFeedAdapter::try_from_bank_config(
                    &bank.config,
                    oracle_ais,
                    &clock,
                ));

                account_index += num_accounts;

                Ok(BankAccountWithPriceFeed {
                    bank: Box::new(*bank),
                    price_feed: price_adapter,
                    balance,
                })
            })
            .collect::<Result<Vec<_>>>()
    }

    #[inline(always)]
    /// Calculate the value of the balance, which is either an asset or a liability. If it is an
<<<<<<< HEAD
    /// asset, returns (asset_value, 0, price), and if it is a liability, returns (0, liabilty
    /// value, price), where price is the actual oracle price used to determine the value after bias
    /// adjustments, etc.
=======
    /// asset, returns (asset_value, 0, price, 0), and if it is a liability, returns (0, liabilty
    /// value, price, 0), where price is the actual oracle price used to determine the value after
    /// bias adjustments, etc.
    ///
    /// err_code is an internal oracle error code in the event the oracle did not load. This applies
    /// only to assets and the return type will always be (0, 0, 0, err_code).
>>>>>>> e5ad98a8
    ///
    /// Nuances:
    /// 1. Maintenance requirement is calculated using the real time price feed.
    /// 2. Initial requirement is calculated using the time weighted price feed, if available.
    /// 3. Initial requirement is discounted by the initial discount, if enabled and the usd limit
    ///    is exceeded.
    /// 4. Assets are only calculated for collateral risk tier.
    /// 5. Oracle errors are ignored for deposits in isolated risk tier.
    fn calc_weighted_value(
        &self,
        requirement_type: RequirementType,
        emode_config: &EmodeConfig,
<<<<<<< HEAD
    ) -> MarginfiResult<(I80F48, I80F48, I80F48)> {
=======
    ) -> MarginfiResult<(I80F48, I80F48, I80F48, u32)> {
>>>>>>> e5ad98a8
        match self.balance.get_side() {
            Some(side) => {
                let bank = &self.bank;

                match side {
                    BalanceSide::Assets => {
<<<<<<< HEAD
                        let (value, price) =
                            self.calc_weighted_asset_value(requirement_type, bank, emode_config)?;
                        Ok((value, I80F48::ZERO, price))
=======
                        let (value, price, err_code) =
                            self.calc_weighted_asset_value(requirement_type, bank, emode_config)?;
                        Ok((value, I80F48::ZERO, price, err_code))
>>>>>>> e5ad98a8
                    }

                    BalanceSide::Liabilities => {
                        let (value, price) =
                            self.calc_weighted_liab_value(requirement_type, bank)?;
<<<<<<< HEAD
                        Ok((I80F48::ZERO, value, price))
                    }
                }
            }
            None => Ok((I80F48::ZERO, I80F48::ZERO, I80F48::ZERO)),
        }
    }

    /// Returns value, the net asset value in $, and the price used to determine that value.
=======
                        Ok((I80F48::ZERO, value, price, 0))
                    }
                }
            }
            None => Ok((I80F48::ZERO, I80F48::ZERO, I80F48::ZERO, 0)),
        }
    }

    /// Returns value, the net asset value in $, and the price used to determine that value. In most
    /// cases, returns (value, price, 0). If there was an error loading the price feed, treats the
    /// price as zero, and passes the u32 argument that contains the error code, i.e. the return
    /// type is (0, 0, err_code). Other types of errors (e.g. math) will still throw.
>>>>>>> e5ad98a8
    #[inline(always)]
    fn calc_weighted_asset_value(
        &self,
        requirement_type: RequirementType,
        bank: &Bank,
        emode_config: &EmodeConfig,
<<<<<<< HEAD
    ) -> MarginfiResult<(I80F48, I80F48)> {
=======
    ) -> MarginfiResult<(I80F48, I80F48, u32)> {
>>>>>>> e5ad98a8
        match bank.config.risk_tier {
            RiskTier::Collateral => {
                let (price_feed, err_code) = self.try_get_price_feed();

                if matches!(
                    (&price_feed, requirement_type),
                    (&Err(_), RequirementType::Initial)
                ) {
                    debug!("Skipping stale oracle");
<<<<<<< HEAD
                    return Ok((I80F48::ZERO, I80F48::ZERO));
=======
                    return Ok((I80F48::ZERO, I80F48::ZERO, err_code));
>>>>>>> e5ad98a8
                }

                let price_feed = price_feed?;

                // If an emode entry exists for this bank's emode tag in the reconciled config of
                // all borrowing banks, use its weight, otherwise use the weight designated on the
                // collateral bank itself. If the bank's weight is higher, always use that weight.
                let mut asset_weight =
                    if let Some(emode_entry) = emode_config.find_with_tag(bank.emode.emode_tag) {
                        let bank_weight = bank
                            .config
                            .get_weight(requirement_type, BalanceSide::Assets);
                        let emode_weight = match requirement_type {
                            RequirementType::Initial => I80F48::from(emode_entry.asset_weight_init),
                            RequirementType::Maintenance => {
                                I80F48::from(emode_entry.asset_weight_maint)
                            }
                            // Note: For equity (which is only used for bankruptcies) emode does not
                            // apply, as the asset weight is always 1
                            RequirementType::Equity => I80F48::ONE,
                        };
                        max(bank_weight, emode_weight)
                    } else {
                        bank.config
                            .get_weight(requirement_type, BalanceSide::Assets)
                    };

                let lower_price = price_feed.get_price_of_type(
                    requirement_type.get_oracle_price_type(),
                    Some(PriceBias::Low),
                )?;

                if matches!(requirement_type, RequirementType::Initial) {
                    if let Some(discount) =
                        bank.maybe_get_asset_weight_init_discount(lower_price)?
                    {
                        asset_weight = asset_weight
                            .checked_mul(discount)
                            .ok_or_else(math_error!())?;
                    }
                }

                let value = calc_value(
                    bank.get_asset_amount(self.balance.asset_shares.into())?,
                    lower_price,
                    bank.mint_decimals,
                    Some(asset_weight),
                )?;

<<<<<<< HEAD
                Ok((value, lower_price))
            }
            RiskTier::Isolated => Ok((I80F48::ZERO, I80F48::ZERO)),
=======
                Ok((value, lower_price, 0))
            }
            RiskTier::Isolated => Ok((I80F48::ZERO, I80F48::ZERO, 0)),
>>>>>>> e5ad98a8
        }
    }

    /// Returns value, the net liability value in $, and the price used to determine that value.
<<<<<<< HEAD
=======
    /// Note that an error in liability value always throws, unlike assets which simply return 0.
>>>>>>> e5ad98a8
    #[inline(always)]
    fn calc_weighted_liab_value(
        &self,
        requirement_type: RequirementType,
        bank: &Bank,
    ) -> MarginfiResult<(I80F48, I80F48)> {
<<<<<<< HEAD
        let price_feed = self.try_get_price_feed()?;
=======
        let (price_feed, _) = self.try_get_price_feed();
        let price_feed = price_feed?;
>>>>>>> e5ad98a8
        let liability_weight = bank
            .config
            .get_weight(requirement_type, BalanceSide::Liabilities);

        let higher_price = price_feed.get_price_of_type(
            requirement_type.get_oracle_price_type(),
            Some(PriceBias::High),
        )?;

        // If `ASSET_TAG_STAKED` assets can ever be borrowed, accomodate for that here...

        let value = calc_value(
            bank.get_liability_amount(self.balance.liability_shares.into())?,
            higher_price,
            bank.mint_decimals,
            Some(liability_weight),
        )?;

        Ok((value, higher_price))
    }

<<<<<<< HEAD
    fn try_get_price_feed(&self) -> MarginfiResult<&OraclePriceFeedAdapter> {
=======
    fn try_get_price_feed(&self) -> (MarginfiResult<&OraclePriceFeedAdapter>, u32) {
>>>>>>> e5ad98a8
        match self.price_feed.as_ref() {
            Ok(a) => (Ok(a), 0),
            #[allow(unused_variables)]
            Err(e) => match e {
                anchor_lang::error::Error::AnchorError(inner) => {
                    let error_code = inner.as_ref().error_code_number;
                    let custom_error = MarginfiError::from(error_code);
<<<<<<< HEAD
                    Err(error!(custom_error))
=======
                    (Err(error!(custom_error)), error_code)
>>>>>>> e5ad98a8
                }
                anchor_lang::error::Error::ProgramError(inner) => {
                    match inner.as_ref().program_error {
                        ProgramError::Custom(error_code) => {
                            let custom_error = MarginfiError::from(error_code);
<<<<<<< HEAD
                            Err(error!(custom_error))
                        }
                        _ => Err(error!(MarginfiError::InternalLogicError)),
=======
                            (Err(error!(custom_error)), error_code)
                        }
                        _ => (
                            Err(error!(MarginfiError::InternalLogicError)),
                            MarginfiError::InternalLogicError as u32,
                        ),
>>>>>>> e5ad98a8
                    }
                }
            },
        }
    }

    #[inline]
    pub fn is_empty(&self, side: BalanceSide) -> bool {
        self.balance.is_empty(side)
    }
}

/// Calculate the value of an asset, given its quantity with a decimal exponent, and a price with a decimal exponent, and an optional weight.
#[inline]
pub fn calc_value(
    amount: I80F48,
    price: I80F48,
    mint_decimals: u8,
    weight: Option<I80F48>,
) -> MarginfiResult<I80F48> {
    if amount == I80F48::ZERO {
        return Ok(I80F48::ZERO);
    }

    let scaling_factor = EXP_10_I80F48[mint_decimals as usize];

    let weighted_asset_amount = if let Some(weight) = weight {
        amount.checked_mul(weight).unwrap()
    } else {
        amount
    };

    #[cfg(target_os = "solana")]
    debug!(
        "weighted_asset_qt: {}, price: {}, expo: {}",
        weighted_asset_amount, price, mint_decimals
    );

    let value = weighted_asset_amount
        .checked_mul(price)
        .ok_or_else(math_error!())?
        .checked_div(scaling_factor)
        .ok_or_else(math_error!())?;

    Ok(value)
}

#[inline]
pub fn calc_amount(value: I80F48, price: I80F48, mint_decimals: u8) -> MarginfiResult<I80F48> {
    let scaling_factor = EXP_10_I80F48[mint_decimals as usize];

    let qt = value
        .checked_mul(scaling_factor)
        .ok_or_else(math_error!())?
        .checked_div(price)
        .ok_or_else(math_error!())?;

    Ok(qt)
}

pub enum RiskRequirementType {
    Initial,
    Maintenance,
    Equity,
}

impl RiskRequirementType {
    pub fn to_weight_type(&self) -> RequirementType {
        match self {
            RiskRequirementType::Initial => RequirementType::Initial,
            RiskRequirementType::Maintenance => RequirementType::Maintenance,
            RiskRequirementType::Equity => RequirementType::Equity,
        }
    }
}

pub struct RiskEngine<'a> {
    marginfi_account: &'a MarginfiAccount,
    bank_accounts_with_price: Vec<BankAccountWithPriceFeed<'a>>,
    emode_config: EmodeConfig,
}

impl<'info> RiskEngine<'_> {
    pub fn new<'a>(
        marginfi_account: &'a MarginfiAccount,
        remaining_ais: &'info [AccountInfo<'info>],
    ) -> MarginfiResult<RiskEngine<'a>> {
        check!(
            !marginfi_account.get_flag(ACCOUNT_IN_FLASHLOAN),
            MarginfiError::AccountInFlashloan
        );

        Self::new_no_flashloan_check(marginfi_account, remaining_ais)
    }

    /// Internal constructor used either after manually checking account is not in a flashloan,
    /// or explicity checking health for flashloan enabled actions.
    fn new_no_flashloan_check<'a>(
        marginfi_account: &'a MarginfiAccount,
        remaining_ais: &'info [AccountInfo<'info>],
    ) -> MarginfiResult<RiskEngine<'a>> {
        let bank_accounts_with_price =
            BankAccountWithPriceFeed::load(&marginfi_account.lending_account, remaining_ais)?;

        // Load the reconciled Emode configuration for all banks where the user has borrowed
        let emode_configs: Vec<EmodeConfig> = bank_accounts_with_price
            .iter()
            .filter(|b_w_p| !b_w_p.balance.is_empty(BalanceSide::Liabilities))
            .map(|b_w_p| b_w_p.bank.emode.emode_config)
            .collect();
        let reconciled_emode_config = reconcile_emode_configs(emode_configs);

        Ok(RiskEngine {
            marginfi_account,
            bank_accounts_with_price,
            emode_config: reconciled_emode_config,
        })
    }

    /// Checks account is healthy after performing actions that increase risk (removing liquidity).
    ///
    /// `ACCOUNT_IN_FLASHLOAN` behavior.
    /// - Health check is skipped.
    /// - `remaining_ais` can be an empty vec.
    /// * Returns a Some(RiskEngine) if creating the engine didn't error, even if the risk check itself did error.
    pub fn check_account_init_health<'a>(
        marginfi_account: &'a MarginfiAccount,
        remaining_ais: &'info [AccountInfo<'info>],
        health_cache: &mut Option<&mut HealthCache>,
<<<<<<< HEAD
    ) -> MarginfiResult<()> {
        if marginfi_account.get_flag(ACCOUNT_IN_FLASHLOAN) {
            // Note: The health cache is not applicable to flashloans
            return Ok(());
        }

        let risk_engine = Self::new_no_flashloan_check(marginfi_account, remaining_ais)?;
        let requirement_type = RiskRequirementType::Initial;
        risk_engine.check_account_health(requirement_type, health_cache)?;
=======
    ) -> (MarginfiResult, Option<RiskEngine<'a>>) {
        if marginfi_account.get_flag(ACCOUNT_IN_FLASHLOAN) {
            // Note: All risk, including the health cache, is not applicable during flashloans
            return (Ok(()), None);
        }

        let risk_engine = match Self::new_no_flashloan_check(marginfi_account, remaining_ais) {
            Ok(engine) => engine,
            Err(e) => return (Err(e), None),
        };
        let requirement_type = RiskRequirementType::Initial;
        let risk_engine_result = risk_engine.check_account_health(requirement_type, health_cache);
>>>>>>> e5ad98a8

        (risk_engine_result, Some(risk_engine))
    }

    /// Returns the total assets and liabilities of the account in the form of (assets, liabilities)
    pub fn get_account_health_components(
        &self,
        requirement_type: RiskRequirementType,
        health_cache: &mut Option<&mut HealthCache>,
    ) -> MarginfiResult<(I80F48, I80F48)> {
        let mut total_assets: I80F48 = I80F48::ZERO;
        let mut total_liabilities: I80F48 = I80F48::ZERO;
<<<<<<< HEAD

        for (i, bank_account) in self.bank_accounts_with_price.iter().enumerate() {
            let requirement_type = requirement_type.to_weight_type();
            let (asset_val, liab_val, price) =
                bank_account.calc_weighted_value(requirement_type, &self.emode_config)?;

            if let Some(health_cache) = health_cache {
                health_cache.prices[i] = price.into();
=======
        const NO_INDEX_FOUND: usize = 255;
        let mut first_err_index = NO_INDEX_FOUND;

        for (i, bank_account) in self.bank_accounts_with_price.iter().enumerate() {
            let requirement_type = requirement_type.to_weight_type();
            let (asset_val, liab_val, price, err_code) =
                bank_account.calc_weighted_value(requirement_type, &self.emode_config)?;
            if err_code != 0 && first_err_index == NO_INDEX_FOUND {
                first_err_index = i;
                if let Some(cache) = health_cache {
                    cache.err_index = i as u8;
                    cache.internal_err = err_code;
                };
            }

            if let Some(health_cache) = health_cache {
                // Note: We only record the Initial weighted price in cache, at some point we may
                // record others.
                if let RequirementType::Initial = requirement_type {
                    health_cache.prices[i] = price.to_num::<f64>().to_le_bytes();
                }
>>>>>>> e5ad98a8
            }

            debug!(
                "Balance {}, assets: {}, liabilities: {}",
                bank_account.balance.bank_pk, asset_val, liab_val
            );

            total_assets = total_assets
                .checked_add(asset_val)
                .ok_or_else(math_error!())?;
            total_liabilities = total_liabilities
                .checked_add(liab_val)
                .ok_or_else(math_error!())?;
        }

        if let Some(health_cache) = health_cache {
<<<<<<< HEAD
            health_cache.asset_value = total_assets.into();
            health_cache.liability_value = total_liabilities.into();
=======
            match requirement_type {
                RiskRequirementType::Initial => {
                    health_cache.asset_value = total_assets.into();
                    health_cache.liability_value = total_liabilities.into();
                }
                RiskRequirementType::Maintenance => {
                    health_cache.asset_value_maint = total_assets.into();
                    health_cache.liability_value_maint = total_liabilities.into();
                }
                RiskRequirementType::Equity => {
                    health_cache.asset_value_equity = total_assets.into();
                    health_cache.liability_value_equity = total_liabilities.into();
                }
            }
>>>>>>> e5ad98a8
        }

        Ok((total_assets, total_liabilities))
    }

    /// Errors if risk account's liabilities exceed their assets.
    fn check_account_health(
        &self,
        requirement_type: RiskRequirementType,
        health_cache: &mut Option<&mut HealthCache>,
<<<<<<< HEAD
    ) -> MarginfiResult<()> {
=======
    ) -> MarginfiResult {
>>>>>>> e5ad98a8
        let (total_weighted_assets, total_weighted_liabilities) =
            self.get_account_health_components(requirement_type, health_cache)?;

        let healthy = total_weighted_assets >= total_weighted_liabilities;

        if healthy {
            debug!(
                "check_health: assets {} - liabs: {}",
                total_weighted_assets, total_weighted_liabilities
            );
        } else {
            let assets_f64: f64 = total_weighted_assets.to_num();
            let liabs_f64: f64 = total_weighted_liabilities.to_num();
            msg!("check_health: assets {} - liabs: {}", assets_f64, liabs_f64);
        }

        if let Some(cache) = health_cache {
            cache.set_healthy(healthy);
        }

        if !healthy {
            return err!(MarginfiError::RiskEngineInitRejected);
        }

        self.check_account_risk_tiers()?;

        Ok(())
    }

    /// Checks
    /// 1. Account is liquidatable
    /// 2. Account has an outstanding liability for the provided liability bank. This check is
    ///    ignored if passing None.
    /// * returns - account health (assets - liabs)
    pub fn check_pre_liquidation_condition_and_get_account_health(
        &self,
        bank_pk: Option<&Pubkey>,
        health_cache: &mut Option<&mut HealthCache>,
    ) -> MarginfiResult<I80F48> {
        check!(
            !self.marginfi_account.get_flag(ACCOUNT_IN_FLASHLOAN),
            MarginfiError::AccountInFlashloan
        );

        if bank_pk.is_some() {
            let liability_bank_balance = self
                .bank_accounts_with_price
                .iter()
                .find(|a| a.balance.bank_pk == *bank_pk.unwrap())
                .ok_or(MarginfiError::LendingAccountBalanceNotFound)?;

<<<<<<< HEAD
        check!(
            !liability_bank_balance.is_empty(BalanceSide::Liabilities),
            MarginfiError::NoLiabilitiesInLiabilityBank
        );

        check!(
            liability_bank_balance.is_empty(BalanceSide::Assets),
            MarginfiError::AssetsInLiabilityBank
        );

        let (assets, liabs) =
            self.get_account_health_components(RiskRequirementType::Maintenance, &mut None)?;
=======
            check!(
                !liability_bank_balance.is_empty(BalanceSide::Liabilities),
                MarginfiError::NoLiabilitiesInLiabilityBank
            );

            check!(
                liability_bank_balance.is_empty(BalanceSide::Assets),
                MarginfiError::AssetsInLiabilityBank
            );
        }

        let (assets, liabs) =
            self.get_account_health_components(RiskRequirementType::Maintenance, health_cache)?;
>>>>>>> e5ad98a8

        let account_health = assets.checked_sub(liabs).ok_or_else(math_error!())?;

        if let Some(cache) = health_cache {
            cache.set_healthy(account_health > I80F48::ZERO);
        }

<<<<<<< HEAD
        check!(
            account_health <= I80F48::ZERO,
            MarginfiError::HealthyAccount
        );
=======
        if account_health > I80F48::ZERO {
            msg!(
                "pre_liquidation_health: {} ({} - {})",
                account_health,
                assets,
                liabs
            );
            return err!(MarginfiError::HealthyAccount);
        }
>>>>>>> e5ad98a8

        Ok(account_health)
    }

    /// Check that the account is at most at the maintenance requirement level post liquidation.
    /// This check is used to ensure two things in the liquidation process:
    /// 1. We check that the liquidatee's remaining liability is not empty
    /// 2. Liquidatee account was below the maintenance requirement level before liquidation (as health can only increase, because liquidations always pay down liabilities)
    /// 3. Liquidator didn't liquidate too many assets that would result in unnecessary loss for the liquidatee.
    ///
    /// This check works on the assumption that the liquidation always results in a reduction of risk.
    ///
    /// 1. We check that the paid off liability is not zero. Assuming the liquidation always pays off some liability, this ensures that the liquidation was not too large.
    /// 2. We check that the account is still at most at the maintenance requirement level. This ensures that the liquidation was not too large overall.
    pub fn check_post_liquidation_condition_and_get_account_health(
        &self,
        bank_pk: &Pubkey,
        pre_liquidation_health: I80F48,
    ) -> MarginfiResult<I80F48> {
        check!(
            !self.marginfi_account.get_flag(ACCOUNT_IN_FLASHLOAN),
            MarginfiError::AccountInFlashloan
        );

        let liability_bank_balance = self
            .bank_accounts_with_price
            .iter()
            .find(|a| a.balance.bank_pk == *bank_pk)
            .unwrap();

        check!(
            !liability_bank_balance.is_empty(BalanceSide::Liabilities),
            MarginfiError::ExhaustedLiability
        );

        check!(
            liability_bank_balance.is_empty(BalanceSide::Assets),
            MarginfiError::TooSeverePayoff
        );

        let (assets, liabs) =
            self.get_account_health_components(RiskRequirementType::Maintenance, &mut None)?;

        let account_health = assets.checked_sub(liabs).ok_or_else(math_error!())?;

        check!(
            account_health <= I80F48::ZERO,
            MarginfiError::TooSevereLiquidation
<<<<<<< HEAD
        );

        debug!(
            "account_health: {} ({} - {}), pre_liquidation_health: {}",
            account_health, assets, liabs, pre_liquidation_health,
        );

        check!(
            account_health > pre_liquidation_health,
            MarginfiError::WorseHealthPostLiquidation
        );
=======
        );

        if account_health <= pre_liquidation_health {
            msg!(
                "post_liquidation_health: {} ({} - {}), pre_liquidation_health: {}",
                account_health,
                assets,
                liabs,
                pre_liquidation_health
            );
            return err!(MarginfiError::WorseHealthPostLiquidation);
        };
>>>>>>> e5ad98a8

        Ok(account_health)
    }

    /// Check that the account is in a bankrupt state. Account needs to be insolvent and total value
    /// of assets need to be below the bankruptcy threshold.
    pub fn check_account_bankrupt(
        &self,
        health_cache: &mut Option<&mut HealthCache>,
    ) -> MarginfiResult {
        let (total_assets, total_liabilities) =
<<<<<<< HEAD
            self.get_account_health_components(RiskRequirementType::Equity, &mut None)?;
=======
            self.get_account_health_components(RiskRequirementType::Equity, health_cache)?;
>>>>>>> e5ad98a8

        check!(
            !self.marginfi_account.get_flag(ACCOUNT_IN_FLASHLOAN),
            MarginfiError::AccountInFlashloan
        );

        msg!(
            "check_bankrupt: assets {} - liabs: {}",
            total_assets,
            total_liabilities
        );

        check!(
            total_assets < total_liabilities,
            MarginfiError::AccountNotBankrupt
        );
        check!(
            total_assets < BANKRUPT_THRESHOLD && total_liabilities > ZERO_AMOUNT_THRESHOLD,
            MarginfiError::AccountNotBankrupt
        );

        Ok(())
    }

<<<<<<< HEAD
    fn check_account_risk_tiers(&self) -> MarginfiResult {
        let mut isolated_risk_count = 0;
        let mut total_liability_balances = 0;
=======
    // TODO this function seems excessive relative to the trivial check it performs, it performs
    // like 4x O(N) loops and should be optimized at minimum.
    fn check_account_risk_tiers(&self) -> MarginfiResult {
        let balances_with_liablities = self
            .bank_accounts_with_price
            .iter()
            .filter(|a| !a.balance.is_empty(BalanceSide::Liabilities));
>>>>>>> e5ad98a8

        for account in self.bank_accounts_with_price.iter() {
            if account.balance.is_empty(BalanceSide::Liabilities) {
                continue;
            }
            total_liability_balances += 1;

<<<<<<< HEAD
            if account.bank.config.risk_tier == RiskTier::Isolated {
                isolated_risk_count += 1;
                // Early exit if we find more than one isolated risk tier with liabilities
                if isolated_risk_count > 1 {
                    break;
                }
=======
        let mut is_in_isolated_risk_tier = false;

        for a in balances_with_liablities {
            let bank = &a.bank;
            if bank.config.risk_tier == RiskTier::Isolated {
                is_in_isolated_risk_tier = true;
                break;
>>>>>>> e5ad98a8
            }
        }

        check!(
            isolated_risk_count == 0 || total_liability_balances == 1,
            MarginfiError::IsolatedAccountIllegalState
        );

        Ok(())
    }
}

pub const MAX_LENDING_ACCOUNT_BALANCES: usize = 16;

assert_struct_size!(LendingAccount, 1728);
assert_struct_align!(LendingAccount, 8);
#[repr(C)]
#[derive(
    AnchorDeserialize, AnchorSerialize, Copy, Clone, Zeroable, Pod, PartialEq, Eq, TypeLayout,
)]
pub struct LendingAccount {
    pub balances: [Balance; MAX_LENDING_ACCOUNT_BALANCES], // 104 * 16 = 1664
    pub _padding: [u64; 8],                                // 8 * 8 = 64
}

impl LendingAccount {
    pub fn get_first_empty_balance(&self) -> Option<usize> {
        self.balances.iter().position(|b| !b.is_active())
<<<<<<< HEAD
    }

    pub fn ensure_no_gaps_in_lending_account(&mut self) {
        let mut last_active_index = 0;
        for i in 0..self.balances.len() {
            if self.balances[i].is_active() {
                if last_active_index != i {
                    self.balances.swap(last_active_index, i);
                }
                last_active_index += 1;
            }
        }
    }

    pub fn sort_balances(&mut self) {
        // Sort all balances in descending order by bank_pk
        self.balances.sort_by(|a, b| b.bank_pk.cmp(&a.bank_pk));
=======
>>>>>>> e5ad98a8
    }
}

#[cfg(any(feature = "test", feature = "client"))]
impl LendingAccount {
    pub fn get_balance(&self, bank_pk: &Pubkey) -> Option<&Balance> {
        self.balances
            .iter()
            .find(|balance| balance.is_active() && balance.bank_pk.eq(bank_pk))
    }

    pub fn get_active_balances_iter(&self) -> impl Iterator<Item = &Balance> {
        self.balances.iter().filter(|b| b.is_active())
    }
}

assert_struct_size!(Balance, 104);
assert_struct_align!(Balance, 8);
#[repr(C)]
#[derive(
    AnchorDeserialize, AnchorSerialize, Copy, Clone, Zeroable, Pod, PartialEq, Eq, TypeLayout,
)]
pub struct Balance {
    pub active: u8,
    pub bank_pk: Pubkey,
    /// Inherited from the bank when the position is first created and CANNOT BE CHANGED after that.
    /// Note that all balances created before the addition of this feature use `ASSET_TAG_DEFAULT`
    pub bank_asset_tag: u8,
    pub _pad0: [u8; 6],
    pub asset_shares: WrappedI80F48,
    pub liability_shares: WrappedI80F48,
    pub emissions_outstanding: WrappedI80F48,
    pub last_update: u64,
    pub _padding: [u64; 1],
}

impl Balance {
    pub fn is_active(&self) -> bool {
        self.active != 0
    }

    pub fn set_active(&mut self, value: bool) {
        self.active = value as u8;
    }

    /// Check whether a balance is empty while accounting for any rounding errors
    /// that might have occured during depositing/withdrawing.
    #[inline]
    pub fn is_empty(&self, side: BalanceSide) -> bool {
        let shares: I80F48 = match side {
            BalanceSide::Assets => self.asset_shares,
            BalanceSide::Liabilities => self.liability_shares,
        }
        .into();

        shares < EMPTY_BALANCE_THRESHOLD
    }

    pub fn change_asset_shares(&mut self, delta: I80F48) -> MarginfiResult {
        let asset_shares: I80F48 = self.asset_shares.into();
        self.asset_shares = asset_shares
            .checked_add(delta)
            .ok_or_else(math_error!())?
            .into();
        Ok(())
    }

    pub fn change_liability_shares(&mut self, delta: I80F48) -> MarginfiResult {
        let liability_shares: I80F48 = self.liability_shares.into();
        self.liability_shares = liability_shares
            .checked_add(delta)
            .ok_or_else(math_error!())?
            .into();
        Ok(())
    }

    pub fn close(&mut self) -> MarginfiResult {
        check!(
            I80F48::from(self.emissions_outstanding) < I80F48::ONE,
            MarginfiError::CannotCloseOutstandingEmissions
        );

        *self = Self::empty_deactivated();

        Ok(())
    }

    pub fn get_side(&self) -> Option<BalanceSide> {
        let asset_shares = I80F48::from(self.asset_shares);
        let liability_shares = I80F48::from(self.liability_shares);

        assert!(
            asset_shares < EMPTY_BALANCE_THRESHOLD || liability_shares < EMPTY_BALANCE_THRESHOLD
        );

        if I80F48::from(self.liability_shares) >= EMPTY_BALANCE_THRESHOLD {
            Some(BalanceSide::Liabilities)
        } else if I80F48::from(self.asset_shares) >= EMPTY_BALANCE_THRESHOLD {
            Some(BalanceSide::Assets)
        } else {
            None
        }
    }

    pub fn empty_deactivated() -> Self {
        Balance {
            active: 0,
            bank_pk: Pubkey::default(),
            bank_asset_tag: ASSET_TAG_DEFAULT,
            _pad0: [0; 6],
            asset_shares: WrappedI80F48::from(I80F48::ZERO),
            liability_shares: WrappedI80F48::from(I80F48::ZERO),
            emissions_outstanding: WrappedI80F48::from(I80F48::ZERO),
            last_update: 0,
            _padding: [0; 1],
        }
    }
}

pub struct BankAccountWrapper<'a> {
    pub balance: &'a mut Balance,
    pub bank: &'a mut Bank,
}

impl<'a> BankAccountWrapper<'a> {
    // Find existing user lending account balance by bank address.
    pub fn find(
        bank_pk: &Pubkey,
        bank: &'a mut Bank,
        lending_account: &'a mut LendingAccount,
    ) -> MarginfiResult<BankAccountWrapper<'a>> {
        let balance = lending_account
            .balances
            .iter_mut()
            .find(|balance| balance.is_active() && balance.bank_pk.eq(bank_pk))
            .ok_or_else(|| error!(MarginfiError::BankAccountNotFound))?;

        Ok(Self { balance, bank })
    }

    // Find existing user lending account balance by bank address.
    // Create it if not found.
    pub fn find_or_create(
        bank_pk: &Pubkey,
        bank: &'a mut Bank,
        lending_account: &'a mut LendingAccount,
    ) -> MarginfiResult<BankAccountWrapper<'a>> {
        let balance_index = lending_account
            .balances
            .iter()
            .position(|balance| balance.is_active() && balance.bank_pk.eq(bank_pk));

        match balance_index {
            Some(balance_index) => {
                let balance = lending_account
                    .balances
                    .get_mut(balance_index)
                    .ok_or_else(|| error!(MarginfiError::BankAccountNotFound))?;

                Ok(Self { balance, bank })
            }
            None => {
                let empty_index = lending_account
                    .get_first_empty_balance()
                    .ok_or_else(|| error!(MarginfiError::LendingAccountBalanceSlotsFull))?;

                lending_account.balances[empty_index] = Balance {
                    active: 1,
                    bank_pk: *bank_pk,
                    bank_asset_tag: bank.config.asset_tag,
                    _pad0: [0; 6],
                    asset_shares: I80F48::ZERO.into(),
                    liability_shares: I80F48::ZERO.into(),
                    emissions_outstanding: I80F48::ZERO.into(),
                    last_update: Clock::get()?.unix_timestamp as u64,
                    _padding: [0; 1],
                };

                Ok(Self {
                    balance: lending_account.balances.get_mut(empty_index).unwrap(),
                    bank,
                })
            }
        }
    }

    // ------------ Borrow / Lend primitives

    /// Deposit an asset, will repay any outstanding liabilities.
    pub fn deposit(&mut self, amount: I80F48) -> MarginfiResult {
        self.increase_balance_internal(amount, BalanceIncreaseType::Any)
    }

    /// Repay a liability, will error if there is not enough liability - depositing is not allowed.
    pub fn repay(&mut self, amount: I80F48) -> MarginfiResult {
        self.increase_balance_internal(amount, BalanceIncreaseType::RepayOnly)
    }

    /// Withdraw an asset, will error if there is not enough asset - borrowing is not allowed.
    pub fn withdraw(&mut self, amount: I80F48) -> MarginfiResult {
        self.decrease_balance_internal(amount, BalanceDecreaseType::WithdrawOnly)
    }

    /// Incur a borrow, will withdraw any existing assets.
    pub fn borrow(&mut self, amount: I80F48) -> MarginfiResult {
        self.decrease_balance_internal(amount, BalanceDecreaseType::Any)
    }

    // ------------ Hybrid operations for seamless repay + deposit / withdraw + borrow

    /// Repay liability and deposit/increase asset depending on
    /// the specified deposit amount and the existing balance.
    pub fn increase_balance(&mut self, amount: I80F48) -> MarginfiResult {
        self.increase_balance_internal(amount, BalanceIncreaseType::Any)
    }

    pub fn increase_balance_in_liquidation(&mut self, amount: I80F48) -> MarginfiResult {
        self.increase_balance_internal(amount, BalanceIncreaseType::BypassDepositLimit)
    }

    /// Withdraw asset and create/increase liability depending on
    /// the specified deposit amount and the existing balance.
    pub fn decrease_balance(&mut self, amount: I80F48) -> MarginfiResult {
        self.decrease_balance_internal(amount, BalanceDecreaseType::Any)
    }

    /// Withdraw asset and create/increase liability depending on
    /// the specified deposit amount and the existing balance.
    ///
    /// This function will also bypass borrow limits
    /// so liquidations can happen in banks with maxed out borrows.
    pub fn decrease_balance_in_liquidation(&mut self, amount: I80F48) -> MarginfiResult {
        self.decrease_balance_internal(amount, BalanceDecreaseType::BypassBorrowLimit)
    }

    /// Withdraw existing asset in full - will error if there is no asset.
    pub fn withdraw_all(&mut self) -> MarginfiResult<u64> {
        self.claim_emissions(Clock::get()?.unix_timestamp as u64)?;

        let balance = &mut self.balance;
        let bank = &mut self.bank;

        bank.assert_operational_mode(None)?;

        let total_asset_shares: I80F48 = balance.asset_shares.into();
        let current_asset_amount = bank.get_asset_amount(total_asset_shares)?;
        let current_liability_amount =
            bank.get_liability_amount(balance.liability_shares.into())?;

        debug!("Withdrawing all: {}", current_asset_amount);

        check!(
            current_asset_amount.is_positive_with_tolerance(ZERO_AMOUNT_THRESHOLD),
            MarginfiError::NoAssetFound
        );

        check!(
            current_liability_amount.is_zero_with_tolerance(ZERO_AMOUNT_THRESHOLD),
            MarginfiError::NoAssetFound
        );

        balance.close()?;
        bank.change_asset_shares(-total_asset_shares, false)?;

        bank.check_utilization_ratio()?;

        let spl_withdraw_amount = current_asset_amount
            .checked_floor()
            .ok_or_else(math_error!())?;

        bank.collected_insurance_fees_outstanding = {
            current_asset_amount
                .checked_sub(spl_withdraw_amount)
                .ok_or_else(math_error!())?
                .checked_add(bank.collected_insurance_fees_outstanding.into())
                .ok_or_else(math_error!())?
                .into()
        };

        Ok(spl_withdraw_amount
            .checked_to_num()
            .ok_or_else(math_error!())?)
    }

    /// Repay existing liability in full - will error if there is no liability.
    pub fn repay_all(&mut self) -> MarginfiResult<u64> {
        self.claim_emissions(Clock::get()?.unix_timestamp as u64)?;

        let balance = &mut self.balance;
        let bank = &mut self.bank;

        bank.assert_operational_mode(None)?;

        let total_liability_shares: I80F48 = balance.liability_shares.into();
        let current_liability_amount = bank.get_liability_amount(total_liability_shares)?;
        let current_asset_amount = bank.get_asset_amount(balance.asset_shares.into())?;

        debug!("Repaying all: {}", current_liability_amount,);

        check!(
            current_liability_amount.is_positive_with_tolerance(ZERO_AMOUNT_THRESHOLD),
            MarginfiError::NoLiabilityFound
        );

        check!(
            current_asset_amount.is_zero_with_tolerance(ZERO_AMOUNT_THRESHOLD),
            MarginfiError::NoLiabilityFound
        );

        balance.close()?;
        bank.change_liability_shares(-total_liability_shares, false)?;

        let spl_deposit_amount = current_liability_amount
            .checked_ceil()
            .ok_or_else(math_error!())?;

        bank.collected_insurance_fees_outstanding = {
            spl_deposit_amount
                .checked_sub(current_liability_amount)
                .ok_or_else(math_error!())?
                .checked_add(bank.collected_insurance_fees_outstanding.into())
                .ok_or_else(math_error!())?
                .into()
        };

        Ok(spl_deposit_amount
            .checked_to_num()
            .ok_or_else(math_error!())?)
    }

    pub fn close_balance(&mut self) -> MarginfiResult<()> {
        self.claim_emissions(Clock::get()?.unix_timestamp as u64)?;

        let balance = &mut self.balance;
        let bank = &mut self.bank;

        let current_liability_amount =
            bank.get_liability_amount(balance.liability_shares.into())?;
        let current_asset_amount = bank.get_asset_amount(balance.asset_shares.into())?;

        check!(
            current_liability_amount.is_zero_with_tolerance(ZERO_AMOUNT_THRESHOLD),
            MarginfiError::IllegalBalanceState,
            "Balance has existing debt"
        );

        check!(
            current_asset_amount.is_zero_with_tolerance(ZERO_AMOUNT_THRESHOLD),
            MarginfiError::IllegalBalanceState,
            "Balance has existing assets"
        );

        balance.close()?;

        Ok(())
    }

    // ------------ Internal accounting logic

    fn increase_balance_internal(
        &mut self,
        balance_delta: I80F48,
        operation_type: BalanceIncreaseType,
    ) -> MarginfiResult {
        debug!(
            "Balance increase: {} (type: {:?})",
            balance_delta, operation_type
        );

        self.claim_emissions(Clock::get()?.unix_timestamp as u64)?;

        let balance = &mut self.balance;
        let bank = &mut self.bank;

        let current_liability_shares: I80F48 = balance.liability_shares.into();
        let current_liability_amount = bank.get_liability_amount(current_liability_shares)?;

        let (liability_amount_decrease, asset_amount_increase) = (
            min(current_liability_amount, balance_delta),
            max(
                balance_delta
                    .checked_sub(current_liability_amount)
                    .ok_or_else(math_error!())?,
                I80F48::ZERO,
            ),
        );

        match operation_type {
            BalanceIncreaseType::RepayOnly => {
                check!(
                    asset_amount_increase.is_zero_with_tolerance(ZERO_AMOUNT_THRESHOLD),
                    MarginfiError::OperationRepayOnly
                );
            }
            BalanceIncreaseType::DepositOnly => {
                check!(
                    liability_amount_decrease.is_zero_with_tolerance(ZERO_AMOUNT_THRESHOLD),
                    MarginfiError::OperationDepositOnly
                );
            }
            BalanceIncreaseType::Any | BalanceIncreaseType::BypassDepositLimit => {}
        }

        {
            let is_asset_amount_increasing =
                asset_amount_increase.is_positive_with_tolerance(ZERO_AMOUNT_THRESHOLD);
            bank.assert_operational_mode(Some(is_asset_amount_increasing))?;
        }

        let asset_shares_increase = bank.get_asset_shares(asset_amount_increase)?;
        balance.change_asset_shares(asset_shares_increase)?;
        bank.change_asset_shares(
            asset_shares_increase,
            matches!(operation_type, BalanceIncreaseType::BypassDepositLimit),
        )?;

        let liability_shares_decrease = bank.get_liability_shares(liability_amount_decrease)?;
        // TODO: Use `IncreaseType` to skip certain balance updates, and save on compute.
        balance.change_liability_shares(-liability_shares_decrease)?;
        bank.change_liability_shares(-liability_shares_decrease, true)?;

        Ok(())
    }

    fn decrease_balance_internal(
        &mut self,
        balance_delta: I80F48,
        operation_type: BalanceDecreaseType,
    ) -> MarginfiResult {
        debug!(
            "Balance decrease: {} of (type: {:?})",
            balance_delta, operation_type
        );

        self.claim_emissions(Clock::get()?.unix_timestamp as u64)?;

        let balance = &mut self.balance;
        let bank = &mut self.bank;

        let current_asset_shares: I80F48 = balance.asset_shares.into();
        let current_asset_amount = bank.get_asset_amount(current_asset_shares)?;

        let (asset_amount_decrease, liability_amount_increase) = (
            min(current_asset_amount, balance_delta),
            max(
                balance_delta
                    .checked_sub(current_asset_amount)
                    .ok_or_else(math_error!())?,
                I80F48::ZERO,
            ),
        );

        match operation_type {
            BalanceDecreaseType::WithdrawOnly => {
                check!(
                    liability_amount_increase.is_zero_with_tolerance(ZERO_AMOUNT_THRESHOLD),
                    MarginfiError::OperationWithdrawOnly
                );
            }
            BalanceDecreaseType::BorrowOnly => {
                check!(
                    asset_amount_decrease.is_zero_with_tolerance(ZERO_AMOUNT_THRESHOLD),
                    MarginfiError::OperationBorrowOnly
                );
            }
            _ => {}
        }

        {
            let is_liability_amount_increasing =
                liability_amount_increase.is_positive_with_tolerance(ZERO_AMOUNT_THRESHOLD);
            bank.assert_operational_mode(Some(is_liability_amount_increasing))?;
        }

        let asset_shares_decrease = bank.get_asset_shares(asset_amount_decrease)?;
        balance.change_asset_shares(-asset_shares_decrease)?;
        bank.change_asset_shares(-asset_shares_decrease, false)?;

        let liability_shares_increase = bank.get_liability_shares(liability_amount_increase)?;
        balance.change_liability_shares(liability_shares_increase)?;
        bank.change_liability_shares(
            liability_shares_increase,
            matches!(operation_type, BalanceDecreaseType::BypassBorrowLimit),
        )?;

        bank.check_utilization_ratio()?;

        Ok(())
    }

    /// Claim any unclaimed emissions and add them to the outstanding emissions amount.
    pub fn claim_emissions(&mut self, current_timestamp: u64) -> MarginfiResult {
        if let Some(balance_amount) = match (
            self.balance.get_side(),
            self.bank.get_flag(EMISSIONS_FLAG_LENDING_ACTIVE),
            self.bank.get_flag(EMISSIONS_FLAG_BORROW_ACTIVE),
        ) {
            (Some(BalanceSide::Assets), true, _) => Some(
                self.bank
                    .get_asset_amount(self.balance.asset_shares.into())?,
            ),
            (Some(BalanceSide::Liabilities), _, true) => Some(
                self.bank
                    .get_liability_amount(self.balance.liability_shares.into())?,
            ),
            _ => None,
        } {
            let last_update = if self.balance.last_update < MIN_EMISSIONS_START_TIME {
                current_timestamp
            } else {
                self.balance.last_update
            };
            let period = I80F48::from_num(
                current_timestamp
                    .checked_sub(last_update)
                    .ok_or_else(math_error!())?,
            );
            let emissions_rate = I80F48::from_num(self.bank.emissions_rate);
            let emissions = calc_emissions(
                period,
                balance_amount,
                self.bank.mint_decimals as usize,
                emissions_rate,
            )?;

            let emissions_real = min(emissions, I80F48::from(self.bank.emissions_remaining));

            if emissions != emissions_real {
                msg!(
                    "Emissions capped: {} ({} calculated) for period {}s",
                    emissions_real,
                    emissions,
                    period
                );
            }

            debug!(
                "Outstanding emissions: {}",
                I80F48::from(self.balance.emissions_outstanding)
            );

            self.balance.emissions_outstanding = {
                I80F48::from(self.balance.emissions_outstanding)
                    .checked_add(emissions_real)
                    .ok_or_else(math_error!())?
            }
            .into();
            self.bank.emissions_remaining = {
                I80F48::from(self.bank.emissions_remaining)
                    .checked_sub(emissions_real)
                    .ok_or_else(math_error!())?
            }
            .into();
        }

        self.balance.last_update = current_timestamp;

        Ok(())
    }

    /// Claim any outstanding emissions, and return the max amount that can be withdrawn.
    pub fn settle_emissions_and_get_transfer_amount(&mut self) -> MarginfiResult<u64> {
        self.claim_emissions(Clock::get()?.unix_timestamp as u64)?;

        let outstanding_emissions_floored = I80F48::from(self.balance.emissions_outstanding)
            .checked_floor()
            .ok_or_else(math_error!())?;
        let new_outstanding_amount = I80F48::from(self.balance.emissions_outstanding)
            .checked_sub(outstanding_emissions_floored)
            .ok_or_else(math_error!())?;

        self.balance.emissions_outstanding = new_outstanding_amount.into();

        Ok(outstanding_emissions_floored
            .checked_to_num::<u64>()
            .ok_or_else(math_error!())?)
    }

    // ------------ SPL helpers

    pub fn deposit_spl_transfer<'info>(
        &self,
        amount: u64,
        from: AccountInfo<'info>,
        to: AccountInfo<'info>,
        authority: AccountInfo<'info>,
        maybe_mint: Option<&InterfaceAccount<'info, Mint>>,
        program: AccountInfo<'info>,
        remaining_accounts: &[AccountInfo<'info>],
    ) -> MarginfiResult {
        self.bank.deposit_spl_transfer(
            amount,
            from,
            to,
            authority,
            maybe_mint,
            program,
            remaining_accounts,
        )
    }

    pub fn withdraw_spl_transfer<'info>(
        &self,
        amount: u64,
        from: AccountInfo<'info>,
        to: AccountInfo<'info>,
        authority: AccountInfo<'info>,
        maybe_mint: Option<&InterfaceAccount<'info, Mint>>,
        program: AccountInfo<'info>,
        signer_seeds: &[&[&[u8]]],
        remaining_accounts: &[AccountInfo<'info>],
    ) -> MarginfiResult {
        self.bank.withdraw_spl_transfer(
            amount,
            from,
            to,
            authority,
            maybe_mint,
            program,
            signer_seeds,
            remaining_accounts,
        )
    }
}

/// Calculates the emissions based on the given period, balance amount, mint decimals,
/// emissions rate, and seconds per year.
///
/// Formula:
/// emissions = period * balance_amount / (10 ^ mint_decimals) * emissions_rate
///
/// # Arguments
///
/// * `period` - The period for which emissions are calculated.
/// * `balance_amount` - The balance amount used in the calculation.
/// * `mint_decimals` - The number of decimal places for the mint.
/// * `emissions_rate` - The emissions rate used in the calculation.
///
/// # Returns
///
/// The calculated emissions value.
fn calc_emissions(
    period: I80F48,
    balance_amount: I80F48,
    mint_decimals: usize,
    emissions_rate: I80F48,
) -> MarginfiResult<I80F48> {
    let exponent = EXP_10_I80F48[mint_decimals];
    let balance_amount_ui = balance_amount
        .checked_div(exponent)
        .ok_or_else(math_error!())?;

    let emissions = period
        .checked_mul(balance_amount_ui)
        .ok_or_else(math_error!())?
        .checked_div(SECONDS_PER_YEAR)
        .ok_or_else(math_error!())?
        .checked_mul(emissions_rate)
        .ok_or_else(math_error!())?;

    Ok(emissions)
}

#[cfg(test)]
mod test {
    use super::*;
    use fixed_macro::types::I80F48;

    #[test]
    fn test_calc_asset_value() {
        assert_eq!(
            calc_value(I80F48!(10_000_000), I80F48!(1_000_000), 6, None).unwrap(),
            I80F48!(10_000_000)
        );

        assert_eq!(
            calc_value(I80F48!(1_000_000_000), I80F48!(10_000_000), 9, None).unwrap(),
            I80F48!(10_000_000)
        );

        assert_eq!(
            calc_value(I80F48!(1_000_000_000), I80F48!(10_000_000), 9, None).unwrap(),
            I80F48!(10_000_000)
        );
    }

    #[test]
    fn test_account_authority_transfer() {
        let group: [u8; 32] = [0; 32];
        let authority: [u8; 32] = [1; 32];
        let bank_pk: [u8; 32] = [2; 32];
        let new_authority: [u8; 32] = [3; 32];

        let mut acc = MarginfiAccount {
            group: group.into(),
            authority: authority.into(),
            emissions_destination_account: Pubkey::default(),
            lending_account: LendingAccount {
                balances: [Balance {
                    active: 1,
                    bank_pk: bank_pk.into(),
                    bank_asset_tag: ASSET_TAG_DEFAULT,
                    _pad0: [0; 6],
                    asset_shares: WrappedI80F48::default(),
                    liability_shares: WrappedI80F48::default(),
                    emissions_outstanding: WrappedI80F48::default(),
                    last_update: 0,
                    _padding: [0_u64],
                }; 16],
                _padding: [0; 8],
            },
            account_flags: ACCOUNT_TRANSFER_AUTHORITY_ALLOWED,
            health_cache: HealthCache::zeroed(),
            _padding0: [0; 21],
        };

        assert!(acc.get_flag(ACCOUNT_TRANSFER_AUTHORITY_ALLOWED));

        match acc.set_new_account_authority_checked(new_authority.into()) {
            Ok(_) => (),
            Err(_) => panic!("transerring account authority failed"),
        }
    }

    #[test]
    fn test_calc_emissions() {
        let balance_amount: u64 = 106153222432271169;
        let emissions_rate = 1.5;

        // 1 second
        let period = 1;
        let emissions = calc_emissions(
            I80F48::from_num(period),
            I80F48::from_num(balance_amount),
            9,
            I80F48::from_num(emissions_rate),
        );
        assert!(emissions.is_ok());
        assert_eq!(emissions.unwrap(), I80F48::from_num(5.049144902600414));

        // 126 days
        let period = 126 * 24 * 60 * 60;
        let emissions = calc_emissions(
            I80F48::from_num(period),
            I80F48::from_num(balance_amount),
            9,
            I80F48::from_num(emissions_rate),
        );
        assert!(emissions.is_ok());

        // 2 years
        let period = 2 * 365 * 24 * 60 * 60;
        let emissions = calc_emissions(
            I80F48::from_num(period),
            I80F48::from_num(balance_amount),
            9,
            I80F48::from_num(emissions_rate),
        );
        assert!(emissions.is_ok());

        {
            // 10x balance amount
            let balance_amount = balance_amount * 10;
            let emissions = calc_emissions(
                I80F48::from_num(period),
                I80F48::from_num(balance_amount),
                9,
                I80F48::from_num(emissions_rate),
            );
            assert!(emissions.is_ok());
        }

        // 20 years + 100x emissions rate
        let period = 20 * 365 * 24 * 60 * 60;
        let emissions_rate = emissions_rate * 100.0;
        let emissions = calc_emissions(
            I80F48::from_num(period),
            I80F48::from_num(balance_amount),
            9,
            I80F48::from_num(emissions_rate),
        );
        assert!(emissions.is_ok());

        {
            // u64::MAX deposit amount
            let balance_amount = u64::MAX;
            let emissions_rate = emissions_rate;
            let emissions = calc_emissions(
                I80F48::from_num(period),
                I80F48::from_num(balance_amount),
                9,
                I80F48::from_num(emissions_rate),
            );
            assert!(emissions.is_ok());
        }

        {
            // 10000x emissions rate
            let balance_amount = u64::MAX;
            let emissions_rate = emissions_rate * 10000.;
            let emissions = calc_emissions(
                I80F48::from_num(period),
                I80F48::from_num(balance_amount),
                9,
                I80F48::from_num(emissions_rate),
            );
            assert!(emissions.is_ok());
        }

        {
            let balance_amount = I80F48::from_num(10000000);
            let emissions_rate = I80F48::from_num(1.5);
            let period = I80F48::from_num(10 * 24 * 60 * 60);

            let emissions = period
                .checked_mul(balance_amount)
                .unwrap()
                .checked_div(EXP_10_I80F48[9])
                .unwrap()
                .checked_mul(emissions_rate)
                .unwrap()
                .checked_div(SECONDS_PER_YEAR)
                .unwrap();

            let emissions_new = calc_emissions(period, balance_amount, 9, emissions_rate).unwrap();

            assert!(emissions_new - emissions < I80F48::from_num(0.00000001));
        }
    }
}<|MERGE_RESOLUTION|>--- conflicted
+++ resolved
@@ -249,18 +249,12 @@
 
     #[inline(always)]
     /// Calculate the value of the balance, which is either an asset or a liability. If it is an
-<<<<<<< HEAD
-    /// asset, returns (asset_value, 0, price), and if it is a liability, returns (0, liabilty
-    /// value, price), where price is the actual oracle price used to determine the value after bias
-    /// adjustments, etc.
-=======
     /// asset, returns (asset_value, 0, price, 0), and if it is a liability, returns (0, liabilty
     /// value, price, 0), where price is the actual oracle price used to determine the value after
     /// bias adjustments, etc.
     ///
     /// err_code is an internal oracle error code in the event the oracle did not load. This applies
     /// only to assets and the return type will always be (0, 0, 0, err_code).
->>>>>>> e5ad98a8
     ///
     /// Nuances:
     /// 1. Maintenance requirement is calculated using the real time price feed.
@@ -273,42 +267,21 @@
         &self,
         requirement_type: RequirementType,
         emode_config: &EmodeConfig,
-<<<<<<< HEAD
-    ) -> MarginfiResult<(I80F48, I80F48, I80F48)> {
-=======
     ) -> MarginfiResult<(I80F48, I80F48, I80F48, u32)> {
->>>>>>> e5ad98a8
         match self.balance.get_side() {
             Some(side) => {
                 let bank = &self.bank;
 
                 match side {
                     BalanceSide::Assets => {
-<<<<<<< HEAD
-                        let (value, price) =
-                            self.calc_weighted_asset_value(requirement_type, bank, emode_config)?;
-                        Ok((value, I80F48::ZERO, price))
-=======
                         let (value, price, err_code) =
                             self.calc_weighted_asset_value(requirement_type, bank, emode_config)?;
                         Ok((value, I80F48::ZERO, price, err_code))
->>>>>>> e5ad98a8
                     }
 
                     BalanceSide::Liabilities => {
                         let (value, price) =
                             self.calc_weighted_liab_value(requirement_type, bank)?;
-<<<<<<< HEAD
-                        Ok((I80F48::ZERO, value, price))
-                    }
-                }
-            }
-            None => Ok((I80F48::ZERO, I80F48::ZERO, I80F48::ZERO)),
-        }
-    }
-
-    /// Returns value, the net asset value in $, and the price used to determine that value.
-=======
                         Ok((I80F48::ZERO, value, price, 0))
                     }
                 }
@@ -321,18 +294,13 @@
     /// cases, returns (value, price, 0). If there was an error loading the price feed, treats the
     /// price as zero, and passes the u32 argument that contains the error code, i.e. the return
     /// type is (0, 0, err_code). Other types of errors (e.g. math) will still throw.
->>>>>>> e5ad98a8
     #[inline(always)]
     fn calc_weighted_asset_value(
         &self,
         requirement_type: RequirementType,
         bank: &Bank,
         emode_config: &EmodeConfig,
-<<<<<<< HEAD
-    ) -> MarginfiResult<(I80F48, I80F48)> {
-=======
     ) -> MarginfiResult<(I80F48, I80F48, u32)> {
->>>>>>> e5ad98a8
         match bank.config.risk_tier {
             RiskTier::Collateral => {
                 let (price_feed, err_code) = self.try_get_price_feed();
@@ -342,11 +310,7 @@
                     (&Err(_), RequirementType::Initial)
                 ) {
                     debug!("Skipping stale oracle");
-<<<<<<< HEAD
-                    return Ok((I80F48::ZERO, I80F48::ZERO));
-=======
                     return Ok((I80F48::ZERO, I80F48::ZERO, err_code));
->>>>>>> e5ad98a8
                 }
 
                 let price_feed = price_feed?;
@@ -396,35 +360,22 @@
                     Some(asset_weight),
                 )?;
 
-<<<<<<< HEAD
-                Ok((value, lower_price))
-            }
-            RiskTier::Isolated => Ok((I80F48::ZERO, I80F48::ZERO)),
-=======
                 Ok((value, lower_price, 0))
             }
             RiskTier::Isolated => Ok((I80F48::ZERO, I80F48::ZERO, 0)),
->>>>>>> e5ad98a8
         }
     }
 
     /// Returns value, the net liability value in $, and the price used to determine that value.
-<<<<<<< HEAD
-=======
     /// Note that an error in liability value always throws, unlike assets which simply return 0.
->>>>>>> e5ad98a8
     #[inline(always)]
     fn calc_weighted_liab_value(
         &self,
         requirement_type: RequirementType,
         bank: &Bank,
     ) -> MarginfiResult<(I80F48, I80F48)> {
-<<<<<<< HEAD
-        let price_feed = self.try_get_price_feed()?;
-=======
         let (price_feed, _) = self.try_get_price_feed();
         let price_feed = price_feed?;
->>>>>>> e5ad98a8
         let liability_weight = bank
             .config
             .get_weight(requirement_type, BalanceSide::Liabilities);
@@ -446,11 +397,7 @@
         Ok((value, higher_price))
     }
 
-<<<<<<< HEAD
-    fn try_get_price_feed(&self) -> MarginfiResult<&OraclePriceFeedAdapter> {
-=======
     fn try_get_price_feed(&self) -> (MarginfiResult<&OraclePriceFeedAdapter>, u32) {
->>>>>>> e5ad98a8
         match self.price_feed.as_ref() {
             Ok(a) => (Ok(a), 0),
             #[allow(unused_variables)]
@@ -458,28 +405,18 @@
                 anchor_lang::error::Error::AnchorError(inner) => {
                     let error_code = inner.as_ref().error_code_number;
                     let custom_error = MarginfiError::from(error_code);
-<<<<<<< HEAD
-                    Err(error!(custom_error))
-=======
                     (Err(error!(custom_error)), error_code)
->>>>>>> e5ad98a8
                 }
                 anchor_lang::error::Error::ProgramError(inner) => {
                     match inner.as_ref().program_error {
                         ProgramError::Custom(error_code) => {
                             let custom_error = MarginfiError::from(error_code);
-<<<<<<< HEAD
-                            Err(error!(custom_error))
-                        }
-                        _ => Err(error!(MarginfiError::InternalLogicError)),
-=======
                             (Err(error!(custom_error)), error_code)
                         }
                         _ => (
                             Err(error!(MarginfiError::InternalLogicError)),
                             MarginfiError::InternalLogicError as u32,
                         ),
->>>>>>> e5ad98a8
                     }
                 }
             },
@@ -609,17 +546,6 @@
         marginfi_account: &'a MarginfiAccount,
         remaining_ais: &'info [AccountInfo<'info>],
         health_cache: &mut Option<&mut HealthCache>,
-<<<<<<< HEAD
-    ) -> MarginfiResult<()> {
-        if marginfi_account.get_flag(ACCOUNT_IN_FLASHLOAN) {
-            // Note: The health cache is not applicable to flashloans
-            return Ok(());
-        }
-
-        let risk_engine = Self::new_no_flashloan_check(marginfi_account, remaining_ais)?;
-        let requirement_type = RiskRequirementType::Initial;
-        risk_engine.check_account_health(requirement_type, health_cache)?;
-=======
     ) -> (MarginfiResult, Option<RiskEngine<'a>>) {
         if marginfi_account.get_flag(ACCOUNT_IN_FLASHLOAN) {
             // Note: All risk, including the health cache, is not applicable during flashloans
@@ -632,7 +558,6 @@
         };
         let requirement_type = RiskRequirementType::Initial;
         let risk_engine_result = risk_engine.check_account_health(requirement_type, health_cache);
->>>>>>> e5ad98a8
 
         (risk_engine_result, Some(risk_engine))
     }
@@ -645,16 +570,6 @@
     ) -> MarginfiResult<(I80F48, I80F48)> {
         let mut total_assets: I80F48 = I80F48::ZERO;
         let mut total_liabilities: I80F48 = I80F48::ZERO;
-<<<<<<< HEAD
-
-        for (i, bank_account) in self.bank_accounts_with_price.iter().enumerate() {
-            let requirement_type = requirement_type.to_weight_type();
-            let (asset_val, liab_val, price) =
-                bank_account.calc_weighted_value(requirement_type, &self.emode_config)?;
-
-            if let Some(health_cache) = health_cache {
-                health_cache.prices[i] = price.into();
-=======
         const NO_INDEX_FOUND: usize = 255;
         let mut first_err_index = NO_INDEX_FOUND;
 
@@ -676,7 +591,6 @@
                 if let RequirementType::Initial = requirement_type {
                     health_cache.prices[i] = price.to_num::<f64>().to_le_bytes();
                 }
->>>>>>> e5ad98a8
             }
 
             debug!(
@@ -693,10 +607,6 @@
         }
 
         if let Some(health_cache) = health_cache {
-<<<<<<< HEAD
-            health_cache.asset_value = total_assets.into();
-            health_cache.liability_value = total_liabilities.into();
-=======
             match requirement_type {
                 RiskRequirementType::Initial => {
                     health_cache.asset_value = total_assets.into();
@@ -711,7 +621,6 @@
                     health_cache.liability_value_equity = total_liabilities.into();
                 }
             }
->>>>>>> e5ad98a8
         }
 
         Ok((total_assets, total_liabilities))
@@ -722,11 +631,7 @@
         &self,
         requirement_type: RiskRequirementType,
         health_cache: &mut Option<&mut HealthCache>,
-<<<<<<< HEAD
-    ) -> MarginfiResult<()> {
-=======
     ) -> MarginfiResult {
->>>>>>> e5ad98a8
         let (total_weighted_assets, total_weighted_liabilities) =
             self.get_account_health_components(requirement_type, health_cache)?;
 
@@ -778,20 +683,6 @@
                 .find(|a| a.balance.bank_pk == *bank_pk.unwrap())
                 .ok_or(MarginfiError::LendingAccountBalanceNotFound)?;
 
-<<<<<<< HEAD
-        check!(
-            !liability_bank_balance.is_empty(BalanceSide::Liabilities),
-            MarginfiError::NoLiabilitiesInLiabilityBank
-        );
-
-        check!(
-            liability_bank_balance.is_empty(BalanceSide::Assets),
-            MarginfiError::AssetsInLiabilityBank
-        );
-
-        let (assets, liabs) =
-            self.get_account_health_components(RiskRequirementType::Maintenance, &mut None)?;
-=======
             check!(
                 !liability_bank_balance.is_empty(BalanceSide::Liabilities),
                 MarginfiError::NoLiabilitiesInLiabilityBank
@@ -805,7 +696,6 @@
 
         let (assets, liabs) =
             self.get_account_health_components(RiskRequirementType::Maintenance, health_cache)?;
->>>>>>> e5ad98a8
 
         let account_health = assets.checked_sub(liabs).ok_or_else(math_error!())?;
 
@@ -813,12 +703,6 @@
             cache.set_healthy(account_health > I80F48::ZERO);
         }
 
-<<<<<<< HEAD
-        check!(
-            account_health <= I80F48::ZERO,
-            MarginfiError::HealthyAccount
-        );
-=======
         if account_health > I80F48::ZERO {
             msg!(
                 "pre_liquidation_health: {} ({} - {})",
@@ -828,7 +712,6 @@
             );
             return err!(MarginfiError::HealthyAccount);
         }
->>>>>>> e5ad98a8
 
         Ok(account_health)
     }
@@ -877,19 +760,6 @@
         check!(
             account_health <= I80F48::ZERO,
             MarginfiError::TooSevereLiquidation
-<<<<<<< HEAD
-        );
-
-        debug!(
-            "account_health: {} ({} - {}), pre_liquidation_health: {}",
-            account_health, assets, liabs, pre_liquidation_health,
-        );
-
-        check!(
-            account_health > pre_liquidation_health,
-            MarginfiError::WorseHealthPostLiquidation
-        );
-=======
         );
 
         if account_health <= pre_liquidation_health {
@@ -902,7 +772,6 @@
             );
             return err!(MarginfiError::WorseHealthPostLiquidation);
         };
->>>>>>> e5ad98a8
 
         Ok(account_health)
     }
@@ -914,11 +783,7 @@
         health_cache: &mut Option<&mut HealthCache>,
     ) -> MarginfiResult {
         let (total_assets, total_liabilities) =
-<<<<<<< HEAD
-            self.get_account_health_components(RiskRequirementType::Equity, &mut None)?;
-=======
             self.get_account_health_components(RiskRequirementType::Equity, health_cache)?;
->>>>>>> e5ad98a8
 
         check!(
             !self.marginfi_account.get_flag(ACCOUNT_IN_FLASHLOAN),
@@ -943,19 +808,9 @@
         Ok(())
     }
 
-<<<<<<< HEAD
     fn check_account_risk_tiers(&self) -> MarginfiResult {
         let mut isolated_risk_count = 0;
         let mut total_liability_balances = 0;
-=======
-    // TODO this function seems excessive relative to the trivial check it performs, it performs
-    // like 4x O(N) loops and should be optimized at minimum.
-    fn check_account_risk_tiers(&self) -> MarginfiResult {
-        let balances_with_liablities = self
-            .bank_accounts_with_price
-            .iter()
-            .filter(|a| !a.balance.is_empty(BalanceSide::Liabilities));
->>>>>>> e5ad98a8
 
         for account in self.bank_accounts_with_price.iter() {
             if account.balance.is_empty(BalanceSide::Liabilities) {
@@ -963,22 +818,12 @@
             }
             total_liability_balances += 1;
 
-<<<<<<< HEAD
             if account.bank.config.risk_tier == RiskTier::Isolated {
                 isolated_risk_count += 1;
                 // Early exit if we find more than one isolated risk tier with liabilities
                 if isolated_risk_count > 1 {
                     break;
                 }
-=======
-        let mut is_in_isolated_risk_tier = false;
-
-        for a in balances_with_liablities {
-            let bank = &a.bank;
-            if bank.config.risk_tier == RiskTier::Isolated {
-                is_in_isolated_risk_tier = true;
-                break;
->>>>>>> e5ad98a8
             }
         }
 
@@ -1007,7 +852,6 @@
 impl LendingAccount {
     pub fn get_first_empty_balance(&self) -> Option<usize> {
         self.balances.iter().position(|b| !b.is_active())
-<<<<<<< HEAD
     }
 
     pub fn ensure_no_gaps_in_lending_account(&mut self) {
@@ -1025,8 +869,6 @@
     pub fn sort_balances(&mut self) {
         // Sort all balances in descending order by bank_pk
         self.balances.sort_by(|a, b| b.bank_pk.cmp(&a.bank_pk));
-=======
->>>>>>> e5ad98a8
     }
 }
 
