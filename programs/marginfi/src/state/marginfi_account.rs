--- conflicted
+++ resolved
@@ -1438,16 +1438,13 @@
             health_cache: HealthCache::zeroed(),
             migrated_from: Pubkey::default(),
             migrated_to: Pubkey::default(),
-<<<<<<< HEAD
-            health_cache: HealthCache::zeroed(),
+
+            last_update: 0,
             account_index: 0,
             third_party_index: 0,
             bump: 0,
             _pad0: [0; 3],
-=======
-            last_update: 0,
->>>>>>> 1eef1c22
-            _padding0: [0; 12],
+            _padding0: [0; 11],
         };
 
         assert!(acc.get_flag(ACCOUNT_TRANSFER_AUTHORITY_DEPRECATED));
