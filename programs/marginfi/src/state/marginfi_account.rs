use super::price::{OraclePriceFeedAdapter, OraclePriceType, PriceAdapter, PriceBias};
use crate::{
    check, check_eq, debug, math_error,
    prelude::{MarginfiError, MarginfiResult},
    state::{bank::BankImpl, bank_config::BankConfigImpl},
    utils::NumTraitsWithTolerance,
};
use anchor_lang::prelude::*;
use anchor_spl::token_interface::Mint;
use fixed::types::I80F48;
use marginfi_type_crate::{
    constants::{
        ASSET_TAG_DEFAULT, ASSET_TAG_SOL, ASSET_TAG_STAKED, BANKRUPT_THRESHOLD,
        EMISSIONS_FLAG_BORROW_ACTIVE, EMISSIONS_FLAG_LENDING_ACTIVE, EXP_10_I80F48,
        MIN_EMISSIONS_START_TIME, SECONDS_PER_YEAR, ZERO_AMOUNT_THRESHOLD,
    },
    types::{
        reconcile_emode_configs, Balance, BalanceSide, Bank, EmodeConfig, HealthCache,
        LendingAccount, MarginfiAccount, RiskTier, ACCOUNT_DISABLED, ACCOUNT_IN_FLASHLOAN,
        ACCOUNT_TRANSFER_AUTHORITY_DEPRECATED,
    },
};
use std::cmp::{max, min};

/// 4 for `ASSET_TAG_STAKED` (bank, oracle, lst mint, lst pool), 2 for all others (bank, oracle)
pub fn get_remaining_accounts_per_bank(bank: &Bank) -> MarginfiResult<usize> {
    get_remaining_accounts_per_asset_tag(bank.config.asset_tag)
}

/// 4 for `ASSET_TAG_STAKED` (bank, oracle, lst mint, lst pool), 2 for all others (bank, oracle)
fn get_remaining_accounts_per_balance(balance: &Balance) -> MarginfiResult<usize> {
    get_remaining_accounts_per_asset_tag(balance.bank_asset_tag)
}

/// 4 for `ASSET_TAG_STAKED` (bank, oracle, lst mint, lst pool), 2 for all others (bank, oracle)
fn get_remaining_accounts_per_asset_tag(asset_tag: u8) -> MarginfiResult<usize> {
    match asset_tag {
        ASSET_TAG_DEFAULT | ASSET_TAG_SOL => Ok(2),
        ASSET_TAG_STAKED => Ok(4),
        _ => err!(MarginfiError::AssetTagMismatch),
    }
}

pub trait MarginfiAccountImpl {
    fn initialize(&mut self, group: Pubkey, authority: Pubkey);
    fn get_remaining_accounts_len(&self) -> MarginfiResult<usize>;
    fn set_flag(&mut self, flag: u64);
    fn unset_flag(&mut self, flag: u64);
    fn get_flag(&self, flag: u64) -> bool;
    fn set_new_account_authority_checked(&mut self, new_authority: Pubkey) -> MarginfiResult;
    fn can_be_closed(&self) -> bool;
}

impl MarginfiAccountImpl for MarginfiAccount {
    /// Set the initial data for the marginfi account.
    fn initialize(&mut self, group: Pubkey, authority: Pubkey) {
        self.authority = authority;
        self.group = group;
        self.emissions_destination_account = Pubkey::default();
        self.migrated_from = Pubkey::default();
        self.migrated_to = Pubkey::default();
    }

    /// Expected length of remaining accounts to be passed in borrow/liquidate, INCLUDING the bank
    /// key, oracle, and optional accounts like lst mint/pool, etc.
    fn get_remaining_accounts_len(&self) -> MarginfiResult<usize> {
        let mut total = 0usize;
        for balance in self
            .lending_account
            .balances
            .iter()
            .filter(|b| b.is_active())
        {
            let num_accounts = get_remaining_accounts_per_balance(balance)?;
            total += num_accounts;
        }
        Ok(total)
    }

    fn set_flag(&mut self, flag: u64) {
        msg!("Setting account flag {:b}", flag);
        self.account_flags |= flag;
    }

    fn unset_flag(&mut self, flag: u64) {
        msg!("Unsetting account flag {:b}", flag);
        self.account_flags &= !flag;
    }

    fn get_flag(&self, flag: u64) -> bool {
        self.account_flags & flag != 0
    }

    fn set_new_account_authority_checked(&mut self, new_authority: Pubkey) -> MarginfiResult {
        // check if new account authority flag is set
        if !self.get_flag(ACCOUNT_TRANSFER_AUTHORITY_DEPRECATED) || self.get_flag(ACCOUNT_DISABLED)
        {
            return Err(MarginfiError::IllegalAccountAuthorityTransfer.into());
        }

        // update account authority
        let old_authority = self.authority;
        self.authority = new_authority;

        // unset flag after updating the account authority
        self.unset_flag(ACCOUNT_TRANSFER_AUTHORITY_DEPRECATED);

        msg!(
            "Transferred account authority from {:?} to {:?} in group {:?}",
            old_authority,
            self.authority,
            self.group,
        );
        Ok(())
    }

    fn can_be_closed(&self) -> bool {
        let is_disabled = self.get_flag(ACCOUNT_DISABLED);
        let only_has_empty_balances = self
            .lending_account
            .balances
            .iter()
            .all(|balance| balance.get_side().is_none());

        !is_disabled && only_has_empty_balances
    }
}

#[derive(Debug)]
pub enum BalanceIncreaseType {
    Any,
    RepayOnly,
    DepositOnly,
    BypassDepositLimit,
}

#[derive(Debug)]
pub enum BalanceDecreaseType {
    Any,
    WithdrawOnly,
    BorrowOnly,
    BypassBorrowLimit,
}

#[derive(Copy, Clone)]
pub enum RequirementType {
    Initial,
    Maintenance,
    Equity,
}

impl RequirementType {
    /// Get oracle price type for the requirement type.
    ///
    /// Initial and equity requirements use the time weighted price feed.
    /// Maintenance requirement uses the real time price feed, as its more accurate for triggering liquidations.
    pub fn get_oracle_price_type(&self) -> OraclePriceType {
        match self {
            RequirementType::Initial | RequirementType::Equity => OraclePriceType::TimeWeighted,
            RequirementType::Maintenance => OraclePriceType::RealTime,
        }
    }
}

pub struct BankAccountWithPriceFeed<'a, 'info> {
    bank: AccountLoader<'info, Bank>,
    price_feed: Box<MarginfiResult<OraclePriceFeedAdapter>>,
    balance: &'a Balance,
}

impl<'info> BankAccountWithPriceFeed<'_, 'info> {
    pub fn load<'a>(
        lending_account: &'a LendingAccount,
        remaining_ais: &'info [AccountInfo<'info>],
    ) -> MarginfiResult<Vec<BankAccountWithPriceFeed<'a, 'info>>> {
        let clock = Clock::get()?;
        let mut account_index = 0;

        lending_account
            .balances
            .iter()
            .filter(|balance| balance.is_active())
            .map(|balance| {
                // Get the bank
                let bank_ai: Option<&AccountInfo<'info>> = remaining_ais.get(account_index);
                if bank_ai.is_none() {
                    msg!("Ran out of remaining accounts at {:?}", account_index);
                    return err!(MarginfiError::InvalidBankAccount);
                }
                let bank_ai = bank_ai.unwrap();
                let bank_al = AccountLoader::<Bank>::try_from(bank_ai)?;

                // Determine number of accounts to process for this balance
                let num_accounts = get_remaining_accounts_per_balance(balance)?;
                check_eq!(
                    balance.bank_pk,
                    *bank_ai.key,
                    MarginfiError::InvalidBankAccount
                );
                let bank = bank_al.load()?;

                // Get the oracle, and the LST mint and sol pool if applicable (staked only)
                let oracle_ai_idx = account_index + 1;
                let oracle_ais = &remaining_ais[oracle_ai_idx..oracle_ai_idx + num_accounts - 1];

                let price_adapter = Box::new(OraclePriceFeedAdapter::try_from_bank_config(
                    &bank.config,
                    oracle_ais,
                    &clock,
                ));

                account_index += num_accounts;

                Ok(BankAccountWithPriceFeed {
                    bank: bank_al.clone(),
                    price_feed: price_adapter,
                    balance,
                })
            })
            .collect::<Result<Vec<_>>>()
    }

    #[inline(always)]
    /// Calculate the value of the balance, which is either an asset or a liability. If it is an
    /// asset, returns (asset_value, 0, price, 0), and if it is a liability, returns (0, liabilty
    /// value, price, 0), where price is the actual oracle price used to determine the value after
    /// bias adjustments, etc.
    ///
    /// err_code is an internal oracle error code in the event the oracle did not load. This applies
    /// only to assets and the return type will always be (0, 0, 0, err_code).
    ///
    /// Nuances:
    /// 1. Maintenance requirement is calculated using the real time price feed.
    /// 2. Initial requirement is calculated using the time weighted price feed, if available.
    /// 3. Initial requirement is discounted by the initial discount, if enabled and the usd limit
    ///    is exceeded.
    /// 4. Assets are only calculated for collateral risk tier.
    /// 5. Oracle errors are ignored for deposits in isolated risk tier.
    fn calc_weighted_value(
        &self,
        requirement_type: RequirementType,
        emode_config: &EmodeConfig,
    ) -> MarginfiResult<(I80F48, I80F48, I80F48, u32)> {
        match self.balance.get_side() {
            Some(side) => {
                let bank = &self.bank.load()?;

                match side {
                    BalanceSide::Assets => {
                        let (value, price, err_code) =
                            self.calc_weighted_asset_value(requirement_type, bank, emode_config)?;
                        Ok((value, I80F48::ZERO, price, err_code))
                    }

                    BalanceSide::Liabilities => {
                        let (value, price) =
                            self.calc_weighted_liab_value(requirement_type, bank)?;
                        Ok((I80F48::ZERO, value, price, 0))
                    }
                }
            }
            None => Ok((I80F48::ZERO, I80F48::ZERO, I80F48::ZERO, 0)),
        }
    }

    /// Returns value, the price used to determine that value, and an error code if applicable. In
    /// most cases, returns (value, price, 0). If there was an error loading the price feed, treats
    /// the price as zero, and passes the u32 argument that contains the error code, i.e. the return
    /// type is (0, 0, err_code). Other types of errors (e.g. math) will still throw.
    #[inline(always)]
    fn calc_weighted_asset_value(
        &self,
        requirement_type: RequirementType,
        bank: &Bank,
        emode_config: &EmodeConfig,
    ) -> MarginfiResult<(I80F48, I80F48, u32)> {
        match bank.config.risk_tier {
            RiskTier::Collateral => {
                let (price_feed, err_code) = self.try_get_price_feed();

                if matches!(
                    (&price_feed, requirement_type),
                    (&Err(_), RequirementType::Initial)
                ) {
                    debug!("Skipping stale oracle");
                    return Ok((I80F48::ZERO, I80F48::ZERO, err_code));
                }

                let price_feed = price_feed?;

                // If an emode entry exists for this bank's emode tag in the reconciled config of
                // all borrowing banks, use its weight, otherwise use the weight designated on the
                // collateral bank itself. If the bank's weight is higher, always use that weight.
                let mut asset_weight =
                    if let Some(emode_entry) = emode_config.find_with_tag(bank.emode.emode_tag) {
                        let bank_weight = bank
                            .config
                            .get_weight(requirement_type, BalanceSide::Assets);
                        let emode_weight = match requirement_type {
                            RequirementType::Initial => I80F48::from(emode_entry.asset_weight_init),
                            RequirementType::Maintenance => {
                                I80F48::from(emode_entry.asset_weight_maint)
                            }
                            // Note: For equity (which is only used for bankruptcies) emode does not
                            // apply, as the asset weight is always 1
                            RequirementType::Equity => I80F48::ONE,
                        };
                        max(bank_weight, emode_weight)
                    } else {
                        bank.config
                            .get_weight(requirement_type, BalanceSide::Assets)
                    };

                let lower_price = price_feed.get_price_of_type(
                    requirement_type.get_oracle_price_type(),
                    Some(PriceBias::Low),
                    bank.config.oracle_max_confidence,
                )?;

                if matches!(requirement_type, RequirementType::Initial) {
                    if let Some(discount) =
                        bank.maybe_get_asset_weight_init_discount(lower_price)?
                    {
                        asset_weight = asset_weight
                            .checked_mul(discount)
                            .ok_or_else(math_error!())?;
                    }
                }

                let value = calc_value(
                    bank.get_asset_amount(self.balance.asset_shares.into())?,
                    lower_price,
                    bank.mint_decimals,
                    Some(asset_weight),
                )?;

                Ok((value, lower_price, 0))
            }
            RiskTier::Isolated => Ok((I80F48::ZERO, I80F48::ZERO, 0)),
        }
    }

    /// Returns value, the net liability value in $, and the price used to determine that value.
    /// Note that an error in liability value always throws, unlike assets which simply return 0.
    #[inline(always)]
    fn calc_weighted_liab_value(
        &self,
        requirement_type: RequirementType,
        bank: &Bank,
    ) -> MarginfiResult<(I80F48, I80F48)> {
        let (price_feed, _) = self.try_get_price_feed();
        let price_feed = price_feed?;
        let liability_weight = bank
            .config
            .get_weight(requirement_type, BalanceSide::Liabilities);

        let higher_price = price_feed.get_price_of_type(
            requirement_type.get_oracle_price_type(),
            Some(PriceBias::High),
            bank.config.oracle_max_confidence,
        )?;

        // If `ASSET_TAG_STAKED` assets can ever be borrowed, accomodate for that here...

        let value = calc_value(
            bank.get_liability_amount(self.balance.liability_shares.into())?,
            higher_price,
            bank.mint_decimals,
            Some(liability_weight),
        )?;

        Ok((value, higher_price))
    }

    fn try_get_price_feed(&self) -> (MarginfiResult<&OraclePriceFeedAdapter>, u32) {
        match self.price_feed.as_ref() {
            Ok(a) => (Ok(a), 0),
            #[allow(unused_variables)]
            Err(e) => match e {
                anchor_lang::error::Error::AnchorError(inner) => {
                    let error_code = inner.as_ref().error_code_number;
                    let custom_error = MarginfiError::from(error_code);
                    (Err(error!(custom_error)), error_code)
                }
                anchor_lang::error::Error::ProgramError(inner) => {
                    match inner.as_ref().program_error {
                        ProgramError::Custom(error_code) => {
                            let custom_error = MarginfiError::from(error_code);
                            (Err(error!(custom_error)), error_code)
                        }
                        _ => (
                            Err(error!(MarginfiError::InternalLogicError)),
                            MarginfiError::InternalLogicError as u32,
                        ),
                    }
                }
            },
        }
    }

    #[inline]
    pub fn is_empty(&self, side: BalanceSide) -> bool {
        self.balance.is_empty(side)
    }
}

/// Calculate the value of an asset, given its quantity with a decimal exponent, and a price with a decimal exponent, and an optional weight.
#[inline]
pub fn calc_value(
    amount: I80F48,
    price: I80F48,
    mint_decimals: u8,
    weight: Option<I80F48>,
) -> MarginfiResult<I80F48> {
    if amount == I80F48::ZERO {
        return Ok(I80F48::ZERO);
    }

    let scaling_factor = EXP_10_I80F48[mint_decimals as usize];

    let weighted_asset_amount = if let Some(weight) = weight {
        amount.checked_mul(weight).unwrap()
    } else {
        amount
    };

    #[cfg(target_os = "solana")]
    debug!(
        "weighted_asset_qt: {}, price: {}, expo: {}",
        weighted_asset_amount, price, mint_decimals
    );

    let value = weighted_asset_amount
        .checked_mul(price)
        .ok_or_else(math_error!())?
        .checked_div(scaling_factor)
        .ok_or_else(math_error!())?;

    Ok(value)
}

#[inline]
pub fn calc_amount(value: I80F48, price: I80F48, mint_decimals: u8) -> MarginfiResult<I80F48> {
    let scaling_factor = EXP_10_I80F48[mint_decimals as usize];

    let qt = value
        .checked_mul(scaling_factor)
        .ok_or_else(math_error!())?
        .checked_div(price)
        .ok_or_else(math_error!())?;

    Ok(qt)
}

pub enum RiskRequirementType {
    Initial,
    Maintenance,
    Equity,
}

impl RiskRequirementType {
    pub fn to_weight_type(&self) -> RequirementType {
        match self {
            RiskRequirementType::Initial => RequirementType::Initial,
            RiskRequirementType::Maintenance => RequirementType::Maintenance,
            RiskRequirementType::Equity => RequirementType::Equity,
        }
    }
}

pub struct RiskEngine<'a, 'info> {
    marginfi_account: &'a MarginfiAccount,
    bank_accounts_with_price: Vec<BankAccountWithPriceFeed<'a, 'info>>,
    emode_config: EmodeConfig,
}

impl<'info> RiskEngine<'_, 'info> {
    pub fn new<'a>(
        marginfi_account: &'a MarginfiAccount,
        remaining_ais: &'info [AccountInfo<'info>],
    ) -> MarginfiResult<RiskEngine<'a, 'info>> {
        check!(
            !marginfi_account.get_flag(ACCOUNT_IN_FLASHLOAN),
            MarginfiError::AccountInFlashloan
        );

        Self::new_no_flashloan_check(marginfi_account, remaining_ais)
    }

    /// Internal constructor used either after manually checking account is not in a flashloan,
    /// or explicity checking health for flashloan enabled actions.
    fn new_no_flashloan_check<'a>(
        marginfi_account: &'a MarginfiAccount,
        remaining_ais: &'info [AccountInfo<'info>],
    ) -> MarginfiResult<RiskEngine<'a, 'info>> {
        let bank_accounts_with_price =
            BankAccountWithPriceFeed::load(&marginfi_account.lending_account, remaining_ais)?;

        // Load the reconciled Emode configuration for all banks where the user has borrowed
        let reconciled_emode_config = reconcile_emode_configs(
            bank_accounts_with_price
                .iter()
                .filter(|b| !b.balance.is_empty(BalanceSide::Liabilities))
                .map(|b| b.bank.load().unwrap().emode.emode_config),
        );

        Ok(RiskEngine {
            marginfi_account,
            bank_accounts_with_price,
            emode_config: reconciled_emode_config,
        })
    }

    /// Checks account is healthy after performing actions that increase risk (removing liquidity).
    ///
    /// `ACCOUNT_IN_FLASHLOAN` behavior.
    /// - Health check is skipped.
    /// - `remaining_ais` can be an empty vec.
    /// * Returns a Some(RiskEngine) if creating the engine didn't error, even if the risk check itself did error.
    pub fn check_account_init_health<'a>(
        marginfi_account: &'a MarginfiAccount,
        remaining_ais: &'info [AccountInfo<'info>],
        health_cache: &mut Option<&mut HealthCache>,
    ) -> (MarginfiResult, Option<RiskEngine<'a, 'info>>) {
        if marginfi_account.get_flag(ACCOUNT_IN_FLASHLOAN) {
            // Note: All risk, including the health cache, is not applicable during flashloans
            return (Ok(()), None);
        }

        let risk_engine = match Self::new_no_flashloan_check(marginfi_account, remaining_ais) {
            Ok(engine) => engine,
            Err(e) => return (Err(e), None),
        };
        let requirement_type = RiskRequirementType::Initial;
        let risk_engine_result = risk_engine.check_account_health(requirement_type, health_cache);

        (risk_engine_result, Some(risk_engine))
    }

    /// Returns the total assets and liabilities of the account in the form of (assets, liabilities)
    pub fn get_account_health_components(
        &self,
        requirement_type: RiskRequirementType,
        health_cache: &mut Option<&mut HealthCache>,
    ) -> MarginfiResult<(I80F48, I80F48)> {
        let mut total_assets: I80F48 = I80F48::ZERO;
        let mut total_liabilities: I80F48 = I80F48::ZERO;
        const NO_INDEX_FOUND: usize = 255;
        let mut first_err_index = NO_INDEX_FOUND;

        for (i, bank_account) in self.bank_accounts_with_price.iter().enumerate() {
            let requirement_type = requirement_type.to_weight_type();
            let (asset_val, liab_val, price, err_code) =
                bank_account.calc_weighted_value(requirement_type, &self.emode_config)?;
            if err_code != 0 && first_err_index == NO_INDEX_FOUND {
                first_err_index = i;
                if let Some(cache) = health_cache {
                    cache.err_index = i as u8;
                    cache.internal_err = err_code;
                };
            }

            if let Some(health_cache) = health_cache {
                // Note: We only record the Initial weighted price in cache, at some point we may
                // record others.
                if let RequirementType::Initial = requirement_type {
                    health_cache.prices[i] = price.to_num::<f64>().to_le_bytes();
                }
            }

            debug!(
                "Balance {}, assets: {}, liabilities: {}",
                bank_account.balance.bank_pk, asset_val, liab_val
            );

            total_assets = total_assets
                .checked_add(asset_val)
                .ok_or_else(math_error!())?;
            total_liabilities = total_liabilities
                .checked_add(liab_val)
                .ok_or_else(math_error!())?;
        }

        if let Some(health_cache) = health_cache {
            match requirement_type {
                RiskRequirementType::Initial => {
                    health_cache.asset_value = total_assets.into();
                    health_cache.liability_value = total_liabilities.into();
                }
                RiskRequirementType::Maintenance => {
                    health_cache.asset_value_maint = total_assets.into();
                    health_cache.liability_value_maint = total_liabilities.into();
                }
                RiskRequirementType::Equity => {
                    health_cache.asset_value_equity = total_assets.into();
                    health_cache.liability_value_equity = total_liabilities.into();
                }
            }
        }

        Ok((total_assets, total_liabilities))
    }

    /// Errors if risk account's liabilities exceed their assets.
    fn check_account_health(
        &self,
        requirement_type: RiskRequirementType,
        health_cache: &mut Option<&mut HealthCache>,
    ) -> MarginfiResult {
        let (total_weighted_assets, total_weighted_liabilities) =
            self.get_account_health_components(requirement_type, health_cache)?;

        let healthy = total_weighted_assets >= total_weighted_liabilities;

        if healthy {
            debug!(
                "check_health: assets {} - liabs: {}",
                total_weighted_assets, total_weighted_liabilities
            );
        } else {
            let assets_f64: f64 = total_weighted_assets.to_num();
            let liabs_f64: f64 = total_weighted_liabilities.to_num();
            msg!("check_health: assets {} - liabs: {}", assets_f64, liabs_f64);
        }

        if let Some(cache) = health_cache {
            cache.set_healthy(healthy);
        }

        if !healthy {
            return err!(MarginfiError::RiskEngineInitRejected);
        }

        self.check_account_risk_tiers()?;

        Ok(())
    }

    // TODO rename to something more appropriate (we do this pre and post liquidation in
    // receivership liquidation, as we no longer care about the per-position check in post)
    /// Checks
    /// 1. Account is liquidatable
    /// 2. Account has an outstanding liability for the provided liability bank. This check is
    ///    ignored if passing None.
    /// * returns - account health (assets - liabs), asset, liabs.
    pub fn check_pre_liquidation_condition_and_get_account_health(
        &self,
        bank_pk: Option<&Pubkey>,
        health_cache: &mut Option<&mut HealthCache>,
        ignore_healthy: bool,
    ) -> MarginfiResult<(I80F48, I80F48, I80F48)> {
        check!(
            !self.marginfi_account.get_flag(ACCOUNT_IN_FLASHLOAN),
            MarginfiError::AccountInFlashloan
        );

        if bank_pk.is_some() {
            let liability_bank_balance = self
                .bank_accounts_with_price
                .iter()
                .find(|a| a.balance.bank_pk == *bank_pk.unwrap())
                .ok_or(MarginfiError::LendingAccountBalanceNotFound)?;

            check!(
                !liability_bank_balance.is_empty(BalanceSide::Liabilities),
                MarginfiError::NoLiabilitiesInLiabilityBank
            );

            check!(
                liability_bank_balance.is_empty(BalanceSide::Assets),
                MarginfiError::AssetsInLiabilityBank
            );
        }

        let (assets, liabs) =
            self.get_account_health_components(RiskRequirementType::Maintenance, health_cache)?;

        let account_health = assets.checked_sub(liabs).ok_or_else(math_error!())?;
        let healthy = account_health > I80F48::ZERO;

        if let Some(cache) = health_cache {
            cache.set_healthy(healthy);
        }

        if healthy && !ignore_healthy {
            msg!(
                "pre_liquidation_health: {} ({} - {})",
                account_health,
                assets,
                liabs
            );
            return err!(MarginfiError::HealthyAccount);
        }

        Ok((account_health, assets, liabs))
    }

    /// Check that the account is at most at the maintenance requirement level post liquidation.
    /// This check is used to ensure two things in the liquidation process:
    /// 1. We check that the liquidatee's remaining liability is not empty
    /// 2. Liquidatee account was below the maintenance requirement level before liquidation (as health can only increase, because liquidations always pay down liabilities)
    /// 3. Liquidator didn't liquidate too many assets that would result in unnecessary loss for the liquidatee.
    ///
    /// This check works on the assumption that the liquidation always results in a reduction of risk.
    ///
    /// 1. We check that the paid off liability is not zero. Assuming the liquidation always pays off some liability, this ensures that the liquidation was not too large.
    /// 2. We check that the account is still at most at the maintenance requirement level. This ensures that the liquidation was not too large overall.
    pub fn check_post_liquidation_condition_and_get_account_health(
        &self,
        bank_pk: &Pubkey,
        pre_liquidation_health: I80F48,
    ) -> MarginfiResult<I80F48> {
        check!(
            !self.marginfi_account.get_flag(ACCOUNT_IN_FLASHLOAN),
            MarginfiError::AccountInFlashloan
        );

        let liability_bank_balance = self
            .bank_accounts_with_price
            .iter()
            .find(|a| a.balance.bank_pk == *bank_pk)
            .unwrap();

        check!(
            !liability_bank_balance.is_empty(BalanceSide::Liabilities),
            MarginfiError::ExhaustedLiability
        );

        check!(
            liability_bank_balance.is_empty(BalanceSide::Assets),
            MarginfiError::TooSeverePayoff
        );

        let (assets, liabs) =
            self.get_account_health_components(RiskRequirementType::Maintenance, &mut None)?;

        let account_health = assets.checked_sub(liabs).ok_or_else(math_error!())?;

        check!(
            account_health <= I80F48::ZERO,
            MarginfiError::TooSevereLiquidation
        );

        if account_health <= pre_liquidation_health {
            msg!(
                "post_liquidation_health: {} ({} - {}), pre_liquidation_health: {}",
                account_health,
                assets,
                liabs,
                pre_liquidation_health
            );
            return err!(MarginfiError::WorseHealthPostLiquidation);
        };

        Ok(account_health)
    }

    /// Check that the account is in a bankrupt state. Account needs to be insolvent and total value
    /// of assets need to be below the bankruptcy threshold.
    ///
    /// * returns assets, liabilities in EQUITY value terms.
    pub fn check_account_bankrupt(
        &self,
        health_cache: &mut Option<&mut HealthCache>,
    ) -> MarginfiResult<(I80F48, I80F48)> {
        let (total_assets, total_liabilities) =
            self.get_account_health_components(RiskRequirementType::Equity, health_cache)?;

        check!(
            !self.marginfi_account.get_flag(ACCOUNT_IN_FLASHLOAN),
            MarginfiError::AccountInFlashloan
        );

        msg!(
            "check_bankrupt: assets {} - liabs: {}",
            total_assets,
            total_liabilities
        );

        check!(
            total_assets < total_liabilities,
            MarginfiError::AccountNotBankrupt
        );
        check!(
            total_assets < BANKRUPT_THRESHOLD && total_liabilities > ZERO_AMOUNT_THRESHOLD,
            MarginfiError::AccountNotBankrupt
        );

        Ok((total_assets, total_liabilities))
    }

    fn check_account_risk_tiers(&self) -> MarginfiResult {
        let mut isolated_risk_count = 0;
        let mut total_liability_balances = 0;

        for account in self.bank_accounts_with_price.iter() {
            if account.balance.is_empty(BalanceSide::Liabilities) {
                continue;
            }
            total_liability_balances += 1;

            let bank = account.bank.load()?;
            if bank.config.risk_tier == RiskTier::Isolated {
                isolated_risk_count += 1;
                // Early exit if we find more than one isolated risk tier with liabilities
                if isolated_risk_count > 1 {
                    break;
                }
            }
        }

        check!(
            isolated_risk_count == 0 || total_liability_balances == 1,
            MarginfiError::IsolatedAccountIllegalState
        );

        Ok(())
    }
}

pub trait LendingAccountImpl {
    fn get_first_empty_balance(&self) -> Option<usize>;
    fn sort_balances(&mut self);
}

impl LendingAccountImpl for LendingAccount {
    fn get_first_empty_balance(&self) -> Option<usize> {
        self.balances.iter().position(|b| !b.is_active())
    }

    fn sort_balances(&mut self) {
        // Sort all balances in descending order by bank_pk
        self.balances.sort_by(|a, b| b.bank_pk.cmp(&a.bank_pk));
    }
}

pub trait BalanceImpl {
    fn change_asset_shares(&mut self, delta: I80F48) -> MarginfiResult;
    fn change_liability_shares(&mut self, delta: I80F48) -> MarginfiResult;
    fn close(&mut self) -> MarginfiResult;
}

impl BalanceImpl for Balance {
    fn change_asset_shares(&mut self, delta: I80F48) -> MarginfiResult {
        let asset_shares: I80F48 = self.asset_shares.into();
        self.asset_shares = asset_shares
            .checked_add(delta)
            .ok_or_else(math_error!())?
            .into();
        Ok(())
    }

    fn change_liability_shares(&mut self, delta: I80F48) -> MarginfiResult {
        let liability_shares: I80F48 = self.liability_shares.into();
        self.liability_shares = liability_shares
            .checked_add(delta)
            .ok_or_else(math_error!())?
            .into();
        Ok(())
    }

    fn close(&mut self) -> MarginfiResult {
        check!(
            I80F48::from(self.emissions_outstanding) < I80F48::ONE,
            MarginfiError::CannotCloseOutstandingEmissions
        );

        *self = Self::empty_deactivated();

        Ok(())
    }
}

pub struct BankAccountWrapper<'a> {
    pub balance: &'a mut Balance,
    pub bank: &'a mut Bank,
}

impl<'a> BankAccountWrapper<'a> {
    // Find existing user lending account balance by bank address.
    pub fn find(
        bank_pk: &Pubkey,
        bank: &'a mut Bank,
        lending_account: &'a mut LendingAccount,
    ) -> MarginfiResult<BankAccountWrapper<'a>> {
        let balance = lending_account
            .balances
            .iter_mut()
            .find(|balance| balance.is_active() && balance.bank_pk.eq(bank_pk))
            .ok_or_else(|| error!(MarginfiError::BankAccountNotFound))?;

        Ok(Self { balance, bank })
    }

    // Find existing user lending account balance by bank address.
    // Create it if not found.
    pub fn find_or_create(
        bank_pk: &Pubkey,
        bank: &'a mut Bank,
        lending_account: &'a mut LendingAccount,
    ) -> MarginfiResult<BankAccountWrapper<'a>> {
        let balance_index = lending_account
            .balances
            .iter()
            .position(|balance| balance.is_active() && balance.bank_pk.eq(bank_pk));

        match balance_index {
            Some(balance_index) => {
                let balance = lending_account
                    .balances
                    .get_mut(balance_index)
                    .ok_or_else(|| error!(MarginfiError::BankAccountNotFound))?;

                Ok(Self { balance, bank })
            }
            None => {
                let empty_index = lending_account
                    .get_first_empty_balance()
                    .ok_or_else(|| error!(MarginfiError::LendingAccountBalanceSlotsFull))?;

                lending_account.balances[empty_index] = Balance {
                    active: 1,
                    bank_pk: *bank_pk,
                    bank_asset_tag: bank.config.asset_tag,
                    _pad0: [0; 6],
                    asset_shares: I80F48::ZERO.into(),
                    liability_shares: I80F48::ZERO.into(),
                    emissions_outstanding: I80F48::ZERO.into(),
                    last_update: Clock::get()?.unix_timestamp as u64,
                    _padding: [0; 1],
                };

                Ok(Self {
                    balance: lending_account.balances.get_mut(empty_index).unwrap(),
                    bank,
                })
            }
        }
    }

    // ------------ Borrow / Lend primitives

    /// Deposit an asset, will repay any outstanding liabilities.
    pub fn deposit(&mut self, amount: I80F48) -> MarginfiResult {
        self.increase_balance_internal(amount, BalanceIncreaseType::Any)
    }

    /// Repay a liability, will error if there is not enough liability - depositing is not allowed.
    pub fn repay(&mut self, amount: I80F48) -> MarginfiResult {
        self.increase_balance_internal(amount, BalanceIncreaseType::RepayOnly)
    }

    /// Withdraw an asset, will error if there is not enough asset - borrowing is not allowed.
    pub fn withdraw(&mut self, amount: I80F48) -> MarginfiResult {
        self.decrease_balance_internal(amount, BalanceDecreaseType::WithdrawOnly)
    }

    /// Incur a borrow, will withdraw any existing assets.
    pub fn borrow(&mut self, amount: I80F48) -> MarginfiResult {
        self.decrease_balance_internal(amount, BalanceDecreaseType::Any)
    }

    // ------------ Hybrid operations for seamless repay + deposit / withdraw + borrow

    /// Repay liability and deposit/increase asset depending on
    /// the specified deposit amount and the existing balance.
    pub fn increase_balance(&mut self, amount: I80F48) -> MarginfiResult {
        self.increase_balance_internal(amount, BalanceIncreaseType::Any)
    }

    pub fn increase_balance_in_liquidation(&mut self, amount: I80F48) -> MarginfiResult {
        self.increase_balance_internal(amount, BalanceIncreaseType::BypassDepositLimit)
    }

    /// Withdraw asset and create/increase liability depending on
    /// the specified deposit amount and the existing balance.
    pub fn decrease_balance(&mut self, amount: I80F48) -> MarginfiResult {
        self.decrease_balance_internal(amount, BalanceDecreaseType::Any)
    }

    /// Withdraw asset and create/increase liability depending on
    /// the specified deposit amount and the existing balance.
    ///
    /// This function will also bypass borrow limits
    /// so liquidations can happen in banks with maxed out borrows.
    pub fn decrease_balance_in_liquidation(&mut self, amount: I80F48) -> MarginfiResult {
        self.decrease_balance_internal(amount, BalanceDecreaseType::BypassBorrowLimit)
    }

    /// Withdraw existing asset in full - will error if there is no asset.
    pub fn withdraw_all(&mut self) -> MarginfiResult<u64> {
        self.claim_emissions(Clock::get()?.unix_timestamp as u64)?;

        let balance = &mut self.balance;
        let bank = &mut self.bank;

        bank.assert_operational_mode(None)?;

        let total_asset_shares: I80F48 = balance.asset_shares.into();
        let current_asset_amount = bank.get_asset_amount(total_asset_shares)?;
        let current_liability_amount =
            bank.get_liability_amount(balance.liability_shares.into())?;

        debug!("Withdrawing all: {}", current_asset_amount);

        check!(
            current_asset_amount.is_positive_with_tolerance(ZERO_AMOUNT_THRESHOLD),
            MarginfiError::NoAssetFound
        );

        check!(
            current_liability_amount.is_zero_with_tolerance(ZERO_AMOUNT_THRESHOLD),
            MarginfiError::NoAssetFound
        );

        balance.close()?;
        bank.decrement_lending_position_count();
        bank.change_asset_shares(-total_asset_shares, false)?;

        bank.check_utilization_ratio()?;

        let spl_withdraw_amount = current_asset_amount
            .checked_floor()
            .ok_or_else(math_error!())?;

        bank.collected_insurance_fees_outstanding = {
            current_asset_amount
                .checked_sub(spl_withdraw_amount)
                .ok_or_else(math_error!())?
                .checked_add(bank.collected_insurance_fees_outstanding.into())
                .ok_or_else(math_error!())?
                .into()
        };

        Ok(spl_withdraw_amount
            .checked_to_num()
            .ok_or_else(math_error!())?)
    }

    /// Repay existing liability in full - will error if there is no liability.
    pub fn repay_all(&mut self) -> MarginfiResult<u64> {
        self.claim_emissions(Clock::get()?.unix_timestamp as u64)?;

        let balance = &mut self.balance;
        let bank = &mut self.bank;

        bank.assert_operational_mode(None)?;

        let total_liability_shares: I80F48 = balance.liability_shares.into();
        let current_liability_amount = bank.get_liability_amount(total_liability_shares)?;
        let current_asset_amount = bank.get_asset_amount(balance.asset_shares.into())?;

        debug!("Repaying all: {}", current_liability_amount,);

        check!(
            current_liability_amount.is_positive_with_tolerance(ZERO_AMOUNT_THRESHOLD),
            MarginfiError::NoLiabilityFound
        );

        check!(
            current_asset_amount.is_zero_with_tolerance(ZERO_AMOUNT_THRESHOLD),
            MarginfiError::NoLiabilityFound
        );

        balance.close()?;
        bank.decrement_borrowing_position_count();
        bank.change_liability_shares(-total_liability_shares, false)?;

        let spl_deposit_amount = current_liability_amount
            .checked_ceil()
            .ok_or_else(math_error!())?;

        bank.collected_insurance_fees_outstanding = {
            spl_deposit_amount
                .checked_sub(current_liability_amount)
                .ok_or_else(math_error!())?
                .checked_add(bank.collected_insurance_fees_outstanding.into())
                .ok_or_else(math_error!())?
                .into()
        };

        Ok(spl_deposit_amount
            .checked_to_num()
            .ok_or_else(math_error!())?)
    }

    pub fn close_balance(&mut self) -> MarginfiResult<()> {
        self.claim_emissions(Clock::get()?.unix_timestamp as u64)?;

        let balance = &mut self.balance;
        let bank = &mut self.bank;

        let current_liability_amount =
            bank.get_liability_amount(balance.liability_shares.into())?;
        let current_asset_amount = bank.get_asset_amount(balance.asset_shares.into())?;

        check!(
            current_liability_amount.is_zero_with_tolerance(ZERO_AMOUNT_THRESHOLD),
            MarginfiError::IllegalBalanceState,
            "Balance has existing debt"
        );

        check!(
            current_asset_amount.is_zero_with_tolerance(ZERO_AMOUNT_THRESHOLD),
            MarginfiError::IllegalBalanceState,
            "Balance has existing assets"
        );

        balance.close()?;

        Ok(())
    }

    // ------------ Internal accounting logic

    fn increase_balance_internal(
        &mut self,
        balance_delta: I80F48,
        operation_type: BalanceIncreaseType,
    ) -> MarginfiResult {
        debug!(
            "Balance increase: {} (type: {:?})",
            balance_delta, operation_type
        );

        self.claim_emissions(Clock::get()?.unix_timestamp as u64)?;

        let balance = &mut self.balance;
        let bank = &mut self.bank;
        // Record if the balance was an asset/liability beforehand
        let had_assets =
            I80F48::from(balance.asset_shares).is_positive_with_tolerance(ZERO_AMOUNT_THRESHOLD);
        let had_liabs = I80F48::from(balance.liability_shares)
            .is_positive_with_tolerance(ZERO_AMOUNT_THRESHOLD);

        let current_liability_shares: I80F48 = balance.liability_shares.into();
        let current_liability_amount = bank.get_liability_amount(current_liability_shares)?;

        let (liability_amount_decrease, asset_amount_increase) = (
            min(current_liability_amount, balance_delta),
            max(
                balance_delta
                    .checked_sub(current_liability_amount)
                    .ok_or_else(math_error!())?,
                I80F48::ZERO,
            ),
        );

        match operation_type {
            BalanceIncreaseType::RepayOnly => {
                check!(
                    asset_amount_increase.is_zero_with_tolerance(ZERO_AMOUNT_THRESHOLD),
                    MarginfiError::OperationRepayOnly
                );
            }
            BalanceIncreaseType::DepositOnly => {
                check!(
                    liability_amount_decrease.is_zero_with_tolerance(ZERO_AMOUNT_THRESHOLD),
                    MarginfiError::OperationDepositOnly
                );
            }
            BalanceIncreaseType::Any | BalanceIncreaseType::BypassDepositLimit => {}
        }

        {
            let is_asset_amount_increasing =
                asset_amount_increase.is_positive_with_tolerance(ZERO_AMOUNT_THRESHOLD);
            bank.assert_operational_mode(Some(is_asset_amount_increasing))?;
        }

        let asset_shares_increase = bank.get_asset_shares(asset_amount_increase)?;
        balance.change_asset_shares(asset_shares_increase)?;
        bank.change_asset_shares(
            asset_shares_increase,
            matches!(operation_type, BalanceIncreaseType::BypassDepositLimit),
        )?;

        let liability_shares_decrease = bank.get_liability_shares(liability_amount_decrease)?;
        // TODO: Use `IncreaseType` to skip certain balance updates, and save on compute.
        balance.change_liability_shares(-liability_shares_decrease)?;
        bank.change_liability_shares(-liability_shares_decrease, true)?;

        // Record if the balance was an asset/liability after
        let has_assets =
            I80F48::from(balance.asset_shares).is_positive_with_tolerance(ZERO_AMOUNT_THRESHOLD);
        let has_liabs = I80F48::from(balance.liability_shares)
            .is_positive_with_tolerance(ZERO_AMOUNT_THRESHOLD);
        // Increment position counts depending on the before/after state of the balance
        if !had_assets && has_assets {
            bank.increment_lending_position_count();
        }
        if had_assets && !has_assets {
            bank.decrement_lending_position_count();
        }
        if !had_liabs && has_liabs {
            bank.increment_borrowing_position_count();
        }
        if had_liabs && !has_liabs {
            bank.decrement_borrowing_position_count();
        }

        Ok(())
    }

    fn decrease_balance_internal(
        &mut self,
        balance_delta: I80F48,
        operation_type: BalanceDecreaseType,
    ) -> MarginfiResult {
        debug!(
            "Balance decrease: {} of (type: {:?})",
            balance_delta, operation_type
        );

        self.claim_emissions(Clock::get()?.unix_timestamp as u64)?;

        let balance = &mut self.balance;
        let bank = &mut self.bank;
        let had_assets =
            I80F48::from(balance.asset_shares).is_positive_with_tolerance(ZERO_AMOUNT_THRESHOLD);
        let had_liabs = I80F48::from(balance.liability_shares)
            .is_positive_with_tolerance(ZERO_AMOUNT_THRESHOLD);

        let current_asset_shares: I80F48 = balance.asset_shares.into();
        let current_asset_amount = bank.get_asset_amount(current_asset_shares)?;

        let (asset_amount_decrease, liability_amount_increase) = (
            min(current_asset_amount, balance_delta),
            max(
                balance_delta
                    .checked_sub(current_asset_amount)
                    .ok_or_else(math_error!())?,
                I80F48::ZERO,
            ),
        );

        match operation_type {
            BalanceDecreaseType::WithdrawOnly => {
                check!(
                    liability_amount_increase.is_zero_with_tolerance(ZERO_AMOUNT_THRESHOLD),
                    MarginfiError::OperationWithdrawOnly
                );
            }
            BalanceDecreaseType::BorrowOnly => {
                check!(
                    asset_amount_decrease.is_zero_with_tolerance(ZERO_AMOUNT_THRESHOLD),
                    MarginfiError::OperationBorrowOnly
                );
            }
            _ => {}
        }

        {
            let is_liability_amount_increasing =
                liability_amount_increase.is_positive_with_tolerance(ZERO_AMOUNT_THRESHOLD);
            bank.assert_operational_mode(Some(is_liability_amount_increasing))?;
        }

        let asset_shares_decrease = bank.get_asset_shares(asset_amount_decrease)?;
        balance.change_asset_shares(-asset_shares_decrease)?;
        bank.change_asset_shares(-asset_shares_decrease, false)?;

        let liability_shares_increase = bank.get_liability_shares(liability_amount_increase)?;
        balance.change_liability_shares(liability_shares_increase)?;
        bank.change_liability_shares(
            liability_shares_increase,
            matches!(operation_type, BalanceDecreaseType::BypassBorrowLimit),
        )?;

        let has_assets =
            I80F48::from(balance.asset_shares).is_positive_with_tolerance(ZERO_AMOUNT_THRESHOLD);
        let has_liabs = I80F48::from(balance.liability_shares)
            .is_positive_with_tolerance(ZERO_AMOUNT_THRESHOLD);

        if !had_assets && has_assets {
            bank.increment_lending_position_count();
        }
        if had_assets && !has_assets {
            bank.decrement_lending_position_count();
        }
        if !had_liabs && has_liabs {
            bank.increment_borrowing_position_count();
        }
        if had_liabs && !has_liabs {
            bank.decrement_borrowing_position_count();
        }

        bank.check_utilization_ratio()?;

        Ok(())
    }

    /// Claim any unclaimed emissions and add them to the outstanding emissions amount.
    pub fn claim_emissions(&mut self, current_timestamp: u64) -> MarginfiResult {
        if let Some(balance_amount) = match (
            self.balance.get_side(),
            self.bank.get_flag(EMISSIONS_FLAG_LENDING_ACTIVE),
            self.bank.get_flag(EMISSIONS_FLAG_BORROW_ACTIVE),
        ) {
            (Some(BalanceSide::Assets), true, _) => Some(
                self.bank
                    .get_asset_amount(self.balance.asset_shares.into())?,
            ),
            (Some(BalanceSide::Liabilities), _, true) => Some(
                self.bank
                    .get_liability_amount(self.balance.liability_shares.into())?,
            ),
            _ => None,
        } {
            let last_update = if self.balance.last_update < MIN_EMISSIONS_START_TIME {
                current_timestamp
            } else {
                self.balance.last_update
            };
            let period = I80F48::from_num(
                current_timestamp
                    .checked_sub(last_update)
                    .ok_or_else(math_error!())?,
            );
            let emissions_rate = I80F48::from_num(self.bank.emissions_rate);
            let emissions = calc_emissions(
                period,
                balance_amount,
                self.bank.mint_decimals as usize,
                emissions_rate,
            )?;

            let emissions_real = min(emissions, I80F48::from(self.bank.emissions_remaining));

            if emissions != emissions_real {
                msg!(
                    "Emissions capped: {} ({} calculated) for period {}s",
                    emissions_real,
                    emissions,
                    period
                );
            }

            debug!(
                "Outstanding emissions: {}",
                I80F48::from(self.balance.emissions_outstanding)
            );

            self.balance.emissions_outstanding = {
                I80F48::from(self.balance.emissions_outstanding)
                    .checked_add(emissions_real)
                    .ok_or_else(math_error!())?
            }
            .into();
            self.bank.emissions_remaining = {
                I80F48::from(self.bank.emissions_remaining)
                    .checked_sub(emissions_real)
                    .ok_or_else(math_error!())?
            }
            .into();
        }

        self.balance.last_update = current_timestamp;

        Ok(())
    }

    /// Claim any outstanding emissions, and return the max amount that can be withdrawn.
    pub fn settle_emissions_and_get_transfer_amount(&mut self) -> MarginfiResult<u64> {
        self.claim_emissions(Clock::get()?.unix_timestamp as u64)?;

        let outstanding_emissions_floored = I80F48::from(self.balance.emissions_outstanding)
            .checked_floor()
            .ok_or_else(math_error!())?;
        let new_outstanding_amount = I80F48::from(self.balance.emissions_outstanding)
            .checked_sub(outstanding_emissions_floored)
            .ok_or_else(math_error!())?;

        self.balance.emissions_outstanding = new_outstanding_amount.into();

        Ok(outstanding_emissions_floored
            .checked_to_num::<u64>()
            .ok_or_else(math_error!())?)
    }

    // ------------ SPL helpers

    pub fn deposit_spl_transfer<'info>(
        &self,
        amount: u64,
        from: AccountInfo<'info>,
        to: AccountInfo<'info>,
        authority: AccountInfo<'info>,
        maybe_mint: Option<&InterfaceAccount<'info, Mint>>,
        program: AccountInfo<'info>,
        remaining_accounts: &[AccountInfo<'info>],
    ) -> MarginfiResult {
        self.bank.deposit_spl_transfer(
            amount,
            from,
            to,
            authority,
            maybe_mint,
            program,
            remaining_accounts,
        )
    }

    pub fn withdraw_spl_transfer<'info>(
        &self,
        amount: u64,
        from: AccountInfo<'info>,
        to: AccountInfo<'info>,
        authority: AccountInfo<'info>,
        maybe_mint: Option<&InterfaceAccount<'info, Mint>>,
        program: AccountInfo<'info>,
        signer_seeds: &[&[&[u8]]],
        remaining_accounts: &[AccountInfo<'info>],
    ) -> MarginfiResult {
        self.bank.withdraw_spl_transfer(
            amount,
            from,
            to,
            authority,
            maybe_mint,
            program,
            signer_seeds,
            remaining_accounts,
        )
    }
}

/// Calculates the emissions based on the given period, balance amount, mint decimals,
/// emissions rate, and seconds per year.
///
/// Formula:
/// emissions = period * balance_amount / (10 ^ mint_decimals) * emissions_rate
///
/// # Arguments
///
/// * `period` - The period for which emissions are calculated.
/// * `balance_amount` - The balance amount used in the calculation.
/// * `mint_decimals` - The number of decimal places for the mint.
/// * `emissions_rate` - The emissions rate used in the calculation.
///
/// # Returns
///
/// The calculated emissions value.
fn calc_emissions(
    period: I80F48,
    balance_amount: I80F48,
    mint_decimals: usize,
    emissions_rate: I80F48,
) -> MarginfiResult<I80F48> {
    let exponent = EXP_10_I80F48[mint_decimals];
    let balance_amount_ui = balance_amount
        .checked_div(exponent)
        .ok_or_else(math_error!())?;

    let emissions = period
        .checked_mul(balance_amount_ui)
        .ok_or_else(math_error!())?
        .checked_div(SECONDS_PER_YEAR)
        .ok_or_else(math_error!())?
        .checked_mul(emissions_rate)
        .ok_or_else(math_error!())?;

    Ok(emissions)
}

#[cfg(test)]
mod test {
    use super::*;
    use bytemuck::Zeroable;
    use fixed_macro::types::I80F48;
    use marginfi_type_crate::types::WrappedI80F48;

    #[test]
    fn test_calc_asset_value() {
        assert_eq!(
            calc_value(I80F48!(10_000_000), I80F48!(1_000_000), 6, None).unwrap(),
            I80F48!(10_000_000)
        );

        assert_eq!(
            calc_value(I80F48!(1_000_000_000), I80F48!(10_000_000), 9, None).unwrap(),
            I80F48!(10_000_000)
        );

        assert_eq!(
            calc_value(I80F48!(1_000_000_000), I80F48!(10_000_000), 9, None).unwrap(),
            I80F48!(10_000_000)
        );
    }

    #[test]
    fn test_account_authority_transfer() {
        let group: [u8; 32] = [0; 32];
        let authority: [u8; 32] = [1; 32];
        let bank_pk: [u8; 32] = [2; 32];
        let new_authority: [u8; 32] = [3; 32];

        let mut acc = MarginfiAccount {
            group: group.into(),
            authority: authority.into(),
            emissions_destination_account: Pubkey::default(),
            lending_account: LendingAccount {
                balances: [Balance {
                    active: 1,
                    bank_pk: bank_pk.into(),
                    bank_asset_tag: ASSET_TAG_DEFAULT,
                    _pad0: [0; 6],
                    asset_shares: WrappedI80F48::default(),
                    liability_shares: WrappedI80F48::default(),
                    emissions_outstanding: WrappedI80F48::default(),
                    last_update: 0,
                    _padding: [0_u64],
                }; 16],
                _padding: [0; 8],
            },
            account_flags: ACCOUNT_TRANSFER_AUTHORITY_DEPRECATED,
            migrated_from: Pubkey::default(),
            migrated_to: Pubkey::default(),
            health_cache: HealthCache::zeroed(),
<<<<<<< HEAD
            liquidation_record: Pubkey::default(),
=======
>>>>>>> 2278aa6c
            _padding0: [0; 13],
        };

        assert!(acc.get_flag(ACCOUNT_TRANSFER_AUTHORITY_DEPRECATED));

        match acc.set_new_account_authority_checked(new_authority.into()) {
            Ok(_) => (),
            Err(_) => panic!("transerring account authority failed"),
        }
    }

    #[test]
    fn test_calc_emissions() {
        let balance_amount: u64 = 106153222432271169;
        let emissions_rate = 1.5;

        // 1 second
        let period = 1;
        let emissions = calc_emissions(
            I80F48::from_num(period),
            I80F48::from_num(balance_amount),
            9,
            I80F48::from_num(emissions_rate),
        );
        assert!(emissions.is_ok());
        assert_eq!(emissions.unwrap(), I80F48::from_num(5.049144902600414));

        // 126 days
        let period = 126 * 24 * 60 * 60;
        let emissions = calc_emissions(
            I80F48::from_num(period),
            I80F48::from_num(balance_amount),
            9,
            I80F48::from_num(emissions_rate),
        );
        assert!(emissions.is_ok());

        // 2 years
        let period = 2 * 365 * 24 * 60 * 60;
        let emissions = calc_emissions(
            I80F48::from_num(period),
            I80F48::from_num(balance_amount),
            9,
            I80F48::from_num(emissions_rate),
        );
        assert!(emissions.is_ok());

        {
            // 10x balance amount
            let balance_amount = balance_amount * 10;
            let emissions = calc_emissions(
                I80F48::from_num(period),
                I80F48::from_num(balance_amount),
                9,
                I80F48::from_num(emissions_rate),
            );
            assert!(emissions.is_ok());
        }

        // 20 years + 100x emissions rate
        let period = 20 * 365 * 24 * 60 * 60;
        let emissions_rate = emissions_rate * 100.0;
        let emissions = calc_emissions(
            I80F48::from_num(period),
            I80F48::from_num(balance_amount),
            9,
            I80F48::from_num(emissions_rate),
        );
        assert!(emissions.is_ok());

        {
            // u64::MAX deposit amount
            let balance_amount = u64::MAX;
            let emissions_rate = emissions_rate;
            let emissions = calc_emissions(
                I80F48::from_num(period),
                I80F48::from_num(balance_amount),
                9,
                I80F48::from_num(emissions_rate),
            );
            assert!(emissions.is_ok());
        }

        {
            // 10000x emissions rate
            let balance_amount = u64::MAX;
            let emissions_rate = emissions_rate * 10000.;
            let emissions = calc_emissions(
                I80F48::from_num(period),
                I80F48::from_num(balance_amount),
                9,
                I80F48::from_num(emissions_rate),
            );
            assert!(emissions.is_ok());
        }

        {
            let balance_amount = I80F48::from_num(10000000);
            let emissions_rate = I80F48::from_num(1.5);
            let period = I80F48::from_num(10 * 24 * 60 * 60);

            let emissions = period
                .checked_mul(balance_amount)
                .unwrap()
                .checked_div(EXP_10_I80F48[9])
                .unwrap()
                .checked_mul(emissions_rate)
                .unwrap()
                .checked_div(SECONDS_PER_YEAR)
                .unwrap();

            let emissions_new = calc_emissions(period, balance_amount, 9, emissions_rate).unwrap();

            assert!(emissions_new - emissions < I80F48::from_num(0.00000001));
        }
    }
}<|MERGE_RESOLUTION|>--- conflicted
+++ resolved
@@ -1517,10 +1517,7 @@
             migrated_from: Pubkey::default(),
             migrated_to: Pubkey::default(),
             health_cache: HealthCache::zeroed(),
-<<<<<<< HEAD
             liquidation_record: Pubkey::default(),
-=======
->>>>>>> 2278aa6c
             _padding0: [0; 13],
         };
 
