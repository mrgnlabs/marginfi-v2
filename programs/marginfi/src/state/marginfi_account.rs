use super::price::{OraclePriceFeedAdapter, OraclePriceType, PriceAdapter, PriceBias};
use crate::{
    check, check_eq, debug, math_error,
    prelude::{MarginfiError, MarginfiResult},
    state::{bank::BankImpl, bank_config::BankConfigImpl},
    utils::NumTraitsWithTolerance,
};
use anchor_lang::prelude::*;
use fixed::types::I80F48;
use marginfi_type_crate::{
    constants::{
        ASSET_TAG_DEFAULT, ASSET_TAG_SOL, ASSET_TAG_STAKED, BANKRUPT_THRESHOLD,
        EMISSIONS_FLAG_BORROW_ACTIVE, EMISSIONS_FLAG_LENDING_ACTIVE, EXP_10_I80F48,
        MIN_EMISSIONS_START_TIME, SECONDS_PER_YEAR, ZERO_AMOUNT_THRESHOLD,
    },
    types::{
        reconcile_emode_configs, Balance, BalanceSide, Bank, EmodeConfig, HealthCache,
        LendingAccount, MarginfiAccount, RiskTier, ACCOUNT_DISABLED, ACCOUNT_IN_FLASHLOAN,
        ACCOUNT_TRANSFER_AUTHORITY_DEPRECATED,
    },
};
use std::cmp::{max, min};

/// 4 for `ASSET_TAG_STAKED` (bank, oracle, lst mint, lst pool), 2 for all others (bank, oracle)
pub fn get_remaining_accounts_per_bank(bank: &Bank) -> MarginfiResult<usize> {
    get_remaining_accounts_per_asset_tag(bank.config.asset_tag)
}

/// 4 for `ASSET_TAG_STAKED` (bank, oracle, lst mint, lst pool), 2 for all others (bank, oracle)
fn get_remaining_accounts_per_balance(balance: &Balance) -> MarginfiResult<usize> {
    get_remaining_accounts_per_asset_tag(balance.bank_asset_tag)
}

/// 4 for `ASSET_TAG_STAKED` (bank, oracle, lst mint, lst pool), 2 for all others (bank, oracle)
fn get_remaining_accounts_per_asset_tag(asset_tag: u8) -> MarginfiResult<usize> {
    match asset_tag {
        ASSET_TAG_DEFAULT | ASSET_TAG_SOL => Ok(2),
        ASSET_TAG_STAKED => Ok(4),
        _ => err!(MarginfiError::AssetTagMismatch),
    }
}

pub trait MarginfiAccountImpl {
    fn initialize(&mut self, group: Pubkey, authority: Pubkey, current_timestamp: u64);
    fn get_remaining_accounts_len(&self) -> MarginfiResult<usize>;
    fn set_flag(&mut self, flag: u64);
    fn unset_flag(&mut self, flag: u64);
    fn get_flag(&self, flag: u64) -> bool;
    fn set_new_account_authority_checked(&mut self, new_authority: Pubkey) -> MarginfiResult;
    fn can_be_closed(&self) -> bool;
}

impl MarginfiAccountImpl for MarginfiAccount {
    /// Set the initial data for the marginfi account.
    fn initialize(&mut self, group: Pubkey, authority: Pubkey, current_timestamp: u64) {
        self.authority = authority;
        self.group = group;
        self.emissions_destination_account = Pubkey::default();
        self.migrated_from = Pubkey::default();
        self.last_update = current_timestamp;
        self.migrated_to = Pubkey::default();
        self.last_update = current_timestamp;
    }

    /// Expected length of remaining accounts to be passed in borrow/liquidate, INCLUDING the bank
    /// key, oracle, and optional accounts like lst mint/pool, etc.
    fn get_remaining_accounts_len(&self) -> MarginfiResult<usize> {
        let mut total = 0usize;
        for balance in self
            .lending_account
            .balances
            .iter()
            .filter(|b| b.is_active())
        {
            let num_accounts = get_remaining_accounts_per_balance(balance)?;
            total += num_accounts;
        }
        Ok(total)
    }

    fn set_flag(&mut self, flag: u64) {
        msg!("Setting account flag {:b}", flag);
        self.account_flags |= flag;
    }

    fn unset_flag(&mut self, flag: u64) {
        msg!("Unsetting account flag {:b}", flag);
        self.account_flags &= !flag;
    }

    fn get_flag(&self, flag: u64) -> bool {
        self.account_flags & flag != 0
    }

    fn set_new_account_authority_checked(&mut self, new_authority: Pubkey) -> MarginfiResult {
        // check if new account authority flag is set
        if !self.get_flag(ACCOUNT_TRANSFER_AUTHORITY_DEPRECATED) || self.get_flag(ACCOUNT_DISABLED)
        {
            return Err(MarginfiError::IllegalAccountAuthorityTransfer.into());
        }

        // update account authority
        let old_authority = self.authority;
        self.authority = new_authority;

        // unset flag after updating the account authority
        self.unset_flag(ACCOUNT_TRANSFER_AUTHORITY_DEPRECATED);

        msg!(
            "Transferred account authority from {:?} to {:?} in group {:?}",
            old_authority,
            self.authority,
            self.group,
        );
        Ok(())
    }

    fn can_be_closed(&self) -> bool {
        let is_disabled = self.get_flag(ACCOUNT_DISABLED);
        let only_has_empty_balances = self
            .lending_account
            .balances
            .iter()
            .all(|balance| balance.get_side().is_none());

        !is_disabled && only_has_empty_balances
    }
}

#[derive(Debug)]
pub enum BalanceIncreaseType {
    Any,
    RepayOnly,
    DepositOnly,
    BypassDepositLimit,
}

#[derive(Debug)]
pub enum BalanceDecreaseType {
    WithdrawOnly,
    BorrowOnly,
    BypassBorrowLimit,
}

#[derive(Copy, Clone)]
pub enum RequirementType {
    Initial,
    Maintenance,
    Equity,
}

impl RequirementType {
    /// Get oracle price type for the requirement type.
    ///
    /// Initial and equity requirements use the time weighted price feed.
    /// Maintenance requirement uses the real time price feed, as its more accurate for triggering liquidations.
    pub fn get_oracle_price_type(&self) -> OraclePriceType {
        match self {
            RequirementType::Initial | RequirementType::Equity => OraclePriceType::TimeWeighted,
            RequirementType::Maintenance => OraclePriceType::RealTime,
        }
    }
}

pub struct BankAccountWithPriceFeed<'a, 'info> {
    bank: AccountLoader<'info, Bank>,
    price_feed: Box<MarginfiResult<OraclePriceFeedAdapter>>,
    balance: &'a Balance,
}

impl<'info> BankAccountWithPriceFeed<'_, 'info> {
    pub fn load<'a>(
        lending_account: &'a LendingAccount,
        remaining_ais: &'info [AccountInfo<'info>],
    ) -> MarginfiResult<Vec<BankAccountWithPriceFeed<'a, 'info>>> {
        let clock = Clock::get()?;
        let mut account_index = 0;

        lending_account
            .balances
            .iter()
            .filter(|balance| balance.is_active())
            .map(|balance| {
                // Get the bank
                let bank_ai: Option<&AccountInfo<'info>> = remaining_ais.get(account_index);
                if bank_ai.is_none() {
                    msg!("Ran out of remaining accounts at {:?}", account_index);
                    return err!(MarginfiError::InvalidBankAccount);
                }
                let bank_ai = bank_ai.unwrap();
                let bank_al = AccountLoader::<Bank>::try_from(bank_ai)?;

                // Determine number of accounts to process for this balance
                let num_accounts = get_remaining_accounts_per_balance(balance)?;
                check_eq!(
                    balance.bank_pk,
                    *bank_ai.key,
                    MarginfiError::InvalidBankAccount
                );
                let bank = bank_al.load()?;

                // Get the oracle, and the LST mint and sol pool if applicable (staked only)
                let oracle_ai_idx = account_index + 1;
                let oracle_ais = &remaining_ais[oracle_ai_idx..oracle_ai_idx + num_accounts - 1];

                let price_adapter = Box::new(OraclePriceFeedAdapter::try_from_bank_config(
                    &bank.config,
                    oracle_ais,
                    &clock,
                ));

                account_index += num_accounts;

                Ok(BankAccountWithPriceFeed {
                    bank: bank_al.clone(),
                    price_feed: price_adapter,
                    balance,
                })
            })
            .collect::<Result<Vec<_>>>()
    }

    #[inline(always)]
    /// Calculate the value of the balance, which is either an asset or a liability. If it is an
    /// asset, returns (asset_value, 0, price, 0), and if it is a liability, returns (0, liabilty
    /// value, price, 0), where price is the actual oracle price used to determine the value after
    /// bias adjustments, etc.
    ///
    /// err_code is an internal oracle error code in the event the oracle did not load. This applies
    /// only to assets and the return type will always be (0, 0, 0, err_code).
    ///
    /// Nuances:
    /// 1. Maintenance requirement is calculated using the real time price feed.
    /// 2. Initial requirement is calculated using the time weighted price feed, if available.
    /// 3. Initial requirement is discounted by the initial discount, if enabled and the usd limit
    ///    is exceeded.
    /// 4. Assets are only calculated for collateral risk tier.
    /// 5. Oracle errors are ignored for deposits in isolated risk tier.
    fn calc_weighted_value(
        &self,
        requirement_type: RequirementType,
        emode_config: &EmodeConfig,
    ) -> MarginfiResult<(I80F48, I80F48, I80F48, u32)> {
        match self.balance.get_side() {
            Some(side) => {
                let bank = &self.bank.load()?;

                match side {
                    BalanceSide::Assets => {
                        let (value, price, err_code) =
                            self.calc_weighted_asset_value(requirement_type, bank, emode_config)?;
                        Ok((value, I80F48::ZERO, price, err_code))
                    }

                    BalanceSide::Liabilities => {
                        let (value, price) =
                            self.calc_weighted_liab_value(requirement_type, bank)?;
                        Ok((I80F48::ZERO, value, price, 0))
                    }
                }
            }
            None => Ok((I80F48::ZERO, I80F48::ZERO, I80F48::ZERO, 0)),
        }
    }

    /// Returns value, the price used to determine that value, and an error code if applicable. In
    /// most cases, returns (value, price, 0). If there was an error loading the price feed, treats
    /// the price as zero, and passes the u32 argument that contains the error code, i.e. the return
    /// type is (0, 0, err_code). Other types of errors (e.g. math) will still throw.
    #[inline(always)]
    fn calc_weighted_asset_value(
        &self,
        requirement_type: RequirementType,
        bank: &Bank,
        emode_config: &EmodeConfig,
    ) -> MarginfiResult<(I80F48, I80F48, u32)> {
        match bank.config.risk_tier {
            RiskTier::Collateral => {
                let (price_feed, err_code) = self.try_get_price_feed();

                if matches!(
                    (&price_feed, requirement_type),
                    (&Err(_), RequirementType::Initial)
                ) {
                    debug!("Skipping stale oracle");
                    return Ok((I80F48::ZERO, I80F48::ZERO, err_code));
                }

                let price_feed = price_feed?;

                // If an emode entry exists for this bank's emode tag in the reconciled config of
                // all borrowing banks, use its weight, otherwise use the weight designated on the
                // collateral bank itself. If the bank's weight is higher, always use that weight.
                let mut asset_weight =
                    if let Some(emode_entry) = emode_config.find_with_tag(bank.emode.emode_tag) {
                        let bank_weight = bank
                            .config
                            .get_weight(requirement_type, BalanceSide::Assets);
                        let emode_weight = match requirement_type {
                            RequirementType::Initial => I80F48::from(emode_entry.asset_weight_init),
                            RequirementType::Maintenance => {
                                I80F48::from(emode_entry.asset_weight_maint)
                            }
                            // Note: For equity (which is only used for bankruptcies) emode does not
                            // apply, as the asset weight is always 1
                            RequirementType::Equity => I80F48::ONE,
                        };
                        max(bank_weight, emode_weight)
                    } else {
                        bank.config
                            .get_weight(requirement_type, BalanceSide::Assets)
                    };

                let lower_price = price_feed.get_price_of_type(
                    requirement_type.get_oracle_price_type(),
                    Some(PriceBias::Low),
                    bank.config.oracle_max_confidence,
                )?;

                if matches!(requirement_type, RequirementType::Initial) {
                    if let Some(discount) =
                        bank.maybe_get_asset_weight_init_discount(lower_price)?
                    {
                        asset_weight = asset_weight
                            .checked_mul(discount)
                            .ok_or_else(math_error!())?;
                    }
                }

                let value = calc_value(
                    bank.get_asset_amount(self.balance.asset_shares.into())?,
                    lower_price,
                    bank.mint_decimals,
                    Some(asset_weight),
                )?;

                Ok((value, lower_price, 0))
            }
            RiskTier::Isolated => Ok((I80F48::ZERO, I80F48::ZERO, 0)),
        }
    }

    /// Returns value, the net liability value in $, and the price used to determine that value.
    /// Note that an error in liability value always throws, unlike assets which simply return 0.
    #[inline(always)]
    fn calc_weighted_liab_value(
        &self,
        requirement_type: RequirementType,
        bank: &Bank,
    ) -> MarginfiResult<(I80F48, I80F48)> {
        let (price_feed, _) = self.try_get_price_feed();
        let price_feed = price_feed?;
        let liability_weight = bank
            .config
            .get_weight(requirement_type, BalanceSide::Liabilities);

        let higher_price = price_feed.get_price_of_type(
            requirement_type.get_oracle_price_type(),
            Some(PriceBias::High),
            bank.config.oracle_max_confidence,
        )?;

        // If `ASSET_TAG_STAKED` assets can ever be borrowed, accomodate for that here...

        let value = calc_value(
            bank.get_liability_amount(self.balance.liability_shares.into())?,
            higher_price,
            bank.mint_decimals,
            Some(liability_weight),
        )?;

        Ok((value, higher_price))
    }

    fn try_get_price_feed(&self) -> (MarginfiResult<&OraclePriceFeedAdapter>, u32) {
        match self.price_feed.as_ref() {
            Ok(a) => (Ok(a), 0),
            #[allow(unused_variables)]
            Err(e) => match e {
                anchor_lang::error::Error::AnchorError(inner) => {
                    let error_code = inner.as_ref().error_code_number;
                    let custom_error = MarginfiError::from(error_code);
                    (Err(error!(custom_error)), error_code)
                }
                anchor_lang::error::Error::ProgramError(inner) => {
                    match inner.as_ref().program_error {
                        ProgramError::Custom(error_code) => {
                            let custom_error = MarginfiError::from(error_code);
                            (Err(error!(custom_error)), error_code)
                        }
                        _ => (
                            Err(error!(MarginfiError::InternalLogicError)),
                            MarginfiError::InternalLogicError as u32,
                        ),
                    }
                }
            },
        }
    }

    #[inline]
    pub fn is_empty(&self, side: BalanceSide) -> bool {
        self.balance.is_empty(side)
    }
}

/// Calculate the value of an asset, given its quantity with a decimal exponent, and a price with a decimal exponent, and an optional weight.
#[inline]
pub fn calc_value(
    amount: I80F48,
    price: I80F48,
    mint_decimals: u8,
    weight: Option<I80F48>,
) -> MarginfiResult<I80F48> {
    if amount == I80F48::ZERO {
        return Ok(I80F48::ZERO);
    }

    let scaling_factor = EXP_10_I80F48[mint_decimals as usize];

    let weighted_asset_amount = if let Some(weight) = weight {
        amount.checked_mul(weight).unwrap()
    } else {
        amount
    };

    #[cfg(target_os = "solana")]
    debug!(
        "weighted_asset_qt: {}, price: {}, expo: {}",
        weighted_asset_amount, price, mint_decimals
    );

    let value = weighted_asset_amount
        .checked_mul(price)
        .ok_or_else(math_error!())?
        .checked_div(scaling_factor)
        .ok_or_else(math_error!())?;

    Ok(value)
}

#[inline]
pub fn calc_amount(value: I80F48, price: I80F48, mint_decimals: u8) -> MarginfiResult<I80F48> {
    let scaling_factor = EXP_10_I80F48[mint_decimals as usize];

    let qt = value
        .checked_mul(scaling_factor)
        .ok_or_else(math_error!())?
        .checked_div(price)
        .ok_or_else(math_error!())?;

    Ok(qt)
}

pub enum RiskRequirementType {
    Initial,
    Maintenance,
    Equity,
}

impl RiskRequirementType {
    pub fn to_weight_type(&self) -> RequirementType {
        match self {
            RiskRequirementType::Initial => RequirementType::Initial,
            RiskRequirementType::Maintenance => RequirementType::Maintenance,
            RiskRequirementType::Equity => RequirementType::Equity,
        }
    }
}

pub struct RiskEngine<'a, 'info> {
    marginfi_account: &'a MarginfiAccount,
    bank_accounts_with_price: Vec<BankAccountWithPriceFeed<'a, 'info>>,
    emode_config: EmodeConfig,
}

impl<'info> RiskEngine<'_, 'info> {
    pub fn new<'a>(
        marginfi_account: &'a MarginfiAccount,
        remaining_ais: &'info [AccountInfo<'info>],
    ) -> MarginfiResult<RiskEngine<'a, 'info>> {
        check!(
            !marginfi_account.get_flag(ACCOUNT_IN_FLASHLOAN),
            MarginfiError::AccountInFlashloan
        );

        Self::new_no_flashloan_check(marginfi_account, remaining_ais)
    }

    /// Internal constructor used either after manually checking account is not in a flashloan,
    /// or explicity checking health for flashloan enabled actions.
    fn new_no_flashloan_check<'a>(
        marginfi_account: &'a MarginfiAccount,
        remaining_ais: &'info [AccountInfo<'info>],
    ) -> MarginfiResult<RiskEngine<'a, 'info>> {
        let bank_accounts_with_price =
            BankAccountWithPriceFeed::load(&marginfi_account.lending_account, remaining_ais)?;

        // Load the reconciled Emode configuration for all banks where the user has borrowed
        let reconciled_emode_config = reconcile_emode_configs(
            bank_accounts_with_price
                .iter()
                .filter(|b| !b.balance.is_empty(BalanceSide::Liabilities))
                .map(|b| b.bank.load().unwrap().emode.emode_config),
        );

        Ok(RiskEngine {
            marginfi_account,
            bank_accounts_with_price,
            emode_config: reconciled_emode_config,
        })
    }

    /// Checks account is healthy after performing actions that increase risk (removing liquidity).
    ///
    /// `ACCOUNT_IN_FLASHLOAN` behavior.
    /// - Health check is skipped.
    /// - `remaining_ais` can be an empty vec.
    /// * Returns a Some(RiskEngine) if creating the engine didn't error, even if the risk check itself did error.
    pub fn check_account_init_health<'a>(
        marginfi_account: &'a MarginfiAccount,
        remaining_ais: &'info [AccountInfo<'info>],
        health_cache: &mut Option<&mut HealthCache>,
    ) -> (MarginfiResult, Option<RiskEngine<'a, 'info>>) {
        if marginfi_account.get_flag(ACCOUNT_IN_FLASHLOAN) {
            // Note: All risk, including the health cache, is not applicable during flashloans
            return (Ok(()), None);
        }

        let risk_engine = match Self::new_no_flashloan_check(marginfi_account, remaining_ais) {
            Ok(engine) => engine,
            Err(e) => return (Err(e), None),
        };
        let requirement_type = RiskRequirementType::Initial;
        let risk_engine_result = risk_engine.check_account_health(requirement_type, health_cache);

        (risk_engine_result, Some(risk_engine))
    }

    /// Returns the total assets and liabilities of the account in the form of (assets, liabilities)
    pub fn get_account_health_components(
        &self,
        requirement_type: RiskRequirementType,
        health_cache: &mut Option<&mut HealthCache>,
    ) -> MarginfiResult<(I80F48, I80F48)> {
        let mut total_assets: I80F48 = I80F48::ZERO;
        let mut total_liabilities: I80F48 = I80F48::ZERO;
        const NO_INDEX_FOUND: usize = 255;
        let mut first_err_index = NO_INDEX_FOUND;

        for (i, bank_account) in self.bank_accounts_with_price.iter().enumerate() {
            let requirement_type = requirement_type.to_weight_type();
            let (asset_val, liab_val, price, err_code) =
                bank_account.calc_weighted_value(requirement_type, &self.emode_config)?;
            if err_code != 0 && first_err_index == NO_INDEX_FOUND {
                first_err_index = i;
                if let Some(cache) = health_cache {
                    cache.err_index = i as u8;
                    cache.internal_err = err_code;
                };
            }

            if let Some(health_cache) = health_cache {
                // Note: We only record the Initial weighted price in cache, at some point we may
                // record others.
                if let RequirementType::Initial = requirement_type {
                    health_cache.prices[i] = price.to_num::<f64>().to_le_bytes();
                }
            }

            debug!(
                "Balance {}, assets: {}, liabilities: {}",
                bank_account.balance.bank_pk, asset_val, liab_val
            );

            total_assets = total_assets
                .checked_add(asset_val)
                .ok_or_else(math_error!())?;
            total_liabilities = total_liabilities
                .checked_add(liab_val)
                .ok_or_else(math_error!())?;
        }

        if let Some(health_cache) = health_cache {
            match requirement_type {
                RiskRequirementType::Initial => {
                    health_cache.asset_value = total_assets.into();
                    health_cache.liability_value = total_liabilities.into();
                }
                RiskRequirementType::Maintenance => {
                    health_cache.asset_value_maint = total_assets.into();
                    health_cache.liability_value_maint = total_liabilities.into();
                }
                RiskRequirementType::Equity => {
                    health_cache.asset_value_equity = total_assets.into();
                    health_cache.liability_value_equity = total_liabilities.into();
                }
            }
        }

        Ok((total_assets, total_liabilities))
    }

    /// Errors if risk account's liabilities exceed their assets.
    fn check_account_health(
        &self,
        requirement_type: RiskRequirementType,
        health_cache: &mut Option<&mut HealthCache>,
    ) -> MarginfiResult {
        let (total_weighted_assets, total_weighted_liabilities) =
            self.get_account_health_components(requirement_type, health_cache)?;

        let healthy = total_weighted_assets >= total_weighted_liabilities;

        if healthy {
            debug!(
                "check_health: assets {} - liabs: {}",
                total_weighted_assets, total_weighted_liabilities
            );
        } else {
            let assets_f64: f64 = total_weighted_assets.to_num();
            let liabs_f64: f64 = total_weighted_liabilities.to_num();
            msg!("check_health: assets {} - liabs: {}", assets_f64, liabs_f64);
        }

        if let Some(cache) = health_cache {
            cache.set_healthy(healthy);
        }

        if !healthy {
            return err!(MarginfiError::RiskEngineInitRejected);
        }

        self.check_account_risk_tiers()?;

        Ok(())
    }

    // TODO rename to something more appropriate (we do this pre and post liquidation in
    // receivership liquidation, as we no longer care about the per-position check in post)
    /// Checks
    /// 1. Account is liquidatable
    /// 2. Account has an outstanding liability for the provided liability bank. This check is
    ///    ignored if passing None.
    /// * returns - account health (assets - liabs), asset, liabs.
    pub fn check_pre_liquidation_condition_and_get_account_health(
        &self,
        bank_pk: Option<&Pubkey>,
        health_cache: &mut Option<&mut HealthCache>,
        ignore_healthy: bool,
    ) -> MarginfiResult<(I80F48, I80F48, I80F48)> {
        check!(
            !self.marginfi_account.get_flag(ACCOUNT_IN_FLASHLOAN),
            MarginfiError::AccountInFlashloan
        );

        if bank_pk.is_some() {
            let liability_bank_balance = self
                .bank_accounts_with_price
                .iter()
                .find(|a| a.balance.bank_pk == *bank_pk.unwrap())
                .ok_or(MarginfiError::LendingAccountBalanceNotFound)?;

            check!(
                !liability_bank_balance.is_empty(BalanceSide::Liabilities),
                MarginfiError::NoLiabilitiesInLiabilityBank
            );

            check!(
                liability_bank_balance.is_empty(BalanceSide::Assets),
                MarginfiError::AssetsInLiabilityBank
            );
        }

        let (assets, liabs) =
            self.get_account_health_components(RiskRequirementType::Maintenance, health_cache)?;

        let account_health = assets.checked_sub(liabs).ok_or_else(math_error!())?;
        let healthy = account_health > I80F48::ZERO;

        if let Some(cache) = health_cache {
            cache.set_healthy(healthy);
        }

        if healthy && !ignore_healthy {
            msg!(
                "pre_liquidation_health: {} ({} - {})",
                account_health,
                assets,
                liabs
            );
            return err!(MarginfiError::HealthyAccount);
        }

        Ok((account_health, assets, liabs))
    }

    /// Check that the account is at most at the maintenance requirement level post liquidation.
    /// This check is used to ensure two things in the liquidation process:
    /// 1. We check that the liquidatee's remaining liability is not empty
    /// 2. Liquidatee account was below the maintenance requirement level before liquidation (as health can only increase, because liquidations always pay down liabilities)
    /// 3. Liquidator didn't liquidate too many assets that would result in unnecessary loss for the liquidatee.
    ///
    /// This check works on the assumption that the liquidation always results in a reduction of risk.
    ///
    /// 1. We check that the paid off liability is not zero. Assuming the liquidation always pays off some liability, this ensures that the liquidation was not too large.
    /// 2. We check that the account is still at most at the maintenance requirement level. This ensures that the liquidation was not too large overall.
    pub fn check_post_liquidation_condition_and_get_account_health(
        &self,
        bank_pk: &Pubkey,
        pre_liquidation_health: I80F48,
    ) -> MarginfiResult<I80F48> {
        check!(
            !self.marginfi_account.get_flag(ACCOUNT_IN_FLASHLOAN),
            MarginfiError::AccountInFlashloan
        );

        let liability_bank_balance = self
            .bank_accounts_with_price
            .iter()
            .find(|a| a.balance.bank_pk == *bank_pk)
            .unwrap();

        check!(
            !liability_bank_balance.is_empty(BalanceSide::Liabilities),
            MarginfiError::ExhaustedLiability
        );

        check!(
            liability_bank_balance.is_empty(BalanceSide::Assets),
            MarginfiError::TooSeverePayoff
        );

        let (assets, liabs) =
            self.get_account_health_components(RiskRequirementType::Maintenance, &mut None)?;

        let account_health = assets.checked_sub(liabs).ok_or_else(math_error!())?;

        check!(
            account_health <= I80F48::ZERO,
            MarginfiError::TooSevereLiquidation
        );

        if account_health <= pre_liquidation_health {
            msg!(
                "post_liquidation_health: {} ({} - {}), pre_liquidation_health: {}",
                account_health,
                assets,
                liabs,
                pre_liquidation_health
            );
            return err!(MarginfiError::WorseHealthPostLiquidation);
        };

        Ok(account_health)
    }

    /// Check that the account is in a bankrupt state. Account needs to be insolvent and total value
    /// of assets need to be below the bankruptcy threshold.
    ///
    /// * returns assets, liabilities in EQUITY value terms.
    pub fn check_account_bankrupt(
        &self,
        health_cache: &mut Option<&mut HealthCache>,
    ) -> MarginfiResult<(I80F48, I80F48)> {
        let (total_assets, total_liabilities) =
            self.get_account_health_components(RiskRequirementType::Equity, health_cache)?;

        check!(
            !self.marginfi_account.get_flag(ACCOUNT_IN_FLASHLOAN),
            MarginfiError::AccountInFlashloan
        );

        msg!(
            "check_bankrupt: assets {} - liabs: {}",
            total_assets,
            total_liabilities
        );

        check!(
            total_assets < total_liabilities,
            MarginfiError::AccountNotBankrupt
        );
        check!(
            total_assets < BANKRUPT_THRESHOLD && total_liabilities > ZERO_AMOUNT_THRESHOLD,
            MarginfiError::AccountNotBankrupt
        );

        Ok((total_assets, total_liabilities))
    }

    fn check_account_risk_tiers(&self) -> MarginfiResult {
        let mut isolated_risk_count = 0;
        let mut total_liability_balances = 0;

        for account in self.bank_accounts_with_price.iter() {
            if account.balance.is_empty(BalanceSide::Liabilities) {
                continue;
            }
            total_liability_balances += 1;

            let bank = account.bank.load()?;
            if bank.config.risk_tier == RiskTier::Isolated {
                isolated_risk_count += 1;
                // Early exit if we find more than one isolated risk tier with liabilities
                if isolated_risk_count > 1 {
                    break;
                }
            }
        }

        check!(
            isolated_risk_count == 0 || total_liability_balances == 1,
            MarginfiError::IsolatedAccountIllegalState
        );

        Ok(())
    }
}

pub trait LendingAccountImpl {
    fn get_first_empty_balance(&self) -> Option<usize>;
    fn sort_balances(&mut self);
}

impl LendingAccountImpl for LendingAccount {
    fn get_first_empty_balance(&self) -> Option<usize> {
        self.balances.iter().position(|b| !b.is_active())
    }

    fn sort_balances(&mut self) {
        // Sort all balances in descending order by bank_pk
        self.balances.sort_by(|a, b| b.bank_pk.cmp(&a.bank_pk));
    }
}

pub trait BalanceImpl {
    fn change_asset_shares(&mut self, delta: I80F48) -> MarginfiResult;
    fn change_liability_shares(&mut self, delta: I80F48) -> MarginfiResult;
    fn close(&mut self) -> MarginfiResult;
}

impl BalanceImpl for Balance {
    fn change_asset_shares(&mut self, delta: I80F48) -> MarginfiResult {
        let asset_shares: I80F48 = self.asset_shares.into();
        self.asset_shares = asset_shares
            .checked_add(delta)
            .ok_or_else(math_error!())?
            .into();
        Ok(())
    }

    fn change_liability_shares(&mut self, delta: I80F48) -> MarginfiResult {
        let liability_shares: I80F48 = self.liability_shares.into();
        self.liability_shares = liability_shares
            .checked_add(delta)
            .ok_or_else(math_error!())?
            .into();
        Ok(())
    }

    fn close(&mut self) -> MarginfiResult {
        check!(
            I80F48::from(self.emissions_outstanding) < I80F48::ONE,
            MarginfiError::CannotCloseOutstandingEmissions
        );

        *self = Self::empty_deactivated();

        Ok(())
    }
}

pub struct BankAccountWrapper<'a> {
    pub balance: &'a mut Balance,
    pub bank: &'a mut Bank,
}

impl<'a> BankAccountWrapper<'a> {
    // Find existing user lending account balance by bank address.
    pub fn find(
        bank_pk: &Pubkey,
        bank: &'a mut Bank,
        lending_account: &'a mut LendingAccount,
    ) -> MarginfiResult<BankAccountWrapper<'a>> {
        let balance = lending_account
            .balances
            .iter_mut()
            .find(|balance| balance.is_active() && balance.bank_pk.eq(bank_pk))
            .ok_or_else(|| error!(MarginfiError::BankAccountNotFound))?;

        Ok(Self { balance, bank })
    }

    // Find existing user lending account balance by bank address.
    // Create it if not found.
    pub fn find_or_create(
        bank_pk: &Pubkey,
        bank: &'a mut Bank,
        lending_account: &'a mut LendingAccount,
    ) -> MarginfiResult<BankAccountWrapper<'a>> {
        let balance_index = lending_account
            .balances
            .iter()
            .position(|balance| balance.is_active() && balance.bank_pk.eq(bank_pk));

        match balance_index {
            Some(balance_index) => {
                let balance = lending_account
                    .balances
                    .get_mut(balance_index)
                    .ok_or_else(|| error!(MarginfiError::BankAccountNotFound))?;

                Ok(Self { balance, bank })
            }
            None => {
                let empty_index = lending_account
                    .get_first_empty_balance()
                    .ok_or_else(|| error!(MarginfiError::LendingAccountBalanceSlotsFull))?;

                lending_account.balances[empty_index] = Balance {
                    active: 1,
                    bank_pk: *bank_pk,
                    bank_asset_tag: bank.config.asset_tag,
                    _pad0: [0; 6],
                    asset_shares: I80F48::ZERO.into(),
                    liability_shares: I80F48::ZERO.into(),
                    emissions_outstanding: I80F48::ZERO.into(),
                    last_update: Clock::get()?.unix_timestamp as u64,
                    _padding: [0; 1],
                };

                Ok(Self {
                    balance: lending_account.balances.get_mut(empty_index).unwrap(),
                    bank,
                })
            }
        }
    }

    // ------------ Borrow / Lend primitives

    /// Deposit an asset, will error if this repays a liability instead of increasing a asset
    pub fn deposit(&mut self, amount: I80F48) -> MarginfiResult {
        self.increase_balance_internal(amount, BalanceIncreaseType::DepositOnly)
    }

    /// Repay a liability, will error if there is not enough liability - depositing is not allowed.
    pub fn repay(&mut self, amount: I80F48) -> MarginfiResult {
        self.increase_balance_internal(amount, BalanceIncreaseType::RepayOnly)
    }

    /// Withdraw an asset, will error if there is not enough asset - borrowing is not allowed.
    pub fn withdraw(&mut self, amount: I80F48) -> MarginfiResult {
        self.decrease_balance_internal(amount, BalanceDecreaseType::WithdrawOnly)
    }

    /// Incur a borrow, will error if this withdraws an asset instead of increasing a liability
    pub fn borrow(&mut self, amount: I80F48) -> MarginfiResult {
        self.decrease_balance_internal(amount, BalanceDecreaseType::BorrowOnly)
    }

    /// Deposit an asset, ignoring deposit caps, will error if this repays a liability instead of increasing a asset
    pub fn deposit_ignore_deposit_cap(&mut self, amount: I80F48) -> MarginfiResult {
        self.increase_balance_internal(amount, BalanceIncreaseType::BypassDepositLimit)
    }

    /// Incur a borrow, ignoring borrow caps, will error if this withdraws an asset instead of increasing a liability
    pub fn withdraw_ignore_borrow_cap(&mut self, amount: I80F48) -> MarginfiResult {
        self.decrease_balance_internal(amount, BalanceDecreaseType::BypassBorrowLimit)
    }

    /// Withdraw existing asset in full - will error if there is no asset.
    pub fn withdraw_all(&mut self) -> MarginfiResult<u64> {
        self.claim_emissions(Clock::get()?.unix_timestamp as u64)?;

        let balance = &mut self.balance;
        let bank = &mut self.bank;

        let total_asset_shares: I80F48 = balance.asset_shares.into();
        let current_asset_amount = bank.get_asset_amount(total_asset_shares)?;
        let current_liability_amount =
            bank.get_liability_amount(balance.liability_shares.into())?;

        debug!("Withdrawing all: {}", current_asset_amount);

        check!(
            current_asset_amount.is_positive_with_tolerance(ZERO_AMOUNT_THRESHOLD),
            MarginfiError::NoAssetFound
        );

        check!(
            current_liability_amount.is_zero_with_tolerance(ZERO_AMOUNT_THRESHOLD),
            MarginfiError::NoAssetFound
        );

        balance.close()?;
        bank.decrement_lending_position_count();
        bank.change_asset_shares(-total_asset_shares, false)?;
        bank.check_utilization_ratio()?;

        let spl_withdraw_amount = current_asset_amount
            .checked_floor()
            .ok_or_else(math_error!())?;

        bank.collected_insurance_fees_outstanding = {
            current_asset_amount
                .checked_sub(spl_withdraw_amount)
                .ok_or_else(math_error!())?
                .checked_add(bank.collected_insurance_fees_outstanding.into())
                .ok_or_else(math_error!())?
                .into()
        };

        Ok(spl_withdraw_amount
            .checked_to_num()
            .ok_or_else(math_error!())?)
    }

    /// Repay existing liability in full - will error if there is no liability.
    pub fn repay_all(&mut self) -> MarginfiResult<u64> {
        self.claim_emissions(Clock::get()?.unix_timestamp as u64)?;

        let balance = &mut self.balance;
        let bank = &mut self.bank;

        let total_liability_shares: I80F48 = balance.liability_shares.into();
        let current_liability_amount = bank.get_liability_amount(total_liability_shares)?;
        let current_asset_amount = bank.get_asset_amount(balance.asset_shares.into())?;

        debug!("Repaying all: {}", current_liability_amount,);

        check!(
            current_liability_amount.is_positive_with_tolerance(ZERO_AMOUNT_THRESHOLD),
            MarginfiError::NoLiabilityFound
        );

        check!(
            current_asset_amount.is_zero_with_tolerance(ZERO_AMOUNT_THRESHOLD),
            MarginfiError::NoLiabilityFound
        );

        balance.close()?;
        bank.decrement_borrowing_position_count();
        bank.change_liability_shares(-total_liability_shares, false)?;

        let spl_deposit_amount = current_liability_amount
            .checked_ceil()
            .ok_or_else(math_error!())?;

        bank.collected_insurance_fees_outstanding = {
            spl_deposit_amount
                .checked_sub(current_liability_amount)
                .ok_or_else(math_error!())?
                .checked_add(bank.collected_insurance_fees_outstanding.into())
                .ok_or_else(math_error!())?
                .into()
        };

        Ok(spl_deposit_amount
            .checked_to_num()
            .ok_or_else(math_error!())?)
    }

    pub fn close_balance(&mut self) -> MarginfiResult<()> {
        self.claim_emissions(Clock::get()?.unix_timestamp as u64)?;

        let balance = &mut self.balance;
        let bank = &mut self.bank;

        let current_liability_amount =
            bank.get_liability_amount(balance.liability_shares.into())?;
        let current_asset_amount = bank.get_asset_amount(balance.asset_shares.into())?;

        check!(
            current_liability_amount.is_zero_with_tolerance(ZERO_AMOUNT_THRESHOLD),
            MarginfiError::IllegalBalanceState,
            "Balance has existing debt"
        );

        check!(
            current_asset_amount.is_zero_with_tolerance(ZERO_AMOUNT_THRESHOLD),
            MarginfiError::IllegalBalanceState,
            "Balance has existing assets"
        );

        balance.close()?;

        Ok(())
    }

    // ------------ Internal accounting logic

    /// Note: in `BypassDepositLimit` mode, can flip a liability into an asset, a behavior that is used in liquidations.
    fn increase_balance_internal(
        &mut self,
        balance_delta: I80F48,
        operation_type: BalanceIncreaseType,
    ) -> MarginfiResult {
        debug!(
            "Balance increase: {} (type: {:?})",
            balance_delta, operation_type
        );

        self.claim_emissions(Clock::get()?.unix_timestamp as u64)?;

        let balance = &mut self.balance;
        let bank = &mut self.bank;
        // Record if the balance was an asset/liability beforehand
        let had_assets =
            I80F48::from(balance.asset_shares).is_positive_with_tolerance(ZERO_AMOUNT_THRESHOLD);
        let had_liabs = I80F48::from(balance.liability_shares)
            .is_positive_with_tolerance(ZERO_AMOUNT_THRESHOLD);

        let current_liability_shares: I80F48 = balance.liability_shares.into();
        let current_liability_amount = bank.get_liability_amount(current_liability_shares)?;

        let (liability_amount_decrease, asset_amount_increase) = (
            min(current_liability_amount, balance_delta),
            max(
                balance_delta
                    .checked_sub(current_liability_amount)
                    .ok_or_else(math_error!())?,
                I80F48::ZERO,
            ),
        );

        match operation_type {
            BalanceIncreaseType::RepayOnly => {
                check!(
                    asset_amount_increase.is_zero_with_tolerance(ZERO_AMOUNT_THRESHOLD),
                    MarginfiError::OperationRepayOnly
                );
            }
            BalanceIncreaseType::DepositOnly => {
                check!(
                    liability_amount_decrease.is_zero_with_tolerance(ZERO_AMOUNT_THRESHOLD),
                    MarginfiError::OperationDepositOnly
                );
            }
            _ => {}
        }

        let asset_shares_increase = bank.get_asset_shares(asset_amount_increase)?;
        balance.change_asset_shares(asset_shares_increase)?;
        bank.change_asset_shares(
            asset_shares_increase,
            matches!(operation_type, BalanceIncreaseType::BypassDepositLimit),
        )?;

        let liability_shares_decrease = bank.get_liability_shares(liability_amount_decrease)?;
        // TODO: Use `IncreaseType` to skip certain balance updates, and save on compute.
        balance.change_liability_shares(-liability_shares_decrease)?;
        bank.change_liability_shares(-liability_shares_decrease, true)?;

        // Record if the balance was an asset/liability after
        let has_assets =
            I80F48::from(balance.asset_shares).is_positive_with_tolerance(ZERO_AMOUNT_THRESHOLD);
        let has_liabs = I80F48::from(balance.liability_shares)
            .is_positive_with_tolerance(ZERO_AMOUNT_THRESHOLD);
        // Increment position counts depending on the before/after state of the balance
        if !had_assets && has_assets {
            bank.increment_lending_position_count();
        }
        if had_assets && !has_assets {
            bank.decrement_lending_position_count();
        }
        if !had_liabs && has_liabs {
            bank.increment_borrowing_position_count();
        }
        if had_liabs && !has_liabs {
            bank.decrement_borrowing_position_count();
        }

        Ok(())
    }

    /// Note: in `BypassBorrowLimit` mode, can flip a deposit into a liability, a behavior that is used in liquidations.
    /// It will also ignore the utilization ratio check in this case, so that the liquidation can continue even if
    /// if the bank is so bankrupt that assets < liabs.
    fn decrease_balance_internal(
        &mut self,
        balance_delta: I80F48,
        operation_type: BalanceDecreaseType,
    ) -> MarginfiResult {
        debug!(
            "Balance decrease: {} of (type: {:?})",
            balance_delta, operation_type
        );

        self.claim_emissions(Clock::get()?.unix_timestamp as u64)?;

        let balance = &mut self.balance;
        let bank = &mut self.bank;
        let had_assets =
            I80F48::from(balance.asset_shares).is_positive_with_tolerance(ZERO_AMOUNT_THRESHOLD);
        let had_liabs = I80F48::from(balance.liability_shares)
            .is_positive_with_tolerance(ZERO_AMOUNT_THRESHOLD);

        let current_asset_shares: I80F48 = balance.asset_shares.into();
        let current_asset_amount = bank.get_asset_amount(current_asset_shares)?;

        let (asset_amount_decrease, liability_amount_increase) = (
            min(current_asset_amount, balance_delta),
            max(
                balance_delta
                    .checked_sub(current_asset_amount)
                    .ok_or_else(math_error!())?,
                I80F48::ZERO,
            ),
        );

        match operation_type {
            BalanceDecreaseType::WithdrawOnly => {
                check!(
                    liability_amount_increase.is_zero_with_tolerance(ZERO_AMOUNT_THRESHOLD),
                    MarginfiError::OperationWithdrawOnly
                );
            }
            BalanceDecreaseType::BorrowOnly => {
                check!(
                    asset_amount_decrease.is_zero_with_tolerance(ZERO_AMOUNT_THRESHOLD),
                    MarginfiError::OperationBorrowOnly
                );
            }
            _ => {}
        }

        let asset_shares_decrease = bank.get_asset_shares(asset_amount_decrease)?;
        balance.change_asset_shares(-asset_shares_decrease)?;
        bank.change_asset_shares(-asset_shares_decrease, false)?;

        let liability_shares_increase = bank.get_liability_shares(liability_amount_increase)?;
        balance.change_liability_shares(liability_shares_increase)?;
        bank.change_liability_shares(
            liability_shares_increase,
            matches!(operation_type, BalanceDecreaseType::BypassBorrowLimit),
        )?;

        // Only liquidation is allowed to bypass this check.
        if !matches!(operation_type, BalanceDecreaseType::BypassBorrowLimit) {
            bank.check_utilization_ratio()?;
        }

        let has_assets =
            I80F48::from(balance.asset_shares).is_positive_with_tolerance(ZERO_AMOUNT_THRESHOLD);
        let has_liabs = I80F48::from(balance.liability_shares)
            .is_positive_with_tolerance(ZERO_AMOUNT_THRESHOLD);

        if !had_assets && has_assets {
            bank.increment_lending_position_count();
        }
        if had_assets && !has_assets {
            bank.decrement_lending_position_count();
        }
        if !had_liabs && has_liabs {
            bank.increment_borrowing_position_count();
        }
        if had_liabs && !has_liabs {
            bank.decrement_borrowing_position_count();
        }

        Ok(())
    }

    /// Claim any unclaimed emissions and add them to the outstanding emissions amount.
    pub fn claim_emissions(&mut self, current_timestamp: u64) -> MarginfiResult {
        if let Some(balance_amount) = match (
            self.balance.get_side(),
            self.bank.get_flag(EMISSIONS_FLAG_LENDING_ACTIVE),
            self.bank.get_flag(EMISSIONS_FLAG_BORROW_ACTIVE),
        ) {
            (Some(BalanceSide::Assets), true, _) => Some(
                self.bank
                    .get_asset_amount(self.balance.asset_shares.into())?,
            ),
            (Some(BalanceSide::Liabilities), _, true) => Some(
                self.bank
                    .get_liability_amount(self.balance.liability_shares.into())?,
            ),
            _ => None,
        } {
            let last_update = if self.balance.last_update < MIN_EMISSIONS_START_TIME {
                current_timestamp
            } else {
                self.balance.last_update
            };
            let period = I80F48::from_num(
                current_timestamp
                    .checked_sub(last_update)
                    .ok_or_else(math_error!())?,
            );
            let emissions_rate = I80F48::from_num(self.bank.emissions_rate);
            let emissions = calc_emissions(
                period,
                balance_amount,
                self.bank.mint_decimals as usize,
                emissions_rate,
            )?;

            let emissions_real = min(emissions, I80F48::from(self.bank.emissions_remaining));

            if emissions != emissions_real {
                msg!(
                    "Emissions capped: {} ({} calculated) for period {}s",
                    emissions_real,
                    emissions,
                    period
                );
            }

            debug!(
                "Outstanding emissions: {}",
                I80F48::from(self.balance.emissions_outstanding)
            );

            self.balance.emissions_outstanding = {
                I80F48::from(self.balance.emissions_outstanding)
                    .checked_add(emissions_real)
                    .ok_or_else(math_error!())?
            }
            .into();
            self.bank.emissions_remaining = {
                I80F48::from(self.bank.emissions_remaining)
                    .checked_sub(emissions_real)
                    .ok_or_else(math_error!())?
            }
            .into();
        }

        self.balance.last_update = current_timestamp;

        Ok(())
    }

    /// Claim any outstanding emissions, and return the max amount that can be withdrawn.
    pub fn settle_emissions_and_get_transfer_amount(&mut self) -> MarginfiResult<u64> {
        self.claim_emissions(Clock::get()?.unix_timestamp as u64)?;

        let outstanding_emissions_floored = I80F48::from(self.balance.emissions_outstanding)
            .checked_floor()
            .ok_or_else(math_error!())?;
        let new_outstanding_amount = I80F48::from(self.balance.emissions_outstanding)
            .checked_sub(outstanding_emissions_floored)
            .ok_or_else(math_error!())?;

        self.balance.emissions_outstanding = new_outstanding_amount.into();

        Ok(outstanding_emissions_floored
            .checked_to_num::<u64>()
            .ok_or_else(math_error!())?)
    }
}

/// Calculates the emissions based on the given period, balance amount, mint decimals,
/// emissions rate, and seconds per year.
///
/// Formula:
/// emissions = period * balance_amount / (10 ^ mint_decimals) * emissions_rate
///
/// # Arguments
///
/// * `period` - The period for which emissions are calculated.
/// * `balance_amount` - The balance amount used in the calculation.
/// * `mint_decimals` - The number of decimal places for the mint.
/// * `emissions_rate` - The emissions rate used in the calculation.
///
/// # Returns
///
/// The calculated emissions value.
fn calc_emissions(
    period: I80F48,
    balance_amount: I80F48,
    mint_decimals: usize,
    emissions_rate: I80F48,
) -> MarginfiResult<I80F48> {
    let exponent = EXP_10_I80F48[mint_decimals];
    let balance_amount_ui = balance_amount
        .checked_div(exponent)
        .ok_or_else(math_error!())?;

    let emissions = period
        .checked_mul(balance_amount_ui)
        .ok_or_else(math_error!())?
        .checked_div(SECONDS_PER_YEAR)
        .ok_or_else(math_error!())?
        .checked_mul(emissions_rate)
        .ok_or_else(math_error!())?;

    Ok(emissions)
}

#[cfg(test)]
mod test {
    use super::*;
    use bytemuck::Zeroable;
    use fixed_macro::types::I80F48;
    use marginfi_type_crate::types::WrappedI80F48;

    #[test]
    fn test_calc_asset_value() {
        assert_eq!(
            calc_value(I80F48!(10_000_000), I80F48!(1_000_000), 6, None).unwrap(),
            I80F48!(10_000_000)
        );

        assert_eq!(
            calc_value(I80F48!(1_000_000_000), I80F48!(10_000_000), 9, None).unwrap(),
            I80F48!(10_000_000)
        );

        assert_eq!(
            calc_value(I80F48!(1_000_000_000), I80F48!(10_000_000), 9, None).unwrap(),
            I80F48!(10_000_000)
        );
    }

    #[test]
    fn test_account_authority_transfer() {
        let group: [u8; 32] = [0; 32];
        let authority: [u8; 32] = [1; 32];
        let bank_pk: [u8; 32] = [2; 32];
        let new_authority: [u8; 32] = [3; 32];

        let mut acc = MarginfiAccount {
            group: group.into(),
            authority: authority.into(),
            emissions_destination_account: Pubkey::default(),
            lending_account: LendingAccount {
                balances: [Balance {
                    active: 1,
                    bank_pk: bank_pk.into(),
                    bank_asset_tag: ASSET_TAG_DEFAULT,
                    _pad0: [0; 6],
                    asset_shares: WrappedI80F48::default(),
                    liability_shares: WrappedI80F48::default(),
                    emissions_outstanding: WrappedI80F48::default(),
                    last_update: 0,
                    _padding: [0_u64],
                }; 16],
                _padding: [0; 8],
            },
            account_flags: ACCOUNT_TRANSFER_AUTHORITY_DEPRECATED,
            health_cache: HealthCache::zeroed(),
            migrated_from: Pubkey::default(),
            migrated_to: Pubkey::default(),
<<<<<<< HEAD
            liquidation_record: Pubkey::default(),
            _padding0: [0; 9],
=======

            last_update: 0,
            account_index: 0,
            third_party_index: 0,
            bump: 0,
            _pad0: [0; 3],
            _padding0: [0; 11],
>>>>>>> b09e2457
        };

        assert!(acc.get_flag(ACCOUNT_TRANSFER_AUTHORITY_DEPRECATED));

        match acc.set_new_account_authority_checked(new_authority.into()) {
            Ok(_) => (),
            Err(_) => panic!("transerring account authority failed"),
        }
    }

    #[test]
    fn test_calc_emissions() {
        let balance_amount: u64 = 106153222432271169;
        let emissions_rate = 1.5;

        // 1 second
        let period = 1;
        let emissions = calc_emissions(
            I80F48::from_num(period),
            I80F48::from_num(balance_amount),
            9,
            I80F48::from_num(emissions_rate),
        );
        assert!(emissions.is_ok());
        assert_eq!(emissions.unwrap(), I80F48::from_num(5.049144902600414));

        // 126 days
        let period = 126 * 24 * 60 * 60;
        let emissions = calc_emissions(
            I80F48::from_num(period),
            I80F48::from_num(balance_amount),
            9,
            I80F48::from_num(emissions_rate),
        );
        assert!(emissions.is_ok());

        // 2 years
        let period = 2 * 365 * 24 * 60 * 60;
        let emissions = calc_emissions(
            I80F48::from_num(period),
            I80F48::from_num(balance_amount),
            9,
            I80F48::from_num(emissions_rate),
        );
        assert!(emissions.is_ok());

        {
            // 10x balance amount
            let balance_amount = balance_amount * 10;
            let emissions = calc_emissions(
                I80F48::from_num(period),
                I80F48::from_num(balance_amount),
                9,
                I80F48::from_num(emissions_rate),
            );
            assert!(emissions.is_ok());
        }

        // 20 years + 100x emissions rate
        let period = 20 * 365 * 24 * 60 * 60;
        let emissions_rate = emissions_rate * 100.0;
        let emissions = calc_emissions(
            I80F48::from_num(period),
            I80F48::from_num(balance_amount),
            9,
            I80F48::from_num(emissions_rate),
        );
        assert!(emissions.is_ok());

        {
            // u64::MAX deposit amount
            let balance_amount = u64::MAX;
            let emissions_rate = emissions_rate;
            let emissions = calc_emissions(
                I80F48::from_num(period),
                I80F48::from_num(balance_amount),
                9,
                I80F48::from_num(emissions_rate),
            );
            assert!(emissions.is_ok());
        }

        {
            // 10000x emissions rate
            let balance_amount = u64::MAX;
            let emissions_rate = emissions_rate * 10000.;
            let emissions = calc_emissions(
                I80F48::from_num(period),
                I80F48::from_num(balance_amount),
                9,
                I80F48::from_num(emissions_rate),
            );
            assert!(emissions.is_ok());
        }

        {
            let balance_amount = I80F48::from_num(10000000);
            let emissions_rate = I80F48::from_num(1.5);
            let period = I80F48::from_num(10 * 24 * 60 * 60);

            let emissions = period
                .checked_mul(balance_amount)
                .unwrap()
                .checked_div(EXP_10_I80F48[9])
                .unwrap()
                .checked_mul(emissions_rate)
                .unwrap()
                .checked_div(SECONDS_PER_YEAR)
                .unwrap();

            let emissions_new = calc_emissions(period, balance_amount, 9, emissions_rate).unwrap();

            assert!(emissions_new - emissions < I80F48::from_num(0.00000001));
        }
    }
}<|MERGE_RESOLUTION|>--- conflicted
+++ resolved
@@ -1444,18 +1444,13 @@
             health_cache: HealthCache::zeroed(),
             migrated_from: Pubkey::default(),
             migrated_to: Pubkey::default(),
-<<<<<<< HEAD
-            liquidation_record: Pubkey::default(),
-            _padding0: [0; 9],
-=======
-
             last_update: 0,
             account_index: 0,
             third_party_index: 0,
             bump: 0,
             _pad0: [0; 3],
-            _padding0: [0; 11],
->>>>>>> b09e2457
+            liquidation_record: Pubkey::default(),
+            _padding0: [0; 7],
         };
 
         assert!(acc.get_flag(ACCOUNT_TRANSFER_AUTHORITY_DEPRECATED));
