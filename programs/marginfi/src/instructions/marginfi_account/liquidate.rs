use crate::events::{AccountEventHeader, LendingAccountLiquidateEvent, LiquidationBalances};
use crate::state::bank::{BankImpl, BankVaultType};
use crate::state::marginfi_account::{
    calc_amount, calc_value, check_account_init_health,
    check_post_liquidation_condition_and_get_account_health,
    check_pre_liquidation_condition_and_get_account_health, get_remaining_accounts_per_bank,
    LendingAccountImpl, MarginfiAccountImpl,
};
use crate::state::marginfi_group::MarginfiGroupImpl;
use crate::state::price::{OraclePriceFeedAdapter, OraclePriceType, PriceAdapter, PriceBias};
use crate::utils::{
    fetch_asset_price_for_bank_low_bias, is_marginfi_asset_tag, validate_asset_tags,
    validate_bank_asset_tags, validate_bank_state, InstructionKind,
};
use crate::{bank_signer, state::marginfi_account::BankAccountWrapper};
use crate::{check, debug, prelude::*, utils};
use anchor_lang::prelude::*;
use anchor_lang::solana_program::clock::Clock;
use anchor_lang::solana_program::sysvar::Sysvar;
use anchor_spl::token_interface::{TokenAccount, TokenInterface};
use fixed::types::I80F48;
use marginfi_type_crate::constants::{
    INSURANCE_VAULT_SEED, LIQUIDATION_INSURANCE_FEE, LIQUIDATION_LIQUIDATOR_FEE,
    LIQUIDITY_VAULT_AUTHORITY_SEED, LIQUIDITY_VAULT_SEED,
};
use marginfi_type_crate::types::{Bank, MarginfiAccount, MarginfiGroup, ACCOUNT_IN_RECEIVERSHIP};

/// Instruction liquidates a position owned by a margin account that is in a unhealthy state.
/// The liquidator can purchase discounted collateral from the unhealthy account, in exchange for paying its debt.
///
/// ### Liquidation math:
/// #### Symbol definitions:
/// - `L`: Liability token
/// - `A`: Asset token
/// - `q_ll`: Quantity of `L` paid by the liquidator
/// - `q_lf`: Quantity of `L` received by the liquidatee
/// - `q_a`: Quantity of `A` to be liquidated
/// - `p_l`: Price of `L`
/// - `p_a`: Price of `A`
/// - `f_l`: Liquidation fee
/// - `f_i`: Insurance fee
///
/// The liquidator invokes this instruction with `q_a` as input (the total amount of collateral to be liquidated).
/// This is done because `q_a` is the most bounded variable in this process, as if the `q_a` is larger than what the liquidatee has, the instruction will fail.
/// The liquidator can observe how much collateral the liquidatee has, and ensures that the liquidatee will have enough collateral regardless of price action.
///
/// Fees:
/// The liquidator fee is charged in the conversion between the market value of the collateral being liquidated and the liability being covered by the liquidator.
/// The value of the liability is discounted by the liquidation fee.
///
/// The insurance fee is taken from the difference between liability being paid by the liquidator and the liability being received by the liquidatee.
/// This difference is deposited into the insurance fund.
///
/// Accounting changes in the liquidation process:
/// 1. The liquidator removes `q_ll` of `L`
/// 2. The liquidatee receives `q_lf` of `L`
/// 3. The liquidatee removes `q_a` of `A`
/// 4. The liquidator receives `q_a` of `A`
/// 5. The insurance fund receives `q_ll - q_lf` of `L`
///
/// Calculations:
///  
/// `q_ll = q_a * p_a * (1 - f_l) / p_l`
/// `q_lf = q_a * p_a * (1 - (f_l + f_i)) / p_l`
///
/// Risk model
///
/// Assumptions:
///
/// The fundamental idea behind the risk model is that the liquidation always leaves the liquidatee account in a better health than before.
/// This can be achieved by ensuring that for each token the liability has a LTV > 1, each collateral has a risk haircut of < 1,
/// with this by paying down the liability with the collateral, the liquidatee account will always be in a better health,
/// assuming that the liquidatee liability token balance doesn't become positive (doesn't become counted as collateral),
/// and that the liquidatee collateral token balance doesn't become negative (doesn't become counted as liability).
///
///
/// Expected remaining account schema
/// [
///    liab_mint_ai (if token2022 mint),
///    asset_oracle_ai,
///    liab_oracle_ai,
///    liquidator_observation_ais...,
///    liquidatee_observation_ais...,
///  ]
///
/// For Kamino positions:
/// The `q_a` (asset quantity) represents the number of collateral tokens to liquidate,
/// NOT the underlying dollar value or liquidity tokens. Collateral tokens are Kamino's
/// representation of a user's share in the pool. Liquidators must understand they are
/// specifying how many of these position tokens to take, rather than a specific amount
/// of the underlying asset.

pub fn lending_account_liquidate<'info>(
    mut ctx: Context<'_, '_, 'info, 'info, LendingAccountLiquidate<'info>>,
    asset_amount: u64,
    liquidatee_accounts: u8,
    liquidator_accounts: u8,
) -> MarginfiResult {
    check!(asset_amount > 0, MarginfiError::ZeroLiquidationAmount);

    check!(
        ctx.accounts.asset_bank.key() != ctx.accounts.liab_bank.key(),
        MarginfiError::SameAssetAndLiabilityBanks
    );

    // Liquidators must repay debts in allowed asset types. A SOL debt can be repaid in any asset. A
    // Staked Collateral debt must be repaid in SOL or staked collateral. A Default asset debt can
    // be repaid in any Default asset or SOL.
    {
        let asset_bank = ctx.accounts.asset_bank.load()?;
        let liab_bank = ctx.accounts.liab_bank.load()?;
        validate_bank_asset_tags(&asset_bank, &liab_bank)?;
        validate_bank_state(&asset_bank, InstructionKind::FailsInPausedState)?;
        validate_bank_state(&liab_bank, InstructionKind::FailsInPausedState)?;

        // Sanity check user/liquidator accounts will not contain positions with mismatching tags
        // after liquidation.
        // * Note: user will be repaid in liab_bank
        let user_acc = ctx.accounts.liquidatee_marginfi_account.load()?;
        validate_asset_tags(&liab_bank, &user_acc)?;
        // * Note: Liquidator repays liab bank, and is paid in asset_bank.
        let liquidator_acc = ctx.accounts.liquidator_marginfi_account.load()?;
        validate_asset_tags(&liab_bank, &liquidator_acc)?;
        validate_asset_tags(&asset_bank, &liquidator_acc)?;
    } // release immutable borrow of asset_bank/liab_bank + liquidatee/liquidator user accounts

    let LendingAccountLiquidate {
        liquidator_marginfi_account: liquidator_marginfi_account_loader,
        liquidatee_marginfi_account: liquidatee_marginfi_account_loader,
        group: marginfi_group_loader,
        ..
    } = ctx.accounts;

    let mut liquidator_marginfi_account = liquidator_marginfi_account_loader.load_mut()?;
    let mut liquidatee_marginfi_account = liquidatee_marginfi_account_loader.load_mut()?;
    let clock = Clock::get()?;
    let current_timestamp = clock.unix_timestamp;

    let maybe_liab_bank_mint = utils::maybe_take_bank_mint(
        &mut ctx.remaining_accounts,
        &*ctx.accounts.liab_bank.load()?,
        ctx.accounts.token_program.key,
    )?;
    let group = &*marginfi_group_loader.load()?;
    {
        ctx.accounts.asset_bank.load_mut()?.accrue_interest(
            current_timestamp,
            group,
            #[cfg(not(feature = "client"))]
            ctx.accounts.asset_bank.key(),
        )?;
        ctx.accounts.liab_bank.load_mut()?.accrue_interest(
            current_timestamp,
            group,
            #[cfg(not(feature = "client"))]
            ctx.accounts.liab_bank.key(),
        )?;
    }

    let init_liquidatee_remaining_len = liquidatee_accounts as usize;
    let liquidatee_accounts_starting_pos =
        ctx.remaining_accounts.len() - init_liquidatee_remaining_len;
    let liquidatee_remaining_accounts = &ctx.remaining_accounts[liquidatee_accounts_starting_pos..];

    liquidatee_marginfi_account.lending_account.sort_balances();

<<<<<<< HEAD
    let (pre_liquidation_health, _, _) = check_pre_liquidation_condition_and_get_account_health(
        &liquidatee_marginfi_account,
        liquidatee_remaining_accounts,
        Some(&ctx.accounts.liab_bank.key()),
        &mut None,
        false,
    )?;
=======
    let asset_bank_key = ctx.accounts.asset_bank.key();
    let liab_bank_key = ctx.accounts.liab_bank.key();
    let risk_engine_pre_liq =
        RiskEngine::new(&liquidatee_marginfi_account, liquidatee_remaining_accounts)?;
    let (pre_liquidation_health, _, _) = risk_engine_pre_liq
        .check_pre_liquidation_condition_and_get_account_health(
            Some(&liab_bank_key),
            &mut None,
            false,
        )?;
    // To record in the bank's price cache
    let asset_price_unbiased = risk_engine_pre_liq
        .get_unbiased_price_for_bank(&asset_bank_key)
        .ok();
    let liab_price_unbiased = risk_engine_pre_liq
        .get_unbiased_price_for_bank(&liab_bank_key)
        .ok();
    // TODO (low priority) get `asset_price` and `liab_price` here instead of loading them later
>>>>>>> 04685b32

    // ##Accounting changes##

    let (pre_balances, post_balances) = {
        let asset_amount: I80F48 = I80F48::from_num(asset_amount);

        let mut asset_bank = ctx.accounts.asset_bank.load_mut()?;
        let asset_bank_remaining_accounts_len = get_remaining_accounts_per_bank(&asset_bank)? - 1;

        let asset_price: I80F48 = fetch_asset_price_for_bank_low_bias(
            &asset_bank_key,
            &asset_bank,
            &clock,
            ctx.remaining_accounts,
        )?;
        check!(asset_price > I80F48::ZERO, MarginfiError::ZeroAssetPrice);

        let mut liab_bank = ctx.accounts.liab_bank.load_mut()?;
        let liab_bank_remaining_accounts_len = get_remaining_accounts_per_bank(&liab_bank)? - 1;
        let liab_price: I80F48 = {
            let oracle_ais = &ctx.remaining_accounts[asset_bank_remaining_accounts_len
                ..(asset_bank_remaining_accounts_len + liab_bank_remaining_accounts_len)];
            let liab_pf = OraclePriceFeedAdapter::try_from_bank(&liab_bank, oracle_ais, &clock)?;
            liab_pf.get_price_of_type(
                OraclePriceType::RealTime,
                Some(PriceBias::High),
                liab_bank.config.oracle_max_confidence,
            )?
        };
        check!(liab_price > I80F48::ZERO, MarginfiError::ZeroLiabilityPrice);

        let final_discount: I80F48 =
            I80F48::ONE - (LIQUIDATION_INSURANCE_FEE + LIQUIDATION_LIQUIDATOR_FEE);
        let liquidator_discount: I80F48 = I80F48::ONE - LIQUIDATION_LIQUIDATOR_FEE;

        // Quantity of liability to be paid off by liquidator
        let liab_amount_liquidator: I80F48 = calc_amount(
            calc_value(
                asset_amount,
                asset_price,
                asset_bank.mint_decimals,
                Some(liquidator_discount),
            )?,
            liab_price,
            liab_bank.mint_decimals,
        )?;

        // Quantity of liability to be received by liquidatee
        let liab_amount_final: I80F48 = calc_amount(
            calc_value(
                asset_amount,
                asset_price,
                asset_bank.mint_decimals,
                Some(final_discount),
            )?,
            liab_price,
            liab_bank.mint_decimals,
        )?;

        // Insurance fund fee
        let insurance_fund_fee: I80F48 = liab_amount_liquidator - liab_amount_final;

        assert!(
            insurance_fund_fee >= I80F48::ZERO,
            "Insurance fund fee cannot be negative"
        );

        debug!(
            "liab_quantity_liq: {}, liab_q_final: {}, asset_amount: {}, insurance_fund_fee: {}, liab_price: {}, asset_price: {}",
            liab_amount_liquidator, liab_amount_final, asset_amount, insurance_fund_fee, liab_price, asset_price
        );

        // Liquidator pays off liability (by gaining the liability on their books)
        let (liquidator_liability_pre_balance, liquidator_liability_post_balance) = {
            let mut bank_account = BankAccountWrapper::find_or_create(
                &liab_bank_key,
                &mut liab_bank,
                &mut liquidator_marginfi_account.lending_account,
            )?;

            // TODO: in edge cases, the liquidator starts/ends with ASSETS,
            // and this value (which will ultimately be emitted in the event) is useless.
            let pre_balance: I80F48 = bank_account
                .bank
                .get_liability_amount(bank_account.balance.liability_shares.into())?;

            // Liquidator will withdraw the collateral (if any) and then borrow the remainder (if any). Ignores the utilization ratio check.
            bank_account.withdraw_ignore_borrow_cap(liab_amount_liquidator)?;

            let post_balance: I80F48 = bank_account
                .bank
                .get_liability_amount(bank_account.balance.liability_shares.into())?;

            (pre_balance, post_balance)
        };

        // Liquidatee pays off `asset_quantity` amount of collateral
        let (liquidatee_asset_pre_balance, liquidatee_asset_post_balance) = {
            let mut bank_account = BankAccountWrapper::find(
                &ctx.accounts.asset_bank.key(),
                &mut asset_bank,
                &mut liquidatee_marginfi_account.lending_account,
            )?;

            let pre_balance: I80F48 = bank_account
                .bank
                .get_asset_amount(bank_account.balance.asset_shares.into())?;

            check!(
                pre_balance >= asset_amount,
                MarginfiError::OverliquidationAttempt
            );

            // Liquidatee will withdraw the collateral ignoring the utilization ratio check.
            bank_account.withdraw_ignore_borrow_cap(asset_amount)?;

            let post_balance: I80F48 = bank_account
                .bank
                .get_asset_amount(bank_account.balance.asset_shares.into())?;

            (pre_balance, post_balance)
        };

        // Liquidator receives `asset_quantity` amount of collateral
        let (liquidator_asset_pre_balance, liquidator_asset_post_balance) = {
            let mut bank_account = BankAccountWrapper::find_or_create(
                &ctx.accounts.asset_bank.key(),
                &mut asset_bank,
                &mut liquidator_marginfi_account.lending_account,
            )?;

            let pre_balance: I80F48 = bank_account
                .bank
                .get_asset_amount(bank_account.balance.asset_shares.into())?;

            // Liquidator will repay the debt (if any) and then deposit the remainder (if any).
            bank_account.deposit_ignore_deposit_cap(asset_amount)?;

            let post_balance: I80F48 = bank_account
                .bank
                .get_asset_amount(bank_account.balance.asset_shares.into())?;

            liquidator_marginfi_account.last_update = current_timestamp as u64;

            (pre_balance, post_balance)
        };

        let (insurance_fee_to_transfer, insurance_fee_dust) = (
            insurance_fund_fee
                .checked_to_num::<u64>()
                .ok_or(MarginfiError::MathError)?,
            insurance_fund_fee.frac(),
        );

        let (liquidatee_liability_pre_balance, liquidatee_liability_post_balance) = {
            // Liquidatee receives liability payment
            let liab_bank_liquidity_authority_bump = liab_bank.liquidity_vault_authority_bump;

            let mut liquidatee_liab_bank_account = BankAccountWrapper::find(
                &ctx.accounts.liab_bank.key(),
                &mut liab_bank,
                &mut liquidatee_marginfi_account.lending_account,
            )?;

            let liquidatee_liability_pre_balance: I80F48 =
                liquidatee_liab_bank_account.bank.get_liability_amount(
                    liquidatee_liab_bank_account.balance.liability_shares.into(),
                )?;

            liquidatee_liab_bank_account.repay(liab_amount_final)?;

            let liquidatee_liability_post_balance: I80F48 =
                liquidatee_liab_bank_account.bank.get_liability_amount(
                    liquidatee_liab_bank_account.balance.liability_shares.into(),
                )?;

            liquidatee_marginfi_account.last_update = current_timestamp as u64;

            // ## SPL transfer ##
            // Insurance fund receives fee
            liab_bank.withdraw_spl_transfer(
                insurance_fee_to_transfer,
                ctx.accounts.bank_liquidity_vault.to_account_info(),
                ctx.accounts.bank_insurance_vault.to_account_info(),
                ctx.accounts
                    .bank_liquidity_vault_authority
                    .to_account_info(),
                maybe_liab_bank_mint.as_ref(),
                ctx.accounts.token_program.to_account_info(),
                bank_signer!(
                    BankVaultType::Liquidity,
                    ctx.accounts.liab_bank.key(),
                    liab_bank_liquidity_authority_bump
                ),
                ctx.remaining_accounts,
            )?;

            (
                liquidatee_liability_pre_balance,
                liquidatee_liability_post_balance,
            )
        };

        liab_bank.collected_insurance_fees_outstanding =
            I80F48::from(liab_bank.collected_insurance_fees_outstanding)
                .checked_add(insurance_fee_dust)
                .ok_or(MarginfiError::MathError)?
                .into();

        asset_bank.update_bank_cache(group)?;
        asset_bank.update_cache_price(asset_price_unbiased)?;

        liab_bank.update_bank_cache(group)?;
        liab_bank.update_cache_price(liab_price_unbiased)?;

        (
            LiquidationBalances {
                liquidatee_asset_balance: liquidatee_asset_pre_balance.to_num::<f64>(),
                liquidatee_liability_balance: liquidatee_liability_pre_balance.to_num::<f64>(),
                liquidator_asset_balance: liquidator_asset_pre_balance.to_num::<f64>(),
                liquidator_liability_balance: liquidator_liability_pre_balance.to_num::<f64>(),
            },
            LiquidationBalances {
                liquidatee_asset_balance: liquidatee_asset_post_balance.to_num::<f64>(),
                liquidatee_liability_balance: liquidatee_liability_post_balance.to_num::<f64>(),
                liquidator_asset_balance: liquidator_asset_post_balance.to_num::<f64>(),
                liquidator_liability_balance: liquidator_liability_post_balance.to_num::<f64>(),
            },
        )
    };

    // ## Risk checks ##
    let liquidator_remaining_acc_len = liquidator_accounts as usize;
    let liquidator_accounts_starting_pos =
        liquidatee_accounts_starting_pos - liquidator_remaining_acc_len;

    let liquidator_remaining_accounts =
        &ctx.remaining_accounts[liquidator_accounts_starting_pos..liquidatee_accounts_starting_pos];

<<<<<<< HEAD
    // Verify liquidatee liquidation post health using heap-efficient parity checks
    let post_liquidation_health = check_post_liquidation_condition_and_get_account_health(
        &liquidatee_marginfi_account,
        liquidatee_remaining_accounts,
        &ctx.accounts.liab_bank.key(),
        pre_liquidation_health,
    )?;

=======
    // TODO why call RiskEngine::new here again instead of reusing the one we made in line ~151? Is
    // it because we mutated the liab bank and corresponding balance? Is reloading the entire engine
    // more CU intensive than mutating the old engine with the updated balance + bank

    // Verify liquidatee liquidation post health

    let post_liquidation_health =
        RiskEngine::new(&liquidatee_marginfi_account, liquidatee_remaining_accounts)?
            .check_post_liquidation_condition_and_get_account_health(
                &ctx.accounts.liab_bank.key(),
                pre_liquidation_health,
            )?;
>>>>>>> 04685b32
    // TODO consider if health cache update here is worth blowing the extra CU

    liquidator_marginfi_account.lending_account.sort_balances();

    // Verify liquidator account health using heap-efficient version (includes isolated-tier check)
    check_account_init_health(
        &liquidator_marginfi_account,
        liquidator_remaining_accounts,
        &mut None,
    )?;

    emit!(LendingAccountLiquidateEvent {
        header: AccountEventHeader {
            signer: Some(ctx.accounts.authority.key()),
            marginfi_account: liquidator_marginfi_account_loader.key(),
            marginfi_account_authority: liquidator_marginfi_account.authority,
            marginfi_group: marginfi_group_loader.key(),
        },
        liquidatee_marginfi_account: liquidatee_marginfi_account_loader.key(),
        liquidatee_marginfi_account_authority: liquidatee_marginfi_account.authority,
        asset_bank: ctx.accounts.asset_bank.key(),
        asset_mint: ctx.accounts.asset_bank.load_mut()?.mint,
        liability_bank: ctx.accounts.liab_bank.key(),
        liability_mint: ctx.accounts.liab_bank.load_mut()?.mint,
        liquidatee_pre_health: pre_liquidation_health.to_num::<f64>(),
        liquidatee_post_health: post_liquidation_health.to_num::<f64>(),
        pre_balances,
        post_balances,
    });

    Ok(())
}

#[derive(Accounts)]
pub struct LendingAccountLiquidate<'info> {
    #[account(
        constraint = (
            !group.load()?.is_protocol_paused()
        ) @ MarginfiError::ProtocolPaused
    )]
    pub group: AccountLoader<'info, MarginfiGroup>,

    #[account(
        mut,
        has_one = group @ MarginfiError::InvalidGroup
    )]
    pub asset_bank: AccountLoader<'info, Bank>,

    #[account(
        mut,
        has_one = group @ MarginfiError::InvalidGroup,
        constraint = is_marginfi_asset_tag(liab_bank.load()?.config.asset_tag)
            @ MarginfiError::WrongAssetTagForStandardInstructions
    )]
    pub liab_bank: AccountLoader<'info, Bank>,

    #[account(
        mut,
        has_one = group @ MarginfiError::InvalidGroup,
        has_one = authority @ MarginfiError::Unauthorized,
        constraint = {
            let a = liquidator_marginfi_account.load()?;
            !a.get_flag(ACCOUNT_IN_RECEIVERSHIP)
        } @MarginfiError::ForbiddenIx
    )]
    pub liquidator_marginfi_account: AccountLoader<'info, MarginfiAccount>,

    pub authority: Signer<'info>,

    #[account(
        mut,
        has_one = group @ MarginfiError::InvalidGroup,
        constraint = {
            let a = liquidatee_marginfi_account.load()?;
            !a.get_flag(ACCOUNT_IN_RECEIVERSHIP)
        } @MarginfiError::ForbiddenIx
    )]
    pub liquidatee_marginfi_account: AccountLoader<'info, MarginfiAccount>,

    /// CHECK: Seed constraint
    #[account(
        seeds = [
            LIQUIDITY_VAULT_AUTHORITY_SEED.as_bytes(),
            liab_bank.key().as_ref(),
        ],
        bump = liab_bank.load()?.liquidity_vault_authority_bump
    )]
    pub bank_liquidity_vault_authority: AccountInfo<'info>,

    /// CHECK: Seed constraint
    #[account(
        mut,
        seeds = [
            LIQUIDITY_VAULT_SEED.as_bytes(),
            liab_bank.key().as_ref(),
        ],
        bump = liab_bank.load()?.liquidity_vault_bump
    )]
    pub bank_liquidity_vault: Box<InterfaceAccount<'info, TokenAccount>>,

    /// CHECK: Seed constraint
    #[account(
        mut,
        seeds = [
            INSURANCE_VAULT_SEED.as_bytes(),
            liab_bank.key().as_ref(),
        ],
        bump = liab_bank.load()?.insurance_vault_bump
    )]
    pub bank_insurance_vault: AccountInfo<'info>,

    pub token_program: Interface<'info, TokenInterface>,
}<|MERGE_RESOLUTION|>--- conflicted
+++ resolved
@@ -9,8 +9,8 @@
 use crate::state::marginfi_group::MarginfiGroupImpl;
 use crate::state::price::{OraclePriceFeedAdapter, OraclePriceType, PriceAdapter, PriceBias};
 use crate::utils::{
-    fetch_asset_price_for_bank_low_bias, is_marginfi_asset_tag, validate_asset_tags,
-    validate_bank_asset_tags, validate_bank_state, InstructionKind,
+    fetch_asset_price_for_bank_low_bias, fetch_unbiased_price_for_bank, is_marginfi_asset_tag,
+    validate_asset_tags, validate_bank_asset_tags, validate_bank_state, InstructionKind,
 };
 use crate::{bank_signer, state::marginfi_account::BankAccountWrapper};
 use crate::{check, debug, prelude::*, utils};
@@ -164,34 +164,36 @@
 
     liquidatee_marginfi_account.lending_account.sort_balances();
 
-<<<<<<< HEAD
+    let asset_bank_key = ctx.accounts.asset_bank.key();
+    let liab_bank_key = ctx.accounts.liab_bank.key();
+
     let (pre_liquidation_health, _, _) = check_pre_liquidation_condition_and_get_account_health(
         &liquidatee_marginfi_account,
         liquidatee_remaining_accounts,
-        Some(&ctx.accounts.liab_bank.key()),
+        Some(&liab_bank_key),
         &mut None,
         false,
     )?;
-=======
-    let asset_bank_key = ctx.accounts.asset_bank.key();
-    let liab_bank_key = ctx.accounts.liab_bank.key();
-    let risk_engine_pre_liq =
-        RiskEngine::new(&liquidatee_marginfi_account, liquidatee_remaining_accounts)?;
-    let (pre_liquidation_health, _, _) = risk_engine_pre_liq
-        .check_pre_liquidation_condition_and_get_account_health(
-            Some(&liab_bank_key),
-            &mut None,
-            false,
-        )?;
-    // To record in the bank's price cache
-    let asset_price_unbiased = risk_engine_pre_liq
-        .get_unbiased_price_for_bank(&asset_bank_key)
-        .ok();
-    let liab_price_unbiased = risk_engine_pre_liq
-        .get_unbiased_price_for_bank(&liab_bank_key)
-        .ok();
-    // TODO (low priority) get `asset_price` and `liab_price` here instead of loading them later
->>>>>>> 04685b32
+
+    let asset_bank = ctx.accounts.asset_bank.load()?;
+    let asset_price_unbiased = fetch_unbiased_price_for_bank(
+        &asset_bank_key,
+        &asset_bank,
+        &clock,
+        liquidatee_remaining_accounts,
+    )
+    .ok();
+    drop(asset_bank);
+
+    let liab_bank = ctx.accounts.liab_bank.load()?;
+    let liab_price_unbiased = fetch_unbiased_price_for_bank(
+        &liab_bank_key,
+        &liab_bank,
+        &clock,
+        liquidatee_remaining_accounts,
+    )
+    .ok();
+    drop(liab_bank);
 
     // ##Accounting changes##
 
@@ -431,7 +433,6 @@
     let liquidator_remaining_accounts =
         &ctx.remaining_accounts[liquidator_accounts_starting_pos..liquidatee_accounts_starting_pos];
 
-<<<<<<< HEAD
     // Verify liquidatee liquidation post health using heap-efficient parity checks
     let post_liquidation_health = check_post_liquidation_condition_and_get_account_health(
         &liquidatee_marginfi_account,
@@ -440,20 +441,6 @@
         pre_liquidation_health,
     )?;
 
-=======
-    // TODO why call RiskEngine::new here again instead of reusing the one we made in line ~151? Is
-    // it because we mutated the liab bank and corresponding balance? Is reloading the entire engine
-    // more CU intensive than mutating the old engine with the updated balance + bank
-
-    // Verify liquidatee liquidation post health
-
-    let post_liquidation_health =
-        RiskEngine::new(&liquidatee_marginfi_account, liquidatee_remaining_accounts)?
-            .check_post_liquidation_condition_and_get_account_health(
-                &ctx.accounts.liab_bank.key(),
-                pre_liquidation_health,
-            )?;
->>>>>>> 04685b32
     // TODO consider if health cache update here is worth blowing the extra CU
 
     liquidator_marginfi_account.lending_account.sort_balances();
