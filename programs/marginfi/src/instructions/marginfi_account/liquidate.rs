use crate::constants::{
    INSURANCE_VAULT_SEED, LIQUIDATION_INSURANCE_FEE, LIQUIDATION_LIQUIDATOR_FEE,
};
use crate::events::{AccountEventHeader, LendingAccountLiquidateEvent, LiquidationBalances};
use crate::state::marginfi_account::{
    calc_amount, calc_value, get_remaining_accounts_per_bank, RiskEngine,
};
use crate::state::marginfi_group::{Bank, BankVaultType};
use crate::state::price::{OraclePriceFeedAdapter, OraclePriceType, PriceAdapter, PriceBias};
use crate::utils::{validate_asset_tags, validate_bank_asset_tags};
use crate::{
    bank_signer,
    constants::{LIQUIDITY_VAULT_AUTHORITY_SEED, LIQUIDITY_VAULT_SEED},
    state::marginfi_account::{BankAccountWrapper, MarginfiAccount},
};
use crate::{check, debug, prelude::*, utils};
use anchor_lang::prelude::*;
use anchor_lang::solana_program::clock::Clock;
use anchor_lang::solana_program::sysvar::Sysvar;
use anchor_spl::token_interface::{TokenAccount, TokenInterface};
use fixed::types::I80F48;

/// Instruction liquidates a position owned by a margin account that is in a unhealthy state.
/// The liquidator can purchase discounted collateral from the unhealthy account, in exchange for paying its debt.
///
/// ### Liquidation math:
/// #### Symbol definitions:
/// - `L`: Liability token
/// - `A`: Asset token
/// - `q_ll`: Quantity of `L` paid by the liquidator
/// - `q_lf`: Quantity of `L` received by the liquidatee
/// - `q_a`: Quantity of `A` to be liquidated
/// - `p_l`: Price of `L`
/// - `p_a`: Price of `A`
/// - `f_l`: Liquidation fee
/// - `f_i`: Insurance fee
///
/// The liquidator invokes this instruction with `q_a` as input (the total amount of collateral to be liquidated).
/// This is done because `q_a` is the most bounded variable in this process, as if the `q_a` is larger than what the liquidatee has, the instruction will fail.
/// The liquidator can observe how much collateral the liquidatee has, and ensures that the liquidatee will have enough collateral regardless of price action.
///
/// Fees:
/// The liquidator fee is charged in the conversion between the market value of the collateral being liquidated and the liability being covered by the liquidator.
/// The value of the liability is discounted by the liquidation fee.
///
/// The insurance fee is taken from the difference between liability being paid by the liquidator and the liability being received by the liquidatee.
/// This difference is deposited into the insurance fund.
///
/// Accounting changes in the liquidation process:
/// 1. The liquidator removes `q_ll` of `L`
/// 2. The liquidatee receives `q_lf` of `L`
/// 3. The liquidatee removes `q_a` of `A`
/// 4. The liquidator receives `q_a` of `A`
/// 5. The insurance fund receives `q_ll - q_lf` of `L`
///
/// Calculations:
///  
/// `q_ll = q_a * p_a * (1 - f_l) / p_l`
/// `q_lf = q_a * p_a * (1 - (f_l + f_i)) / p_l`
///
/// Risk model
///
/// Assumptions:
///
/// The fundamental idea behind the risk model is that the liquidation always leaves the liquidatee account in a better health than before.
/// This can be achieved by ensuring that for each token the liability has a LTV > 1, each collateral has a risk haircut of < 1,
/// with this by paying down the liability with the collateral, the liquidatee account will always be in a better health,
/// assuming that the liquidatee liability token balance doesn't become positive (doesn't become counted as collateral),
/// and that the liquidatee collateral token balance doesn't become negative (doesn't become counted as liability).
///
///
/// Expected remaining account schema
/// [
///    liab_mint_ai (if token2022 mint),
///    asset_oracle_ai,
///    liab_oracle_ai,
///    liquidator_observation_ais...,
///    liquidatee_observation_ais...,
///  ]

pub fn lending_account_liquidate<'info>(
    mut ctx: Context<'_, '_, 'info, 'info, LendingAccountLiquidate<'info>>,
    asset_amount: u64,
) -> MarginfiResult {
    check!(asset_amount > 0, MarginfiError::ZeroLiquidationAmount);

    check!(
        ctx.accounts.asset_bank.key() != ctx.accounts.liab_bank.key(),
        MarginfiError::SameAssetAndLiabilityBanks
    );

    // Liquidators must repay debts in allowed asset types. A SOL debt can be repaid in any asset. A
    // Staked Collateral debt must be repaid in SOL or staked collateral. A Default asset debt can
    // be repaid in any Default asset or SOL.
    {
        let asset_bank = ctx.accounts.asset_bank.load()?;
        let liab_bank = ctx.accounts.liab_bank.load()?;
        validate_bank_asset_tags(&asset_bank, &liab_bank)?;

        // Sanity check user/liquidator accounts will not contain positions with mismatching tags
        // after liquidation.
        // * Note: user will be repaid in liab_bank
        let user_acc = ctx.accounts.liquidatee_marginfi_account.load()?;
        validate_asset_tags(&liab_bank, &user_acc)?;
        // * Note: Liquidator repays liab bank, and is paid in asset_bank.
        let liquidator_acc = ctx.accounts.liquidator_marginfi_account.load()?;
        validate_asset_tags(&liab_bank, &liquidator_acc)?;
        validate_asset_tags(&asset_bank, &liquidator_acc)?;
    } // release immutable borrow of asset_bank/liab_bank + liquidatee/liquidator user accounts

    let LendingAccountLiquidate {
        liquidator_marginfi_account: liquidator_marginfi_account_loader,
        liquidatee_marginfi_account: liquidatee_marginfi_account_loader,
        group: marginfi_group_loader,
        ..
    } = ctx.accounts;

    let mut liquidator_marginfi_account = liquidator_marginfi_account_loader.load_mut()?;
    let mut liquidatee_marginfi_account = liquidatee_marginfi_account_loader.load_mut()?;
    let clock = Clock::get()?;
    let current_timestamp = clock.unix_timestamp;

    let maybe_liab_bank_mint = utils::maybe_take_bank_mint(
        &mut ctx.remaining_accounts,
        &*ctx.accounts.liab_bank.load()?,
        ctx.accounts.token_program.key,
    )?;
    {
        let group = &*marginfi_group_loader.load()?;
        ctx.accounts.asset_bank.load_mut()?.accrue_interest(
            current_timestamp,
            group,
            #[cfg(not(feature = "client"))]
            ctx.accounts.asset_bank.key(),
        )?;
        ctx.accounts.liab_bank.load_mut()?.accrue_interest(
            current_timestamp,
            group,
            #[cfg(not(feature = "client"))]
            ctx.accounts.liab_bank.key(),
        )?;
    }

    let init_liquidatee_remaining_len = liquidatee_marginfi_account.get_remaining_accounts_len()?;

    let liquidatee_accounts_starting_pos =
        ctx.remaining_accounts.len() - init_liquidatee_remaining_len;
    let liquidatee_remaining_accounts = &ctx.remaining_accounts[liquidatee_accounts_starting_pos..];

    let pre_liquidation_health: I80F48 =
        RiskEngine::new(&liquidatee_marginfi_account, liquidatee_remaining_accounts)?
            .check_pre_liquidation_condition_and_get_account_health(
                Some(&ctx.accounts.liab_bank.key()),
                &mut None,
            )?;

    // ##Accounting changes##

    let (pre_balances, post_balances) = {
        let asset_amount: I80F48 = I80F48::from_num(asset_amount);

        let mut asset_bank = ctx.accounts.asset_bank.load_mut()?;
        let asset_bank_remaining_accounts_len = get_remaining_accounts_per_bank(&asset_bank)? - 1;

        let asset_price: I80F48 = {
            let oracle_ais = &ctx.remaining_accounts[0..asset_bank_remaining_accounts_len];
            let asset_pf = OraclePriceFeedAdapter::try_from_bank_config(
                &asset_bank.config,
                oracle_ais,
                &clock,
            )?;
            asset_pf.get_price_of_type(OraclePriceType::RealTime, Some(PriceBias::Low))?
        };

        let mut liab_bank = ctx.accounts.liab_bank.load_mut()?;
        let liab_bank_remaining_accounts_len = get_remaining_accounts_per_bank(&liab_bank)? - 1;
        let liab_price: I80F48 = {
            let oracle_ais = &ctx.remaining_accounts[asset_bank_remaining_accounts_len
                ..(asset_bank_remaining_accounts_len + liab_bank_remaining_accounts_len)];
            let liab_pf = OraclePriceFeedAdapter::try_from_bank_config(
                &liab_bank.config,
                oracle_ais,
                &clock,
            )?;
            liab_pf.get_price_of_type(OraclePriceType::RealTime, Some(PriceBias::High))?
        };

        let final_discount: I80F48 =
            I80F48::ONE - (LIQUIDATION_INSURANCE_FEE + LIQUIDATION_LIQUIDATOR_FEE);
        let liquidator_discount: I80F48 = I80F48::ONE - LIQUIDATION_LIQUIDATOR_FEE;

        // Quantity of liability to be paid off by liquidator
        let liab_amount_liquidator: I80F48 = calc_amount(
            calc_value(
                asset_amount,
                asset_price,
                asset_bank.mint_decimals,
                Some(liquidator_discount),
            )?,
            liab_price,
            liab_bank.mint_decimals,
        )?;

        // Quantity of liability to be received by liquidatee
        let liab_amount_final: I80F48 = calc_amount(
            calc_value(
                asset_amount,
                asset_price,
                asset_bank.mint_decimals,
                Some(final_discount),
            )?,
            liab_price,
            liab_bank.mint_decimals,
        )?;

        // Insurance fund fee
        let insurance_fund_fee: I80F48 = liab_amount_liquidator - liab_amount_final;

        assert!(
            insurance_fund_fee >= I80F48::ZERO,
            "Insurance fund fee cannot be negative"
        );

        debug!(
            "liab_quantity_liq: {}, liab_q_final: {}, asset_amount: {}, insurance_fund_fee: {}",
            liab_amount_liquidator, liab_amount_final, asset_amount, insurance_fund_fee
        );

        // Liquidator pays off liability
        let (liquidator_liability_pre_balance, liquidator_liability_post_balance) = {
            let mut bank_account = BankAccountWrapper::find_or_create(
                &ctx.accounts.liab_bank.key(),
                &mut liab_bank,
                &mut liquidator_marginfi_account.lending_account,
            )?;

            let pre_balance: I80F48 = bank_account
                .bank
                .get_liability_amount(bank_account.balance.liability_shares.into())?;

            bank_account.decrease_balance_in_liquidation(liab_amount_liquidator)?;

            let post_balance: I80F48 = bank_account
                .bank
                .get_liability_amount(bank_account.balance.liability_shares.into())?;

            (pre_balance, post_balance)
        };

        // Liquidatee pays off `asset_quantity` amount of collateral
        let (liquidatee_asset_pre_balance, liquidatee_asset_post_balance) = {
            let mut bank_account = BankAccountWrapper::find(
                &ctx.accounts.asset_bank.key(),
                &mut asset_bank,
                &mut liquidatee_marginfi_account.lending_account,
            )?;

            let pre_balance: I80F48 = bank_account
                .bank
                .get_asset_amount(bank_account.balance.asset_shares.into())?;

            bank_account
                .withdraw(asset_amount)
                .map_err(|_| MarginfiError::OverliquidationAttempt)?;

            let post_balance: I80F48 = bank_account
                .bank
                .get_asset_amount(bank_account.balance.asset_shares.into())?;

            (pre_balance, post_balance)
        };

        // Liquidator receives `asset_quantity` amount of collateral
        let (liquidator_asset_pre_balance, liquidator_asset_post_balance) = {
            let mut bank_account = BankAccountWrapper::find_or_create(
                &ctx.accounts.asset_bank.key(),
                &mut asset_bank,
                &mut liquidator_marginfi_account.lending_account,
            )?;

            let pre_balance: I80F48 = bank_account
                .bank
                .get_asset_amount(bank_account.balance.asset_shares.into())?;

            bank_account.increase_balance_in_liquidation(asset_amount)?;

            let post_balance: I80F48 = bank_account
                .bank
                .get_asset_amount(bank_account.balance.asset_shares.into())?;

            (pre_balance, post_balance)
        };

        let (insurance_fee_to_transfer, insurance_fee_dust) = (
            insurance_fund_fee
                .checked_to_num::<u64>()
                .ok_or(MarginfiError::MathError)?,
            insurance_fund_fee.frac(),
        );

        let (liquidatee_liability_pre_balance, liquidatee_liability_post_balance) = {
            // Liquidatee receives liability payment
            let liab_bank_liquidity_authority_bump = liab_bank.liquidity_vault_authority_bump;

            let mut liquidatee_liab_bank_account = BankAccountWrapper::find_or_create(
                &ctx.accounts.liab_bank.key(),
                &mut liab_bank,
                &mut liquidatee_marginfi_account.lending_account,
            )?;

            let liquidatee_liability_pre_balance: I80F48 =
                liquidatee_liab_bank_account.bank.get_liability_amount(
                    liquidatee_liab_bank_account.balance.liability_shares.into(),
                )?;

            liquidatee_liab_bank_account.increase_balance(liab_amount_final)?;

            let liquidatee_liability_post_balance: I80F48 =
                liquidatee_liab_bank_account.bank.get_liability_amount(
                    liquidatee_liab_bank_account.balance.liability_shares.into(),
                )?;

            // ## SPL transfer ##
            // Insurance fund receives fee
            liquidatee_liab_bank_account.withdraw_spl_transfer(
                insurance_fee_to_transfer,
                ctx.accounts.bank_liquidity_vault.to_account_info(),
                ctx.accounts.bank_insurance_vault.to_account_info(),
                ctx.accounts
                    .bank_liquidity_vault_authority
                    .to_account_info(),
                maybe_liab_bank_mint.as_ref(),
                ctx.accounts.token_program.to_account_info(),
                bank_signer!(
                    BankVaultType::Liquidity,
                    ctx.accounts.liab_bank.key(),
                    liab_bank_liquidity_authority_bump
                ),
                ctx.remaining_accounts,
            )?;

            (
                liquidatee_liability_pre_balance,
                liquidatee_liability_post_balance,
            )
        };

        liab_bank.collected_insurance_fees_outstanding =
            I80F48::from(liab_bank.collected_insurance_fees_outstanding)
                .checked_add(insurance_fee_dust)
                .ok_or(MarginfiError::MathError)?
                .into();

        (
            LiquidationBalances {
                liquidatee_asset_balance: liquidatee_asset_pre_balance.to_num::<f64>(),
                liquidatee_liability_balance: liquidatee_liability_pre_balance.to_num::<f64>(),
                liquidator_asset_balance: liquidator_asset_pre_balance.to_num::<f64>(),
                liquidator_liability_balance: liquidator_liability_pre_balance.to_num::<f64>(),
            },
            LiquidationBalances {
                liquidatee_asset_balance: liquidatee_asset_post_balance.to_num::<f64>(),
                liquidatee_liability_balance: liquidatee_liability_post_balance.to_num::<f64>(),
                liquidator_asset_balance: liquidator_asset_post_balance.to_num::<f64>(),
                liquidator_liability_balance: liquidator_liability_post_balance.to_num::<f64>(),
            },
        )
    };

    // ## Risk checks ##

    let liquidator_remaining_acc_len = liquidator_marginfi_account.get_remaining_accounts_len()?;
    let liquidator_accounts_starting_pos =
        liquidatee_accounts_starting_pos - liquidator_remaining_acc_len;

    let liquidator_remaining_accounts =
        &ctx.remaining_accounts[liquidator_accounts_starting_pos..liquidatee_accounts_starting_pos];

    // TODO why call RiskEngine::new here again instead of reusing the one we made in line ~151? Is
    // it because we mutated the liab bank and corresponding balance? Is reloading the entire engine
    // more CU intensive than mutating the old engine with the updated balance + bank

    // Verify liquidatee liquidation post health
    let post_liquidation_health =
        RiskEngine::new(&liquidatee_marginfi_account, liquidatee_remaining_accounts)?
            .check_post_liquidation_condition_and_get_account_health(
                &ctx.accounts.liab_bank.key(),
                pre_liquidation_health,
            )?;

    // TODO consider if health cache update here is worth blowing the extra CU
<<<<<<< HEAD
    RiskEngine::check_account_init_health(
=======
    let (risk_result, _engine) = RiskEngine::check_account_init_health(
>>>>>>> 0b77b8f6
        &liquidator_marginfi_account,
        liquidator_remaining_accounts,
        &mut None,
    );
    risk_result?;

    emit!(LendingAccountLiquidateEvent {
        header: AccountEventHeader {
            signer: Some(ctx.accounts.authority.key()),
            marginfi_account: liquidator_marginfi_account_loader.key(),
            marginfi_account_authority: liquidator_marginfi_account.authority,
            marginfi_group: ctx.accounts.group.key(),
        },
        liquidatee_marginfi_account: liquidatee_marginfi_account_loader.key(),
        liquidatee_marginfi_account_authority: liquidatee_marginfi_account.authority,
        asset_bank: ctx.accounts.asset_bank.key(),
        asset_mint: ctx.accounts.asset_bank.load_mut()?.mint,
        liability_bank: ctx.accounts.liab_bank.key(),
        liability_mint: ctx.accounts.liab_bank.load_mut()?.mint,
        liquidatee_pre_health: pre_liquidation_health.to_num::<f64>(),
        liquidatee_post_health: post_liquidation_health.to_num::<f64>(),
        pre_balances,
        post_balances,
    });

    Ok(())
}

#[derive(Accounts)]
pub struct LendingAccountLiquidate<'info> {
    pub group: AccountLoader<'info, MarginfiGroup>,

    #[account(
        mut,
        has_one = group
    )]
    pub asset_bank: AccountLoader<'info, Bank>,

    #[account(
        mut,
        has_one = group
    )]
    pub liab_bank: AccountLoader<'info, Bank>,

    #[account(
        mut,
        has_one = group,
        has_one = authority
    )]
    pub liquidator_marginfi_account: AccountLoader<'info, MarginfiAccount>,

    pub authority: Signer<'info>,

    #[account(
        mut,
        has_one = group
    )]
    pub liquidatee_marginfi_account: AccountLoader<'info, MarginfiAccount>,

    /// CHECK: Seed constraint
    #[account(
        mut,
        seeds = [
            LIQUIDITY_VAULT_AUTHORITY_SEED.as_bytes(),
            liab_bank.key().as_ref(),
        ],
        bump = liab_bank.load()?.liquidity_vault_authority_bump
    )]
    pub bank_liquidity_vault_authority: AccountInfo<'info>,

    /// CHECK: Seed constraint
    #[account(
        mut,
        seeds = [
            LIQUIDITY_VAULT_SEED.as_bytes(),
            liab_bank.key().as_ref(),
        ],
        bump = liab_bank.load()?.liquidity_vault_bump
    )]
    pub bank_liquidity_vault: Box<InterfaceAccount<'info, TokenAccount>>,

    /// CHECK: Seed constraint
    #[account(
        mut,
        seeds = [
            INSURANCE_VAULT_SEED.as_bytes(),
            liab_bank.key().as_ref(),
        ],
        bump = liab_bank.load()?.insurance_vault_bump
    )]
    pub bank_insurance_vault: AccountInfo<'info>,

    pub token_program: Interface<'info, TokenInterface>,
}<|MERGE_RESOLUTION|>--- conflicted
+++ resolved
@@ -389,11 +389,7 @@
             )?;
 
     // TODO consider if health cache update here is worth blowing the extra CU
-<<<<<<< HEAD
-    RiskEngine::check_account_init_health(
-=======
     let (risk_result, _engine) = RiskEngine::check_account_init_health(
->>>>>>> 0b77b8f6
         &liquidator_marginfi_account,
         liquidator_remaining_accounts,
         &mut None,
