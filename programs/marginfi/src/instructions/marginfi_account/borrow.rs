--- conflicted
+++ resolved
@@ -1,10 +1,6 @@
 use crate::{
     bank_signer, check,
-<<<<<<< HEAD
-    constants::LIQUIDITY_VAULT_AUTHORITY_SEED,
-=======
     constants::{LIQUIDITY_VAULT_AUTHORITY_SEED, PROGRAM_VERSION},
->>>>>>> e5ad98a8
     events::{AccountEventHeader, LendingAccountBorrowEvent},
     math_error,
     prelude::{MarginfiError, MarginfiGroup, MarginfiResult},
@@ -173,19 +169,8 @@
 
     let mut health_cache = HealthCache::zeroed();
     health_cache.timestamp = clock.unix_timestamp;
-<<<<<<< HEAD
 
     marginfi_account.lending_account.sort_balances();
-
-    // Check account health, if below threshold fail transaction
-    // Assuming `ctx.remaining_accounts` holds only oracle accounts
-    RiskEngine::check_account_init_health(
-        &marginfi_account,
-        ctx.remaining_accounts,
-        &mut Some(&mut health_cache),
-    )?;
-=======
-    health_cache.program_version = PROGRAM_VERSION;
 
     // Check account health, if below threshold fail transaction
     // Assuming `ctx.remaining_accounts` holds only oracle accounts
@@ -195,8 +180,7 @@
         &mut Some(&mut health_cache),
     );
     risk_result?;
-
->>>>>>> e5ad98a8
+    health_cache.program_version = PROGRAM_VERSION;
     health_cache.set_engine_ok(true);
     marginfi_account.health_cache = health_cache;
 
