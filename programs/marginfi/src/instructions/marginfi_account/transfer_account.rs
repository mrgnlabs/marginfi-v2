--- conflicted
+++ resolved
@@ -1,11 +1,6 @@
 use crate::{
-<<<<<<< HEAD
-    check_eq,
+    check, check_eq,
     constants::{ACCOUNT_TRANSFER_FEE, MARGINFI_ACCOUNT_SEED, MOCKS_PROGRAM_ID},
-=======
-    check, check_eq,
-    constants::ACCOUNT_TRANSFER_FEE,
->>>>>>> 67ab029e
     events::{AccountEventHeader, MarginfiAccountTransferToNewAccount},
     prelude::*,
     state::marginfi_account::{
