--- conflicted
+++ resolved
@@ -47,12 +47,8 @@
     new_account.account_flags = old_account.account_flags;
     new_account.migrated_from = ctx.accounts.old_marginfi_account.key();
 
-<<<<<<< HEAD
+    old_account.migrated_to = ctx.accounts.new_marginfi_account.key();
     old_account.last_update = current_timestamp;
-=======
-    old_account.migrated_to = ctx.accounts.new_marginfi_account.key();
-
->>>>>>> b8135e24
     old_account.lending_account = LendingAccount::zeroed();
     old_account.set_flag(ACCOUNT_DISABLED);
 
