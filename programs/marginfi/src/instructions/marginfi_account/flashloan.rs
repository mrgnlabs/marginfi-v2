use crate::{
    check,
    prelude::*,
    state::marginfi_account::{
        MarginfiAccount, RiskEngine, ACCOUNT_DISABLED, ACCOUNT_IN_FLASHLOAN,
    },
};
<<<<<<< HEAD
use anchor_lang::{prelude::*, Discriminator};
use solana_program::{
=======
use anchor_lang::prelude::*;
use anchor_lang::solana_program::{
>>>>>>> e5ad98a8
    instruction::{get_stack_height, TRANSACTION_LEVEL_STACK_HEIGHT},
    sysvar::{self, instructions},
};

pub fn lending_account_start_flashloan(
    ctx: Context<LendingAccountStartFlashloan>,
    end_index: u64,
) -> MarginfiResult<()> {
    check_flashloan_can_start(
        &ctx.accounts.marginfi_account,
        &ctx.accounts.ixs_sysvar,
        end_index as usize,
    )?;

    let mut marginfi_account = ctx.accounts.marginfi_account.load_mut()?;
    marginfi_account.set_flag(ACCOUNT_IN_FLASHLOAN);

    Ok(())
}

#[derive(Accounts)]
pub struct LendingAccountStartFlashloan<'info> {
    #[account(
        mut,
        has_one = authority
    )]
    pub marginfi_account: AccountLoader<'info, MarginfiAccount>,

    pub authority: Signer<'info>,

    /// CHECK: Instructions sysvar
    #[account(address = sysvar::instructions::ID)]
    pub ixs_sysvar: AccountInfo<'info>,
}

const END_FL_IX_MARGINFI_ACCOUNT_AI_IDX: usize = 0;

/// Checklist
/// 1. `end_flashloan` ix index is after `start_flashloan` ix index
/// 2. Ixs has an `end_flashloan` ix present
/// 3. `end_flashloan` ix is for the marginfi program
/// 3. `end_flashloan` ix is for the same marginfi account
/// 4. Account is not disabled
/// 5. Account is not already in a flashloan
/// 6. Start flashloan ix is not in CPI
/// 7. End flashloan ix is not in CPI
pub fn check_flashloan_can_start(
    marginfi_account: &AccountLoader<MarginfiAccount>,
    sysvar_ixs: &AccountInfo,
    end_fl_idx: usize,
) -> MarginfiResult<()> {
    // Note: FLASHLOAN_ENABLED_FLAG is now deprecated, any non-disabled account can initiate a flash loan.
    let current_ix_idx: usize = instructions::load_current_index_checked(sysvar_ixs)?.into();

    check!(current_ix_idx < end_fl_idx, MarginfiError::IllegalFlashloan);

    // Check current ix is not a CPI
    let current_ix = instructions::load_instruction_at_checked(current_ix_idx, sysvar_ixs)?;

    check!(
        get_stack_height() == TRANSACTION_LEVEL_STACK_HEIGHT,
        MarginfiError::IllegalFlashloan,
        "Start flashloan ix should not be in CPI"
    );

    check!(
        current_ix.program_id.eq(&crate::id()),
        MarginfiError::IllegalFlashloan,
        "Start flashloan ix should not be in CPI"
    );

    // Will error if ix doesn't exist
    let unchecked_end_fl_ix = instructions::load_instruction_at_checked(end_fl_idx, sysvar_ixs)?;

    let discrim = &unchecked_end_fl_ix.data[..8];
    // TODO figure out anchor's fancy new discrim syntax to avoid hard coding this.
    const FLASHLOAN_DISCRIM: [u8; 8] = [105, 124, 201, 106, 153, 2, 8, 156];
    if discrim != FLASHLOAN_DISCRIM {
        msg!("discrim: {:?}, expected: {:?}", discrim, FLASHLOAN_DISCRIM);
        return err!(MarginfiError::IllegalFlashloan);
    }

    check!(
        unchecked_end_fl_ix.program_id.eq(&crate::id()),
        MarginfiError::IllegalFlashloan
    );

    let end_fl_ix = unchecked_end_fl_ix;

    let end_fl_marginfi_account = end_fl_ix
        .accounts
        .get(END_FL_IX_MARGINFI_ACCOUNT_AI_IDX)
        .ok_or(MarginfiError::IllegalFlashloan)?;

    check!(
        end_fl_marginfi_account.pubkey.eq(&marginfi_account.key()),
        MarginfiError::IllegalFlashloan
    );

    let marginf_account = marginfi_account.load()?;

    check!(
        !marginf_account.get_flag(ACCOUNT_DISABLED),
        MarginfiError::AccountDisabled
    );

    check!(
        !marginf_account.get_flag(ACCOUNT_IN_FLASHLOAN),
        MarginfiError::IllegalFlashloan
    );

    Ok(())
}

pub fn lending_account_end_flashloan<'info>(
    ctx: Context<'_, '_, 'info, 'info, LendingAccountEndFlashloan<'info>>,
) -> MarginfiResult<()> {
    check!(
        get_stack_height() == TRANSACTION_LEVEL_STACK_HEIGHT,
        MarginfiError::IllegalFlashloan,
        "End flashloan ix should not be in CPI"
    );

    let mut marginfi_account = ctx.accounts.marginfi_account.load_mut()?;

    marginfi_account.unset_flag(ACCOUNT_IN_FLASHLOAN);

<<<<<<< HEAD
    RiskEngine::check_account_init_health(&marginfi_account, ctx.remaining_accounts, &mut None)?;
=======
    let (risk_result, _engine) =
        RiskEngine::check_account_init_health(&marginfi_account, ctx.remaining_accounts, &mut None);
    risk_result?;
>>>>>>> e5ad98a8

    Ok(())
}

#[derive(Accounts)]
pub struct LendingAccountEndFlashloan<'info> {
    #[account(
        mut,
        has_one = authority
    )]
    pub marginfi_account: AccountLoader<'info, MarginfiAccount>,

    pub authority: Signer<'info>,
}<|MERGE_RESOLUTION|>--- conflicted
+++ resolved
@@ -5,13 +5,8 @@
         MarginfiAccount, RiskEngine, ACCOUNT_DISABLED, ACCOUNT_IN_FLASHLOAN,
     },
 };
-<<<<<<< HEAD
-use anchor_lang::{prelude::*, Discriminator};
-use solana_program::{
-=======
 use anchor_lang::prelude::*;
 use anchor_lang::solana_program::{
->>>>>>> e5ad98a8
     instruction::{get_stack_height, TRANSACTION_LEVEL_STACK_HEIGHT},
     sysvar::{self, instructions},
 };
@@ -139,13 +134,9 @@
 
     marginfi_account.unset_flag(ACCOUNT_IN_FLASHLOAN);
 
-<<<<<<< HEAD
-    RiskEngine::check_account_init_health(&marginfi_account, ctx.remaining_accounts, &mut None)?;
-=======
     let (risk_result, _engine) =
         RiskEngine::check_account_init_health(&marginfi_account, ctx.remaining_accounts, &mut None);
     risk_result?;
->>>>>>> e5ad98a8
 
     Ok(())
 }
