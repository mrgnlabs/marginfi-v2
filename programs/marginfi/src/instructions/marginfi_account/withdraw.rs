--- conflicted
+++ resolved
@@ -196,19 +196,18 @@
     if !marginfi_account.get_flag(ACCOUNT_IN_RECEIVERSHIP) {
         // Check account health, if below threshold fail transaction
         // Assuming `ctx.remaining_accounts` holds only oracle accounts
-<<<<<<< HEAD
+        // Uses heap-efficient health check to support accounts with up to 16 positions
         check_account_init_health(
-=======
-        let (risk_result, risk_engine) = RiskEngine::check_account_init_health(
->>>>>>> 04685b32
             &marginfi_account,
             ctx.remaining_accounts,
             &mut Some(&mut health_cache),
         )?;
         health_cache.program_version = PROGRAM_VERSION;
 
-        // Note: in flashloans, risk_engine is None, and we skip the cache price update.
-        maybe_price = risk_engine.and_then(|e| e.get_unbiased_price_for_bank(&bank_pk).ok());
+        // Fetch unbiased price for cache update
+        let bank = bank_loader.load()?;
+        maybe_price =
+            fetch_unbiased_price_for_bank(&bank_pk, &bank, &clock, ctx.remaining_accounts).ok();
 
         health_cache.set_engine_ok(true);
         marginfi_account.health_cache = health_cache;
