use crate::{
    bank_signer, check,
    constants::{LIQUIDITY_VAULT_AUTHORITY_SEED, LIQUIDITY_VAULT_SEED},
    events::{AccountEventHeader, LendingAccountWithdrawEvent},
    prelude::*,
    state::{
        marginfi_account::{BankAccountWrapper, MarginfiAccount, RiskEngine, DISABLED_FLAG},
        marginfi_group::{Bank, BankVaultType},
    },
    utils,
};
use anchor_lang::prelude::*;
use anchor_spl::token_interface::{TokenAccount, TokenInterface};
use fixed::types::I80F48;
use solana_program::{clock::Clock, sysvar::Sysvar};

/// 1. Accrue interest
/// 2. Find the user's existing bank account for the asset withdrawn
/// 3. Record asset decrease in the bank account
/// 4. Transfer funds from the bank's liquidity vault to the signer's token account
/// 5. Verify that the user account is in a healthy state
///
/// Will error if there is no existing asset <=> borrowing is not allowed.
pub fn lending_account_withdraw<'info>(
    mut ctx: Context<'_, '_, 'info, 'info, LendingAccountWithdraw<'info>>,
    amount: u64,
    withdraw_all: Option<bool>,
) -> MarginfiResult {
    let LendingAccountWithdraw {
        marginfi_account: marginfi_account_loader,
        destination_token_account,
        bank_liquidity_vault,
        token_program,
        bank_liquidity_vault_authority,
        bank: bank_loader,
        marginfi_group: marginfi_group_loader,
        ..
    } = ctx.accounts;
    let clock = Clock::get()?;

    let withdraw_all = withdraw_all.unwrap_or(false);
    let mut marginfi_account = marginfi_account_loader.load_mut()?;

    check!(
        !marginfi_account.get_flag(DISABLED_FLAG),
        MarginfiError::AccountDisabled
    );

    let maybe_bank_mint = utils::maybe_take_bank_mint(
        &mut ctx.remaining_accounts,
        &*bank_loader.load()?,
        token_program.key,
    )?;

    bank_loader.load_mut()?.accrue_interest(
<<<<<<< HEAD
        Clock::get()?.unix_timestamp,
        &marginfi_group_loader.load()?.get_group_bank_config(),
=======
        clock.unix_timestamp,
>>>>>>> 24dfeb16
        #[cfg(not(feature = "client"))]
        bank_loader.key(),
    )?;

    {
        let mut bank = bank_loader.load_mut()?;

        let liquidity_vault_authority_bump = bank.liquidity_vault_authority_bump;

        let mut bank_account = BankAccountWrapper::find(
            &bank_loader.key(),
            &mut bank,
            &mut marginfi_account.lending_account,
        )?;

        let amount_pre_fee = if withdraw_all {
            bank_account.withdraw_all()?
        } else {
            let amount_pre_fee = maybe_bank_mint
                .as_ref()
                .map(|mint| {
                    utils::calculate_pre_fee_spl_deposit_amount(
                        mint.to_account_info(),
                        amount,
                        clock.epoch,
                    )
                })
                .transpose()?
                .unwrap_or(amount);

            bank_account.withdraw(I80F48::from_num(amount_pre_fee))?;

            amount_pre_fee
        };

        bank_account.withdraw_spl_transfer(
            amount_pre_fee,
            bank_liquidity_vault.to_account_info(),
            destination_token_account.to_account_info(),
            bank_liquidity_vault_authority.to_account_info(),
            maybe_bank_mint.as_ref(),
            token_program.to_account_info(),
            bank_signer!(
                BankVaultType::Liquidity,
                bank_loader.key(),
                liquidity_vault_authority_bump
            ),
            ctx.remaining_accounts,
        )?;

        emit!(LendingAccountWithdrawEvent {
            header: AccountEventHeader {
                signer: Some(ctx.accounts.signer.key()),
                marginfi_account: marginfi_account_loader.key(),
                marginfi_account_authority: marginfi_account.authority,
                marginfi_group: marginfi_account.group,
            },
            bank: bank_loader.key(),
            mint: bank.mint,
            amount: amount_pre_fee,
            close_balance: withdraw_all,
        });
    }

    // Check account health, if below threshold fail transaction
    // Assuming `ctx.remaining_accounts` holds only oracle accounts
    RiskEngine::check_account_init_health(&marginfi_account, ctx.remaining_accounts)?;

    Ok(())
}

#[derive(Accounts)]
pub struct LendingAccountWithdraw<'info> {
    pub marginfi_group: AccountLoader<'info, MarginfiGroup>,

    #[account(
        mut,
        constraint = marginfi_account.load()?.group == marginfi_group.key(),
    )]
    pub marginfi_account: AccountLoader<'info, MarginfiAccount>,

    #[account(
        address = marginfi_account.load()?.authority,
    )]
    pub signer: Signer<'info>,

    #[account(
        mut,
        constraint = bank.load()?.group == marginfi_group.key(),
    )]
    pub bank: AccountLoader<'info, Bank>,

    #[account(mut)]
    pub destination_token_account: InterfaceAccount<'info, TokenAccount>,

    /// CHECK: Seed constraint check
    #[account(
        mut,
        seeds = [
            LIQUIDITY_VAULT_AUTHORITY_SEED.as_bytes(),
            bank.key().as_ref(),
        ],
        bump = bank.load()?.liquidity_vault_authority_bump,
    )]
    pub bank_liquidity_vault_authority: AccountInfo<'info>,

    #[account(
        mut,
        seeds = [
            LIQUIDITY_VAULT_SEED.as_bytes(),
            bank.key().as_ref(),
        ],
        bump = bank.load()?.liquidity_vault_bump,
    )]
    pub bank_liquidity_vault: InterfaceAccount<'info, TokenAccount>,

    pub token_program: Interface<'info, TokenInterface>,
}<|MERGE_RESOLUTION|>--- conflicted
+++ resolved
@@ -53,12 +53,8 @@
     )?;
 
     bank_loader.load_mut()?.accrue_interest(
-<<<<<<< HEAD
-        Clock::get()?.unix_timestamp,
+        clock.unix_timestamp,
         &marginfi_group_loader.load()?.get_group_bank_config(),
-=======
-        clock.unix_timestamp,
->>>>>>> 24dfeb16
         #[cfg(not(feature = "client"))]
         bank_loader.key(),
     )?;
