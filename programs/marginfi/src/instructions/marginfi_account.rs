--- conflicted
+++ resolved
@@ -102,7 +102,7 @@
 
     #[account(
         seeds = [
-            LENDING_POOL_BANK_SEED.as_bytes(),
+            LENDING_POOL_BANK_SEED,
             marginfi_group.key().as_ref(),
             bank_mint.key().as_ref(),
         ],
@@ -120,13 +120,8 @@
     #[account(
         mut,
         seeds = [
-<<<<<<< HEAD
             LIQUIDITY_VAULT_SEED,
-            asset_mint.key().as_ref(),
-=======
-            LIQUIDITY_VAULT_SEED.as_bytes(),
             bank_mint.key().as_ref(),
->>>>>>> 541653c8
             marginfi_group.key().as_ref(),
         ],
         bump,
@@ -209,7 +204,7 @@
 
     #[account(
         seeds = [
-            LENDING_POOL_BANK_SEED.as_bytes(),
+            LENDING_POOL_BANK_SEED,
             marginfi_group.key().as_ref(),
             bank_mint.key().as_ref(),
         ],
@@ -224,13 +219,8 @@
     #[account(
         mut,
         seeds = [
-<<<<<<< HEAD
             LIQUIDITY_VAULT_AUTHORITY_SEED,
-            asset_mint.key().as_ref(),
-=======
-            LIQUIDITY_VAULT_AUTHORITY_SEED.as_bytes(),
             bank_mint.key().as_ref(),
->>>>>>> 541653c8
             marginfi_group.key().as_ref(),
         ],
         bump,
@@ -240,13 +230,8 @@
     #[account(
         mut,
         seeds = [
-<<<<<<< HEAD
             LIQUIDITY_VAULT_SEED,
-            asset_mint.key().as_ref(),
-=======
-            LIQUIDITY_VAULT_SEED.as_bytes(),
             bank_mint.key().as_ref(),
->>>>>>> 541653c8
             marginfi_group.key().as_ref(),
         ],
         bump,
@@ -459,7 +444,7 @@
 
     #[account(
         seeds = [
-            LENDING_POOL_BANK_SEED.as_bytes(),
+            LENDING_POOL_BANK_SEED,
             marginfi_group.key().as_ref(),
             asset_mint.key().as_ref(),
         ],
@@ -471,7 +456,7 @@
 
     #[account(
         seeds = [
-            LENDING_POOL_BANK_SEED.as_bytes(),
+            LENDING_POOL_BANK_SEED,
             marginfi_group.key().as_ref(),
             liab_mint.key().as_ref(),
         ],
@@ -500,13 +485,8 @@
     #[account(
         mut,
         seeds = [
-<<<<<<< HEAD
             LIQUIDITY_VAULT_AUTHORITY_SEED,
-            marginfi_group.load()?.lending_pool.banks[liab_bank_index as usize].unwrap().mint_pk.as_ref(),
-=======
-            LIQUIDITY_VAULT_AUTHORITY_SEED.as_bytes(),
             liab_bank.mint_pk.as_ref(),
->>>>>>> 541653c8
             marginfi_group.key().as_ref()
         ],
         bump
@@ -516,13 +496,8 @@
     #[account(
         mut,
         seeds = [
-<<<<<<< HEAD
             LIQUIDITY_VAULT_SEED,
-            marginfi_group.load()?.lending_pool.banks[liab_bank_index as usize].unwrap().mint_pk.as_ref(),
-=======
-            LIQUIDITY_VAULT_SEED.as_bytes(),
             liab_bank.mint_pk.as_ref(),
->>>>>>> 541653c8
             marginfi_group.key().as_ref()
         ],
         bump
@@ -532,13 +507,8 @@
     #[account(
         mut,
         seeds = [
-<<<<<<< HEAD
             INSURANCE_VAULT_SEED,
-            marginfi_group.load()?.lending_pool.banks[liab_bank_index as usize].unwrap().mint_pk.as_ref(),
-=======
-            INSURANCE_VAULT_SEED.as_bytes(),
             liab_bank.mint_pk.as_ref(),
->>>>>>> 541653c8
             marginfi_group.key().as_ref()
         ],
         bump
