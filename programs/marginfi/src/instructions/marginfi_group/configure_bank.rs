--- conflicted
+++ resolved
@@ -37,17 +37,10 @@
         // Settings are not frozen, everything updates
         bank.configure(&bank_config)?;
 
-<<<<<<< HEAD
-=======
-        if bank_config.oracle.is_some() {
-            bank.config
-                .validate_oracle_setup(ctx.remaining_accounts, None, None, None)?;
-        }
         if bank_config.oracle_max_age.is_some() {
             bank.config.validate_oracle_age()?;
         }
 
->>>>>>> 56dc7c47
         emit!(LendingPoolBankConfigureEvent {
             header: GroupEventHeader {
                 marginfi_group: ctx.accounts.marginfi_group.key(),
