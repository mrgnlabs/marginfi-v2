use crate::constants::{EMISSIONS_AUTH_SEED, EMISSIONS_TOKEN_ACCOUNT_SEED, FREEZE_SETTINGS};
use crate::events::{
    GroupEventHeader, LendingPoolBankConfigureEvent, LendingPoolBankConfigureFrozenEvent,
};
use crate::prelude::MarginfiError;
use crate::{check, math_error, utils};
use crate::{
    state::marginfi_group::{Bank, BankConfigOpt, MarginfiGroup},
    MarginfiResult,
};
use anchor_lang::prelude::*;
use anchor_spl::token_2022::{transfer_checked, TransferChecked};
use anchor_spl::token_interface::{Mint, TokenAccount, TokenInterface};
use fixed::types::I80F48;

pub fn lending_pool_configure_bank(
    ctx: Context<LendingPoolConfigureBank>,
    bank_config: BankConfigOpt,
) -> MarginfiResult {
    let mut bank = ctx.accounts.bank.load_mut()?;

    // If settings are frozen, you can only update the deposit and borrow limits, everything else is ignored.
    if bank.get_flag(FREEZE_SETTINGS) {
        bank.configure_unfrozen_fields_only(&bank_config)?;

<<<<<<< HEAD
    if bank_config.oracle.is_some() {
        bank.config
            .validate_oracle_setup(ctx.remaining_accounts, None, None, None)?;
=======
        emit!(LendingPoolBankConfigureFrozenEvent {
            header: GroupEventHeader {
                marginfi_group: ctx.accounts.marginfi_group.key(),
                signer: Some(*ctx.accounts.admin.key)
            },
            bank: ctx.accounts.bank.key(),
            mint: bank.mint,
            deposit_limit: bank.config.deposit_limit,
            borrow_limit: bank.config.borrow_limit,
        });
    } else {
        // Settings are not frozen, everything updates
        bank.configure(&bank_config)?;

        if bank_config.oracle.is_some() {
            bank.config.validate_oracle_setup(ctx.remaining_accounts)?;
        }

        emit!(LendingPoolBankConfigureEvent {
            header: GroupEventHeader {
                marginfi_group: ctx.accounts.marginfi_group.key(),
                signer: Some(*ctx.accounts.admin.key)
            },
            bank: ctx.accounts.bank.key(),
            mint: bank.mint,
            config: bank_config,
        });
>>>>>>> 464de33d
    }

    Ok(())
}

#[derive(Accounts)]
pub struct LendingPoolConfigureBank<'info> {
    pub marginfi_group: AccountLoader<'info, MarginfiGroup>,

    #[account(
        address = marginfi_group.load()?.admin,
    )]
    pub admin: Signer<'info>,

    #[account(
        mut,
        constraint = bank.load()?.group == marginfi_group.key(),
    )]
    pub bank: AccountLoader<'info, Bank>,
}

pub fn lending_pool_setup_emissions(
    ctx: Context<LendingPoolSetupEmissions>,
    emissions_flags: u64,
    emissions_rate: u64,
    total_emissions: u64,
) -> MarginfiResult {
    let mut bank = ctx.accounts.bank.load_mut()?;

    check!(
        bank.emissions_mint.eq(&Pubkey::default()),
        MarginfiError::EmissionsAlreadySetup
    );

    bank.emissions_mint = ctx.accounts.emissions_mint.key();

    bank.override_emissions_flag(emissions_flags);

    bank.emissions_rate = emissions_rate;
    bank.emissions_remaining = I80F48::from_num(total_emissions).into();

    let initial_emissions_amount_pre_fee = utils::calculate_pre_fee_spl_deposit_amount(
        ctx.accounts.emissions_mint.to_account_info(),
        total_emissions,
        Clock::get()?.epoch,
    )?;

    transfer_checked(
        CpiContext::new(
            ctx.accounts.token_program.to_account_info(),
            TransferChecked {
                from: ctx.accounts.emissions_funding_account.to_account_info(),
                to: ctx.accounts.emissions_token_account.to_account_info(),
                authority: ctx.accounts.admin.to_account_info(),
                mint: ctx.accounts.emissions_mint.to_account_info(),
            },
        ),
        initial_emissions_amount_pre_fee,
        ctx.accounts.emissions_mint.decimals,
    )?;

    Ok(())
}

#[derive(Accounts)]
pub struct LendingPoolSetupEmissions<'info> {
    pub marginfi_group: AccountLoader<'info, MarginfiGroup>,

    #[account(
        mut,
        address = marginfi_group.load()?.admin,
    )]
    pub admin: Signer<'info>,

    #[account(
        mut,
        constraint = bank.load()?.group == marginfi_group.key(),
    )]
    pub bank: AccountLoader<'info, Bank>,

    pub emissions_mint: InterfaceAccount<'info, Mint>,

    #[account(
        seeds = [
            EMISSIONS_AUTH_SEED.as_bytes(),
            bank.key().as_ref(),
            emissions_mint.key().as_ref(),
        ],
        bump
    )]
    /// CHECK: Asserted by PDA constraints
    pub emissions_auth: AccountInfo<'info>,

    #[account(
        init,
        payer = admin,
        token::mint = emissions_mint,
        token::authority = emissions_auth,
        seeds = [
            EMISSIONS_TOKEN_ACCOUNT_SEED.as_bytes(),
            bank.key().as_ref(),
            emissions_mint.key().as_ref(),
        ],
        bump,
    )]
    pub emissions_token_account: Box<InterfaceAccount<'info, TokenAccount>>,

    /// NOTE: This is a TokenAccount, spl transfer will validate it.
    ///
    /// CHECK: Account provided only for funding rewards
    #[account(mut)]
    pub emissions_funding_account: AccountInfo<'info>,

    pub token_program: Interface<'info, TokenInterface>,
    pub system_program: Program<'info, System>,
}

pub fn lending_pool_update_emissions_parameters(
    ctx: Context<LendingPoolUpdateEmissionsParameters>,
    emissions_flags: Option<u64>,
    emissions_rate: Option<u64>,
    additional_emissions: Option<u64>,
) -> MarginfiResult {
    let mut bank = ctx.accounts.bank.load_mut()?;

    check!(
        bank.emissions_mint.ne(&Pubkey::default()),
        MarginfiError::EmissionsUpdateError
    );

    check!(
        bank.emissions_mint.eq(&ctx.accounts.emissions_mint.key()),
        MarginfiError::EmissionsUpdateError
    );

    if let Some(flags) = emissions_flags {
        msg!("Updating emissions flags to {:#010b}", flags);
        bank.flags = flags;
    }

    if let Some(rate) = emissions_rate {
        msg!("Updating emissions rate to {}", rate);
        bank.emissions_rate = rate;
    }

    if let Some(additional_emissions) = additional_emissions {
        bank.emissions_remaining = I80F48::from(bank.emissions_remaining)
            .checked_add(I80F48::from_num(additional_emissions))
            .ok_or_else(math_error!())?
            .into();

        msg!(
            "Adding {} emissions, total {}",
            additional_emissions,
            I80F48::from(bank.emissions_remaining)
        );

        let additional_emissions_amount_pre_fee = utils::calculate_pre_fee_spl_deposit_amount(
            ctx.accounts.emissions_mint.to_account_info(),
            additional_emissions,
            Clock::get()?.epoch,
        )?;

        transfer_checked(
            CpiContext::new(
                ctx.accounts.token_program.to_account_info(),
                TransferChecked {
                    from: ctx.accounts.emissions_funding_account.to_account_info(),
                    to: ctx.accounts.emissions_token_account.to_account_info(),
                    authority: ctx.accounts.admin.to_account_info(),
                    mint: ctx.accounts.emissions_mint.to_account_info(),
                },
            ),
            additional_emissions_amount_pre_fee,
            ctx.accounts.emissions_mint.decimals,
        )?;
    }

    Ok(())
}

#[derive(Accounts)]
pub struct LendingPoolUpdateEmissionsParameters<'info> {
    pub marginfi_group: AccountLoader<'info, MarginfiGroup>,

    #[account(
        mut,
        address = marginfi_group.load()?.admin,
    )]
    pub admin: Signer<'info>,

    #[account(
        mut,
        constraint = bank.load()?.group == marginfi_group.key(),
    )]
    pub bank: AccountLoader<'info, Bank>,

    pub emissions_mint: InterfaceAccount<'info, Mint>,

    #[account(
        mut,
        seeds = [
            EMISSIONS_TOKEN_ACCOUNT_SEED.as_bytes(),
            bank.key().as_ref(),
            emissions_mint.key().as_ref(),
        ],
        bump,
    )]
    pub emissions_token_account: Box<InterfaceAccount<'info, TokenAccount>>,

    /// CHECK: Account provided only for funding rewards
    #[account(mut)]
    pub emissions_funding_account: AccountInfo<'info>,

    pub token_program: Interface<'info, TokenInterface>,
}<|MERGE_RESOLUTION|>--- conflicted
+++ resolved
@@ -23,11 +23,6 @@
     if bank.get_flag(FREEZE_SETTINGS) {
         bank.configure_unfrozen_fields_only(&bank_config)?;
 
-<<<<<<< HEAD
-    if bank_config.oracle.is_some() {
-        bank.config
-            .validate_oracle_setup(ctx.remaining_accounts, None, None, None)?;
-=======
         emit!(LendingPoolBankConfigureFrozenEvent {
             header: GroupEventHeader {
                 marginfi_group: ctx.accounts.marginfi_group.key(),
@@ -55,7 +50,6 @@
             mint: bank.mint,
             config: bank_config,
         });
->>>>>>> 464de33d
     }
 
     Ok(())
