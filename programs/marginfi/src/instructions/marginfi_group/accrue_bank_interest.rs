--- conflicted
+++ resolved
@@ -16,12 +16,7 @@
         ctx.accounts.bank.key(),
     )?;
 
-<<<<<<< HEAD
     bank.update_bank_cache(group, None)?; // Interest accrual doesn't use oracle prices
-=======
-    // TODO see if we can move this within accrue_interest to save some CU
-    bank.update_bank_cache(group)?;
->>>>>>> 9660a60b
 
     Ok(())
 }
