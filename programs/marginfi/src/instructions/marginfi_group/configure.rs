--- conflicted
+++ resolved
@@ -17,11 +17,8 @@
     new_curve_admin: Pubkey,
     new_limit_admin: Pubkey,
     new_emissions_admin: Pubkey,
-<<<<<<< HEAD
     new_metadata_admin: Pubkey,
-=======
     new_risk_admin: Pubkey,
->>>>>>> 884d2cb4
     is_arena_group: bool,
 ) -> MarginfiResult {
     let marginfi_group = &mut ctx.accounts.marginfi_group.load_mut()?;
@@ -31,11 +28,8 @@
     marginfi_group.update_curve_admin(new_curve_admin);
     marginfi_group.update_limit_admin(new_limit_admin);
     marginfi_group.update_emissions_admin(new_emissions_admin);
-<<<<<<< HEAD
     marginfi_group.update_metadata_admin(new_metadata_admin);
-=======
     marginfi_group.update_risk_admin(new_risk_admin);
->>>>>>> 884d2cb4
     marginfi_group.set_arena_group(is_arena_group)?;
 
     // The fuzzer should ignore this because the "Clock" mock sysvar doesn't load until after the
