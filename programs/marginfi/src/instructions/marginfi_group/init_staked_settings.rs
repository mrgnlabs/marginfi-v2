// Used by the group admin to enable staked collateral banks and configure their default features
use crate::constants::STAKED_SETTINGS_SEED;
use crate::state::marginfi_group::{RiskTier, WrappedI80F48};
use crate::state::staked_settings::StakedSettings;
use crate::MarginfiGroup;
use anchor_lang::prelude::*;
use fixed::types::I80F48;

pub fn initialize_staked_settings(
    ctx: Context<InitStakedSettings>,
    settings: StakedSettingsConfig,
) -> Result<()> {
    let mut staked_settings = ctx.accounts.staked_settings.load_init()?;

    *staked_settings = StakedSettings::new(
        ctx.accounts.staked_settings.key(),
        ctx.accounts.marginfi_group.key(),
        settings.oracle,
        settings.asset_weight_init,
        settings.asset_weight_maint,
        settings.deposit_limit,
        settings.total_asset_value_init_limit,
        settings.oracle_max_age,
        settings.risk_tier,
    );

    msg!(
        "oracle: {:?} max age: {:?}",
        staked_settings.oracle,
        staked_settings.oracle_max_age
    );
<<<<<<< HEAD
    let init = u128::from_le_bytes(staked_settings.asset_weight_init.value);
    let maint = u128::from_le_bytes(staked_settings.asset_weight_maint.value);
    msg!("asset weight init: {:?} maint: {:?}", init, maint);
=======
    let init: I80F48 = staked_settings.asset_weight_init.into();
    let maint: I80F48 = staked_settings.asset_weight_maint.into();
    let init_f64: f64 = init.to_num();
    let maint_f64: f64 = maint.to_num();
    msg!("asset weight init: {:?} maint: {:?}", init_f64, maint_f64);
>>>>>>> e5ad98a8
    msg!(
        "deposit limit: {:?} value limit: {:?} risk tier: {:?}",
        staked_settings.deposit_limit,
        staked_settings.total_asset_value_init_limit,
        staked_settings.risk_tier as u8
    );

    staked_settings.validate()?;

    Ok(())
}

#[derive(Accounts)]
pub struct InitStakedSettings<'info> {
    #[account(
        has_one = admin
    )]
    pub marginfi_group: AccountLoader<'info, MarginfiGroup>,

    pub admin: Signer<'info>,

    /// Pays the init fee
    #[account(mut)]
    pub fee_payer: Signer<'info>,

    #[account(
        init,
        seeds = [
            STAKED_SETTINGS_SEED.as_bytes(),
            marginfi_group.key().as_ref()
        ],
        bump,
        payer = fee_payer,
        space = 8 + StakedSettings::LEN,
    )]
    pub staked_settings: AccountLoader<'info, StakedSettings>,

    pub rent: Sysvar<'info, Rent>,
    pub system_program: Program<'info, System>,
}

#[derive(AnchorDeserialize, AnchorSerialize, Default)]
pub struct StakedSettingsConfig {
    pub oracle: Pubkey,

    pub asset_weight_init: WrappedI80F48,
    pub asset_weight_maint: WrappedI80F48,

    pub deposit_limit: u64,
    pub total_asset_value_init_limit: u64,

    pub oracle_max_age: u16,
    /// WARN: You almost certainly want "Collateral", using Isolated risk tier makes the asset
    /// worthless as collateral, and is generally useful only when creating a staked collateral pool
    /// for rewards purposes only.
    pub risk_tier: RiskTier,
}<|MERGE_RESOLUTION|>--- conflicted
+++ resolved
@@ -2,9 +2,9 @@
 use crate::constants::STAKED_SETTINGS_SEED;
 use crate::state::marginfi_group::{RiskTier, WrappedI80F48};
 use crate::state::staked_settings::StakedSettings;
+use crate::utils::wrapped_i80f48_to_f64;
 use crate::MarginfiGroup;
 use anchor_lang::prelude::*;
-use fixed::types::I80F48;
 
 pub fn initialize_staked_settings(
     ctx: Context<InitStakedSettings>,
@@ -29,17 +29,9 @@
         staked_settings.oracle,
         staked_settings.oracle_max_age
     );
-<<<<<<< HEAD
-    let init = u128::from_le_bytes(staked_settings.asset_weight_init.value);
-    let maint = u128::from_le_bytes(staked_settings.asset_weight_maint.value);
-    msg!("asset weight init: {:?} maint: {:?}", init, maint);
-=======
-    let init: I80F48 = staked_settings.asset_weight_init.into();
-    let maint: I80F48 = staked_settings.asset_weight_maint.into();
-    let init_f64: f64 = init.to_num();
-    let maint_f64: f64 = maint.to_num();
+    let init_f64: f64 = wrapped_i80f48_to_f64(staked_settings.asset_weight_init);
+    let maint_f64: f64 = wrapped_i80f48_to_f64(staked_settings.asset_weight_maint);
     msg!("asset weight init: {:?} maint: {:?}", init_f64, maint_f64);
->>>>>>> e5ad98a8
     msg!(
         "deposit limit: {:?} value limit: {:?} risk tier: {:?}",
         staked_settings.deposit_limit,
