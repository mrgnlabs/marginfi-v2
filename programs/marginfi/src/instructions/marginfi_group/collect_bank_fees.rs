use crate::constants::{FEE_STATE_SEED, FEE_VAULT_AUTHORITY_SEED, INSURANCE_VAULT_AUTHORITY_SEED};
use crate::events::{GroupEventHeader, LendingPoolBankCollectFeesEvent};
use crate::state::fee_state::FeeState;
use crate::{
    bank_signer,
    constants::{
        FEE_VAULT_SEED, INSURANCE_VAULT_SEED, LIQUIDITY_VAULT_AUTHORITY_SEED, LIQUIDITY_VAULT_SEED,
    },
    math_error,
    state::marginfi_group::{Bank, BankVaultType, MarginfiGroup},
    MarginfiResult,
};
use crate::{check, utils, MarginfiError};
use anchor_lang::prelude::*;
use anchor_spl::associated_token::get_associated_token_address_with_program_id;
use anchor_spl::token_interface::{TokenAccount, TokenInterface};
use fixed::types::I80F48;
use std::cmp::min;

pub fn lending_pool_collect_bank_fees<'info>(
    mut ctx: Context<'_, '_, 'info, 'info, LendingPoolCollectBankFees<'info>>,
) -> MarginfiResult {
    let mut bank = ctx.accounts.bank.load_mut()?;

    // Validate the program fee ata is correct
    {
        let mint = &bank.mint;
        let global_fee_wallet = &ctx.accounts.fee_state.load()?.global_fee_wallet;
        let token_program_id = &ctx.accounts.token_program.key();
        let program_fee_ata = &ctx.accounts.fee_ata.key();
        let ata_expected =
            get_associated_token_address_with_program_id(global_fee_wallet, mint, token_program_id);
        check!(
            program_fee_ata.eq(&ata_expected),
            MarginfiError::InvalidFeeAta
        );
    }

    let LendingPoolCollectBankFees {
        liquidity_vault_authority,
        insurance_vault,
        fee_vault,
        token_program,
        liquidity_vault,
        fee_ata,
        ..
    } = ctx.accounts;

    let maybe_bank_mint =
        utils::maybe_take_bank_mint(&mut ctx.remaining_accounts, &bank, token_program.key)?;

    let mut available_liquidity = I80F48::from_num(liquidity_vault.amount);

    let (insurance_fee_transfer_amount, new_outstanding_insurance_fees) = {
        let outstanding = I80F48::from(bank.collected_insurance_fees_outstanding);
        let transfer_amount = min(outstanding, available_liquidity).int();

        (
            transfer_amount.int(),
            outstanding
                .checked_sub(transfer_amount)
                .ok_or_else(math_error!())?,
        )
    };

    bank.collected_insurance_fees_outstanding = new_outstanding_insurance_fees.into();

    available_liquidity = available_liquidity
        .checked_sub(insurance_fee_transfer_amount)
        .ok_or_else(math_error!())?;

    let (group_fee_transfer_amount, new_outstanding_group_fees) = {
        let outstanding = I80F48::from(bank.collected_group_fees_outstanding);
        let transfer_amount = min(outstanding, available_liquidity).int();

        (
            transfer_amount.int(),
            outstanding
                .checked_sub(transfer_amount)
                .ok_or_else(math_error!())?,
        )
    };

    available_liquidity = available_liquidity
        .checked_sub(group_fee_transfer_amount)
        .ok_or_else(math_error!())?;

    assert!(available_liquidity >= I80F48::ZERO);

    bank.collected_group_fees_outstanding = new_outstanding_group_fees.into();

    bank.withdraw_spl_transfer(
        group_fee_transfer_amount
            .checked_to_num()
            .ok_or_else(math_error!())?,
        liquidity_vault.to_account_info(),
        fee_vault.to_account_info(),
        liquidity_vault_authority.to_account_info(),
        maybe_bank_mint.as_ref(),
        token_program.to_account_info(),
        bank_signer!(
            BankVaultType::Liquidity,
            ctx.accounts.bank.key(),
            bank.liquidity_vault_authority_bump
        ),
        ctx.remaining_accounts,
    )?;

    bank.withdraw_spl_transfer(
        insurance_fee_transfer_amount
            .checked_to_num()
            .ok_or_else(math_error!())?,
        liquidity_vault.to_account_info(),
        insurance_vault.to_account_info(),
        liquidity_vault_authority.to_account_info(),
        maybe_bank_mint.as_ref(),
        token_program.to_account_info(),
        bank_signer!(
            BankVaultType::Liquidity,
            ctx.accounts.bank.key(),
            bank.liquidity_vault_authority_bump
        ),
        ctx.remaining_accounts,
    )?;

    // Transfer the program fee
    let (program_fee_transfer_amount, new_outstanding_program_fees) = {
        let outstanding = I80F48::from(bank.collected_program_fees_outstanding);
        let transfer_amount = min(outstanding, available_liquidity).int();

        (
            transfer_amount.int(),
            outstanding
                .checked_sub(transfer_amount)
                .ok_or_else(math_error!())?,
        )
    };

    available_liquidity = available_liquidity
        .checked_sub(program_fee_transfer_amount)
        .ok_or_else(math_error!())?;

    assert!(available_liquidity >= I80F48::ZERO);

    bank.collected_program_fees_outstanding = new_outstanding_program_fees.into();

    bank.withdraw_spl_transfer(
        program_fee_transfer_amount
            .checked_to_num()
            .ok_or_else(math_error!())?,
        liquidity_vault.to_account_info(),
        fee_ata.to_account_info(),
        liquidity_vault_authority.to_account_info(),
        maybe_bank_mint.as_ref(),
        token_program.to_account_info(),
        bank_signer!(
            BankVaultType::Liquidity,
            ctx.accounts.bank.key(),
            bank.liquidity_vault_authority_bump
        ),
        ctx.remaining_accounts,
    )?;

    emit!(LendingPoolBankCollectFeesEvent {
        header: GroupEventHeader {
            marginfi_group: ctx.accounts.group.key(),
            signer: None
        },
        bank: ctx.accounts.bank.key(),
        mint: liquidity_vault.mint,
        insurance_fees_collected: insurance_fee_transfer_amount.to_num::<f64>(),
        insurance_fees_outstanding: new_outstanding_insurance_fees.to_num::<f64>(),
        group_fees_collected: group_fee_transfer_amount.to_num::<f64>(),
        group_fees_outstanding: new_outstanding_group_fees.to_num::<f64>(),
    });

    Ok(())
}

#[derive(Accounts)]
pub struct LendingPoolCollectBankFees<'info> {
    pub group: AccountLoader<'info, MarginfiGroup>,

    #[account(
        mut,
        has_one = group
    )]
    pub bank: AccountLoader<'info, Bank>,

    /// CHECK: ⋐ ͡⋄ ω ͡⋄ ⋑
    #[account(
        seeds = [
            LIQUIDITY_VAULT_AUTHORITY_SEED.as_bytes(),
            bank.key().as_ref(),
        ],
        bump = bank.load()?.liquidity_vault_authority_bump
    )]
    pub liquidity_vault_authority: AccountInfo<'info>,

    #[account(
        mut,
        seeds = [
            LIQUIDITY_VAULT_SEED.as_bytes(),
            bank.key().as_ref(),
        ],
        bump = bank.load()?.liquidity_vault_bump
    )]
    pub liquidity_vault: InterfaceAccount<'info, TokenAccount>,

    #[account(
        mut,
        seeds = [
            INSURANCE_VAULT_SEED.as_bytes(),
            bank.key().as_ref(),
        ],
        bump = bank.load()?.insurance_vault_bump
    )]
    pub insurance_vault: InterfaceAccount<'info, TokenAccount>,

    #[account(
        mut,
        seeds = [
            FEE_VAULT_SEED.as_bytes(),
            bank.key().as_ref(),
        ],
        bump = bank.load()?.fee_vault_bump
    )]
    pub fee_vault: InterfaceAccount<'info, TokenAccount>,

    // Note: there is just one FeeState per program, so no further check is required.
    #[account(
        seeds = [FEE_STATE_SEED.as_bytes()],
        bump,
    )]
    pub fee_state: AccountLoader<'info, FeeState>,

    /// CHECK: Canonical ATA of the `FeeState.global_fee_wallet` for the mint used by this bank
    /// (validated in handler). Must already exist, may require initializing the ATA if it does not
    /// already exist prior to this ix.
    #[account(mut)]
    pub fee_ata: InterfaceAccount<'info, TokenAccount>,

    pub token_program: Interface<'info, TokenInterface>,
}

pub fn lending_pool_withdraw_fees<'info>(
    mut ctx: Context<'_, '_, 'info, 'info, LendingPoolWithdrawFees<'info>>,
    amount: u64,
) -> MarginfiResult {
    let LendingPoolWithdrawFees {
        bank: bank_loader,
        fee_vault,
        fee_vault_authority,
        dst_token_account,
        token_program,
        ..
    } = ctx.accounts;

    let bank = bank_loader.load()?;
    let maybe_bank_mint =
        utils::maybe_take_bank_mint(&mut ctx.remaining_accounts, &bank, token_program.key)?;

    bank.withdraw_spl_transfer(
        amount,
        fee_vault.to_account_info(),
        dst_token_account.to_account_info(),
        fee_vault_authority.to_account_info(),
        maybe_bank_mint.as_ref(),
        token_program.to_account_info(),
        bank_signer!(
            BankVaultType::Fee,
            bank_loader.key(),
            bank.fee_vault_authority_bump
        ),
        ctx.remaining_accounts,
    )?;

    Ok(())
}

#[derive(Accounts)]
pub struct LendingPoolWithdrawFees<'info> {
    #[account(
        has_one = admin
    )]
    pub group: AccountLoader<'info, MarginfiGroup>,

    #[account(
        has_one = group
    )]
    pub bank: AccountLoader<'info, Bank>,

    pub admin: Signer<'info>,

    #[account(
        mut,
        seeds = [
            FEE_VAULT_SEED.as_bytes(),
            bank.key().as_ref(),
        ],
        bump = bank.load()?.fee_vault_bump
    )]
    pub fee_vault: InterfaceAccount<'info, TokenAccount>,

    /// CHECK: ⋐ ͡⋄ ω ͡⋄ ⋑
    #[account(
        seeds = [
            FEE_VAULT_AUTHORITY_SEED.as_bytes(),
            bank.key().as_ref(),
        ],
        bump = bank.load()?.fee_vault_authority_bump
    )]
    pub fee_vault_authority: AccountInfo<'info>,

    /// CHECK: ⋐ ͡⋄ ω ͡⋄ ⋑
    #[account(mut)]
    pub dst_token_account: InterfaceAccount<'info, TokenAccount>,

    pub token_program: Interface<'info, TokenInterface>,
}

pub fn lending_pool_withdraw_insurance<'info>(
    mut ctx: Context<'_, '_, 'info, 'info, LendingPoolWithdrawInsurance<'info>>,
    amount: u64,
) -> MarginfiResult {
    let LendingPoolWithdrawInsurance {
        bank: bank_loader,
        insurance_vault,
        insurance_vault_authority,
        dst_token_account,
        token_program,
        ..
    } = ctx.accounts;

    let bank = bank_loader.load()?;
    let maybe_bank_mint =
        utils::maybe_take_bank_mint(&mut ctx.remaining_accounts, &bank, token_program.key)?;

    bank.withdraw_spl_transfer(
        amount,
        insurance_vault.to_account_info(),
        dst_token_account.to_account_info(),
        insurance_vault_authority.to_account_info(),
        maybe_bank_mint.as_ref(),
        token_program.to_account_info(),
        bank_signer!(
            BankVaultType::Insurance,
            bank_loader.key(),
            bank.insurance_vault_authority_bump
        ),
        ctx.remaining_accounts,
    )?;

    Ok(())
}

#[derive(Accounts)]
pub struct LendingPoolWithdrawInsurance<'info> {
    #[account(
        has_one = admin
    )]
    pub group: AccountLoader<'info, MarginfiGroup>,

    #[account(
        has_one = group
    )]
    pub bank: AccountLoader<'info, Bank>,

    pub admin: Signer<'info>,

    /// CHECK: ⋐ ͡⋄ ω ͡⋄ ⋑
    #[account(
        mut,
        seeds = [
            INSURANCE_VAULT_SEED.as_bytes(),
            bank.key().as_ref(),
        ],
        bump = bank.load()?.insurance_vault_bump
    )]
    pub insurance_vault: InterfaceAccount<'info, TokenAccount>,

    /// CHECK: ⋐ ͡⋄ ω ͡⋄ ⋑
    #[account(
        seeds = [
            INSURANCE_VAULT_AUTHORITY_SEED.as_bytes(),
            bank.key().as_ref(),
        ],
        bump = bank.load()?.insurance_vault_authority_bump
    )]
    pub insurance_vault_authority: AccountInfo<'info>,

    /// CHECK: ⋐ ͡⋄ ω ͡⋄ ⋑
    #[account(mut)]
    pub dst_token_account: InterfaceAccount<'info, TokenAccount>,

    pub token_program: Interface<'info, TokenInterface>,
}

/// Fees will be withdrawn to fees_destination_account
pub fn lending_pool_update_fees_destination_account<'info>(
    ctx: Context<'_, '_, 'info, 'info, LendingPoolUpdateFeesDestinationAccount<'info>>,
) -> MarginfiResult {
    let mut bank = ctx.accounts.bank.load_mut()?;

<<<<<<< HEAD
    bank.fees_destination_account = ctx.accounts.destination_account.key();
=======
    let old_dst = bank.fees_destination_account;
    let new_dst = ctx.accounts.destination_account.key();
    bank.fees_destination_account = new_dst;
    msg!("fees_destination_account: {:?} was: {:?}", new_dst, old_dst);
>>>>>>> 9a6297a5

    Ok(())
}

#[derive(Accounts)]
pub struct LendingPoolUpdateFeesDestinationAccount<'info> {
    #[account(
        has_one = admin
    )]
    pub group: AccountLoader<'info, MarginfiGroup>,

    #[account(
        mut,
        has_one = group
    )]
    pub bank: AccountLoader<'info, Bank>,

    pub admin: Signer<'info>,

    /// Bank fees will be sent to this account which must be an ATA of the bank's mint.
    #[account(
        constraint = destination_account.mint == bank.load()?.mint
            @ MarginfiError::InvalidFeesDestinationAccount
    )]
    pub destination_account: InterfaceAccount<'info, TokenAccount>,
}

pub fn lending_pool_withdraw_fees_permissionless<'info>(
    mut ctx: Context<'_, '_, 'info, 'info, LendingPoolWithdrawFeesPermissionless<'info>>,
    amount: u64,
) -> MarginfiResult {
    let LendingPoolWithdrawFeesPermissionless {
        bank: bank_loader,
        fee_vault,
        fee_vault_authority,
        fees_destination_account,
        token_program,
        ..
    } = ctx.accounts;

    let bank = bank_loader.load()?;

    // Withdraw all if there aren't enough funds to facilitate the withdraw as requested.
    let amount = u64::min(amount, fee_vault.amount);
    let fees_token_program = &token_program.key();

    let maybe_bank_mint =
        utils::maybe_take_bank_mint(&mut ctx.remaining_accounts, &bank, fees_token_program)?;

    bank.withdraw_spl_transfer(
        amount,
        fee_vault.to_account_info(),
        fees_destination_account.to_account_info(),
        fee_vault_authority.to_account_info(),
        maybe_bank_mint.as_ref(),
        token_program.to_account_info(),
        bank_signer!(
            BankVaultType::Fee,
            bank_loader.key(),
            bank.fee_vault_authority_bump
        ),
        ctx.remaining_accounts,
    )?;

    Ok(())
}

#[derive(Accounts)]
pub struct LendingPoolWithdrawFeesPermissionless<'info> {
    pub group: AccountLoader<'info, MarginfiGroup>,

    #[account(
        has_one = group,
        has_one = fees_destination_account,
    )]
    pub bank: AccountLoader<'info, Bank>,

    #[account(
        mut,
        seeds = [
            FEE_VAULT_SEED.as_bytes(),
            bank.key().as_ref(),
        ],
        bump = bank.load()?.fee_vault_bump
    )]
    pub fee_vault: InterfaceAccount<'info, TokenAccount>,

    /// CHECK: ⋐ ͡⋄ ω ͡⋄ ⋑
    #[account(
        seeds = [
            FEE_VAULT_AUTHORITY_SEED.as_bytes(),
            bank.key().as_ref(),
        ],
        bump = bank.load()?.fee_vault_authority_bump
    )]
    pub fee_vault_authority: AccountInfo<'info>,

    #[account(
        mut,
        constraint = fees_destination_account.mint == bank.load()?.mint
            @ MarginfiError::InvalidFeesDestinationAccount
    )]
    pub fees_destination_account: InterfaceAccount<'info, TokenAccount>,

    pub token_program: Interface<'info, TokenInterface>,
}<|MERGE_RESOLUTION|>--- conflicted
+++ resolved
@@ -402,14 +402,10 @@
 ) -> MarginfiResult {
     let mut bank = ctx.accounts.bank.load_mut()?;
 
-<<<<<<< HEAD
-    bank.fees_destination_account = ctx.accounts.destination_account.key();
-=======
     let old_dst = bank.fees_destination_account;
     let new_dst = ctx.accounts.destination_account.key();
     bank.fees_destination_account = new_dst;
     msg!("fees_destination_account: {:?} was: {:?}", new_dst, old_dst);
->>>>>>> 9a6297a5
 
     Ok(())
 }
