use crate::{
    bank_signer, check,
    constants::{
        INSURANCE_VAULT_AUTHORITY_SEED, INSURANCE_VAULT_SEED, LIQUIDITY_VAULT_SEED,
        PERMISSIONLESS_BAD_DEBT_SETTLEMENT_FLAG, ZERO_AMOUNT_THRESHOLD,
    },
    debug,
    events::{AccountEventHeader, LendingPoolBankHandleBankruptcyEvent},
    math_error,
    prelude::MarginfiError,
    state::{
        marginfi_account::{BankAccountWrapper, MarginfiAccount, RiskEngine, DISABLED_FLAG},
        marginfi_group::{Bank, BankVaultType, MarginfiGroup},
    },
    utils, MarginfiResult,
};
use anchor_lang::prelude::*;
use anchor_spl::token_interface::{TokenAccount, TokenInterface};
use fixed::types::I80F48;
use std::cmp::{max, min};

/// Handle a bankrupt marginfi account.
/// 1. Verify account is bankrupt, and lending account belonging to account contains bad debt.
/// 2. Determine the amount of bad debt covered by the insurance fund and the amount socialized between depositors.
/// 3. Cover the bad debt of the bankrupt account.
/// 4. Transfer the insured amount from the insurance fund.
/// 5. Socialize the loss between lenders if any.
pub fn lending_pool_handle_bankruptcy<'info>(
    mut ctx: Context<'_, '_, 'info, 'info, LendingPoolHandleBankruptcy<'info>>,
) -> MarginfiResult {
    let LendingPoolHandleBankruptcy {
        marginfi_account: marginfi_account_loader,
        insurance_vault,
        token_program,
        bank: bank_loader,
        marginfi_group: marginfi_group_loader,
        ..
    } = ctx.accounts;
    let bank = bank_loader.load()?;
    let maybe_bank_mint =
        utils::maybe_take_bank_mint(&mut ctx.remaining_accounts, &bank, token_program.key)?;

    let clock = Clock::get()?;

    if !bank.get_flag(PERMISSIONLESS_BAD_DEBT_SETTLEMENT_FLAG) {
        check!(
            ctx.accounts.signer.key() == marginfi_group_loader.load()?.admin,
            MarginfiError::Unauthorized
        );
    }

    drop(bank);

    let mut marginfi_account = marginfi_account_loader.load_mut()?;

    RiskEngine::new(&marginfi_account, ctx.remaining_accounts)?.check_account_bankrupt()?;

    let mut bank = bank_loader.load_mut()?;

    bank.accrue_interest(
<<<<<<< HEAD
        Clock::get()?.unix_timestamp,
        &ctx.accounts.marginfi_group.load()?.get_group_bank_config(),
=======
        clock.unix_timestamp,
>>>>>>> 24dfeb16
        #[cfg(not(feature = "client"))]
        bank_loader.key(),
    )?;

    let lending_account_balance = marginfi_account
        .lending_account
        .balances
        .iter_mut()
        .find(|balance| balance.active && balance.bank_pk == bank_loader.key());

    check!(
        lending_account_balance.is_some(),
        MarginfiError::LendingAccountBalanceNotFound
    );

    let lending_account_balance = lending_account_balance.unwrap();

    let bad_debt = bank.get_liability_amount(lending_account_balance.liability_shares.into())?;

    check!(
        bad_debt > ZERO_AMOUNT_THRESHOLD,
        MarginfiError::BalanceNotBadDebt
    );

    let (covered_by_insurance, socialized_loss) = {
        let available_insurance_fund: I80F48 = maybe_bank_mint
            .as_ref()
            .map(|mint| {
                utils::calculate_post_fee_spl_deposit_amount(
                    mint.to_account_info(),
                    insurance_vault.amount,
                    clock.epoch,
                )
            })
            .transpose()?
            .unwrap_or(insurance_vault.amount)
            .into();

        let covered_by_insurance = min(bad_debt, available_insurance_fund);
        let socialized_loss = max(bad_debt - covered_by_insurance, I80F48::ZERO);

        (covered_by_insurance, socialized_loss)
    };

    // Cover bad debt with insurance funds.
    let covered_by_insurance_rounded_up: u64 = covered_by_insurance
        .checked_ceil()
        .ok_or_else(math_error!())?
        .checked_to_num()
        .ok_or_else(math_error!())?;
    debug!(
        "covered_by_insurance_rounded_up: {}; socialized loss {}",
        covered_by_insurance_rounded_up, socialized_loss
    );

    let insurance_coverage_deposit_pre_fee = maybe_bank_mint
        .as_ref()
        .map(|mint| {
            utils::calculate_pre_fee_spl_deposit_amount(
                mint.to_account_info(),
                covered_by_insurance_rounded_up,
                clock.epoch,
            )
        })
        .transpose()?
        .unwrap_or(covered_by_insurance_rounded_up);

    bank.withdraw_spl_transfer(
        insurance_coverage_deposit_pre_fee,
        ctx.accounts.insurance_vault.to_account_info(),
        ctx.accounts.liquidity_vault.to_account_info(),
        ctx.accounts.insurance_vault_authority.to_account_info(),
        maybe_bank_mint.as_ref(),
        token_program.to_account_info(),
        bank_signer!(
            BankVaultType::Insurance,
            bank_loader.key(),
            bank.insurance_vault_authority_bump
        ),
        ctx.remaining_accounts,
    )?;

    // Socialize bad debt among depositors.
    bank.socialize_loss(socialized_loss)?;

    // Settle bad debt.
    // The liabilities of this account and global total liabilities are reduced by `bad_debt`
    BankAccountWrapper::find_or_create(
        &bank_loader.key(),
        &mut bank,
        &mut marginfi_account.lending_account,
    )?
    .repay(bad_debt)?;

    marginfi_account.set_flag(DISABLED_FLAG);

    emit!(LendingPoolBankHandleBankruptcyEvent {
        header: AccountEventHeader {
            signer: Some(ctx.accounts.signer.key()),
            marginfi_account: marginfi_account_loader.key(),
            marginfi_account_authority: marginfi_account.authority,
            marginfi_group: marginfi_account.group,
        },
        bank: bank_loader.key(),
        mint: bank.mint,
        bad_debt: bad_debt.to_num::<f64>(),
        covered_amount: covered_by_insurance.to_num::<f64>(),
        socialized_amount: socialized_loss.to_num::<f64>(),
    });

    Ok(())
}

#[derive(Accounts)]
pub struct LendingPoolHandleBankruptcy<'info> {
    pub marginfi_group: AccountLoader<'info, MarginfiGroup>,

    // #[account(address = marginfi_group.load()?.admin)]
    pub signer: Signer<'info>,

    #[account(
        mut,
        constraint = bank.load()?.group == marginfi_group.key(),
    )]
    pub bank: AccountLoader<'info, Bank>,

    #[account(
        mut,
        constraint = marginfi_account.load()?.group == marginfi_group.key(),
    )]
    pub marginfi_account: AccountLoader<'info, MarginfiAccount>,

    /// CHECK: Seed constraint
    #[account(
        mut,
        seeds = [
            LIQUIDITY_VAULT_SEED.as_bytes(),
            bank.key().as_ref(),
        ],
        bump = bank.load()?.liquidity_vault_bump
    )]
    pub liquidity_vault: AccountInfo<'info>,

    #[account(
        mut,
        seeds = [
            INSURANCE_VAULT_SEED.as_bytes(),
            bank.key().as_ref(),
        ],
        bump = bank.load()?.insurance_vault_bump
    )]
    pub insurance_vault: Box<InterfaceAccount<'info, TokenAccount>>,

    /// CHECK: Seed constraint
    #[account(
        seeds = [
            INSURANCE_VAULT_AUTHORITY_SEED.as_bytes(),
            bank.key().as_ref(),
        ],
        bump = bank.load()?.insurance_vault_authority_bump
    )]
    pub insurance_vault_authority: AccountInfo<'info>,

    pub token_program: Interface<'info, TokenInterface>,
}<|MERGE_RESOLUTION|>--- conflicted
+++ resolved
@@ -58,12 +58,8 @@
     let mut bank = bank_loader.load_mut()?;
 
     bank.accrue_interest(
-<<<<<<< HEAD
-        Clock::get()?.unix_timestamp,
+        clock.unix_timestamp,
         &ctx.accounts.marginfi_group.load()?.get_group_bank_config(),
-=======
-        clock.unix_timestamp,
->>>>>>> 24dfeb16
         #[cfg(not(feature = "client"))]
         bank_loader.key(),
     )?;
