--- conflicted
+++ resolved
@@ -74,12 +74,7 @@
     );
 
     bank.config.validate()?;
-<<<<<<< HEAD
-=======
-    bank.config
-        .validate_oracle_setup(ctx.remaining_accounts, None, None, None)?;
     bank.config.validate_oracle_age()?;
->>>>>>> 56dc7c47
 
     emit!(LendingPoolBankCreateEvent {
         header: GroupEventHeader {
