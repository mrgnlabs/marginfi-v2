--- conflicted
+++ resolved
@@ -45,12 +45,8 @@
         pubkey!("Dq7wypbedtaqQK9QqEFvfrxc4ppfRGXCeTVd7ee7n2jw")
     );
     assert_eq!(account.account_flags, 0);
-<<<<<<< HEAD
-    assert_eq!(account._padding, [0; 59]);
-=======
     assert_eq!(account._padding0, [0; 32]);
-    assert_eq!(account._padding1, [0; 31]);
->>>>>>> 868d9523
+    assert_eq!(account._padding1, [0; 27]);
 
     let balance_1 = account.lending_account.balances[0];
     assert!(balance_1.is_active());
@@ -127,12 +123,8 @@
         pubkey!("3T1kGHp7CrdeW9Qj1t8NMc2Ks233RyvzVhoaUPWoBEFK")
     );
     assert_eq!(account.account_flags, 0);
-<<<<<<< HEAD
-    assert_eq!(account._padding, [0; 59]);
-=======
     assert_eq!(account._padding0, [0; 32]);
-    assert_eq!(account._padding1, [0; 31]);
->>>>>>> 868d9523
+    assert_eq!(account._padding1, [0; 27]);
 
     let balance_1 = account.lending_account.balances[0];
     assert!(balance_1.is_active());
@@ -209,12 +201,8 @@
         pubkey!("7hmfVTuXc7HeX3YQjpiCXGVQuTeXonzjp795jorZukVR")
     );
     assert_eq!(account.account_flags, 0);
-<<<<<<< HEAD
-    assert_eq!(account._padding, [0; 59]);
-=======
     assert_eq!(account._padding0, [0; 32]);
-    assert_eq!(account._padding1, [0; 31]);
->>>>>>> 868d9523
+    assert_eq!(account._padding1, [0; 27]);
 
     let balance_1 = account.lending_account.balances[0];
     assert!(!balance_1.is_active());
