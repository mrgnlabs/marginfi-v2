--- conflicted
+++ resolved
@@ -46,10 +46,8 @@
     assert_eq!(account.account_flags, 0);
     // health cache doesn't exist on these old accounts, but it also doesn't matter since it's read-only
     assert_eq!(account.health_cache, HealthCache::zeroed());
-<<<<<<< HEAD
     assert_eq!(account.liquidation_record, Pubkey::default());
-=======
->>>>>>> 2278aa6c
+
     assert_eq!(account._padding0, [0; 13]);
 
     let balance_1 = account.lending_account.balances[0];
