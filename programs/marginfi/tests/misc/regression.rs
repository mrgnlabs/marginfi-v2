use std::{fs::File, io::Read, path::PathBuf, str::FromStr};

use anchor_lang::solana_program::pubkey;
use anchor_lang::AccountDeserialize;
use anyhow::bail;
use base64::{prelude::BASE64_STANDARD, Engine};
use bytemuck::Zeroable;
use fixed::types::I80F48;
use marginfi_type_crate::{
    constants::ASSET_TAG_DEFAULT,
    types::{
        Bank, BankCache, BankOperationalState, HealthCache, MarginfiAccount, OracleSetup, RiskTier,
    },
};
use solana_account_decoder::UiAccountData;
use solana_cli_output::CliAccount;
use solana_program_test::tokio;
use solana_sdk::pubkey::Pubkey;

#[tokio::test]
async fn account_field_values_reg() -> anyhow::Result<()> {
    let account_fixtures_path = "tests/fixtures/marginfi_account";

    // Sample 1

    let mut path = PathBuf::from_str(account_fixtures_path).unwrap();
    path.push("marginfi_account_sample_1.json");
    let mut file = File::open(&path).unwrap();
    let mut account_info_raw = String::new();
    file.read_to_string(&mut account_info_raw).unwrap();

    let account: CliAccount = serde_json::from_str(&account_info_raw).unwrap();
    let UiAccountData::Binary(data, _) = account.keyed_account.account.data else {
        bail!("Expecting Binary format for fixtures")
    };
    let account = MarginfiAccount::try_deserialize(&mut BASE64_STANDARD.decode(data)?.as_slice())?;

    assert_eq!(
        account.group,
        pubkey!("4qp6Fx6tnZkY5Wropq9wUYgtFxXKwE6viZxFHg3rdAG8")
    );
    assert_eq!(
        account.authority,
        pubkey!("Dq7wypbedtaqQK9QqEFvfrxc4ppfRGXCeTVd7ee7n2jw")
    );
    assert_eq!(account.account_flags, 0);
    // health cache doesn't exist on these old accounts, but it also doesn't matter since it's read-only
    assert_eq!(account.health_cache, HealthCache::zeroed());
<<<<<<< HEAD
    assert_eq!(account.last_update, 0);
    assert_eq!(account._padding0, [0; 16]);
=======
    assert_eq!(account._padding0, [0; 13]);
>>>>>>> b8135e24

    let balance_1 = account.lending_account.balances[0];
    assert!(balance_1.is_active());
    assert_eq!(
        balance_1.bank_pk,
        pubkey!("2s37akK2eyBbp8DZgCm7RtsaEz8eJP3Nxd4urLHQv7yB")
    );
    assert_eq!(balance_1.bank_asset_tag, ASSET_TAG_DEFAULT);
    assert_eq!(balance_1._pad0, [0; 6]);
    assert_eq!(
        I80F48::from(balance_1.asset_shares),
        I80F48::from_str("1650216221.466876226897366").unwrap()
    );
    assert_eq!(
        I80F48::from(balance_1.liability_shares),
        I80F48::from_str("0").unwrap()
    );
    assert_eq!(
        I80F48::from(balance_1.emissions_outstanding),
        I80F48::from_str("0").unwrap()
    );
    assert_eq!(
        I80F48::from(balance_1.last_update),
        I80F48::from_str("1711158766").unwrap()
    );
    assert_eq!(balance_1._padding, [0; 1]);

    let balance_2 = account.lending_account.balances[1];
    assert!(balance_2.is_active());
    assert_eq!(
        balance_2.bank_pk,
        pubkey!("CCKtUs6Cgwo4aaQUmBPmyoApH2gUDErxNZCAntD6LYGh")
    );
    assert_eq!(balance_2.bank_asset_tag, ASSET_TAG_DEFAULT);
    assert_eq!(balance_2._pad0, [0; 6]);
    assert_eq!(
        I80F48::from(balance_2.asset_shares),
        I80F48::from_str("0").unwrap()
    );
    assert_eq!(
        I80F48::from(balance_2.liability_shares),
        I80F48::from_str("3806372611.588862122556122").unwrap()
    );
    assert_eq!(
        I80F48::from(balance_2.emissions_outstanding),
        I80F48::from_str("0").unwrap()
    );
    assert_eq!(
        I80F48::from(balance_2.last_update),
        I80F48::from_str("1711158793").unwrap()
    );
    assert_eq!(balance_2._padding, [0; 1]);

    // Sample 2

    let mut path = PathBuf::from_str(account_fixtures_path).unwrap();
    path.push("marginfi_account_sample_2.json");
    let mut file = File::open(&path).unwrap();
    let mut account_info_raw = String::new();
    file.read_to_string(&mut account_info_raw).unwrap();

    let account: CliAccount = serde_json::from_str(&account_info_raw).unwrap();
    let UiAccountData::Binary(data, _) = account.keyed_account.account.data else {
        bail!("Expecting Binary format for fixtures")
    };
    let account = MarginfiAccount::try_deserialize(&mut BASE64_STANDARD.decode(data)?.as_slice())?;

    assert_eq!(
        account.group,
        pubkey!("4qp6Fx6tnZkY5Wropq9wUYgtFxXKwE6viZxFHg3rdAG8")
    );
    assert_eq!(
        account.authority,
        pubkey!("3T1kGHp7CrdeW9Qj1t8NMc2Ks233RyvzVhoaUPWoBEFK")
    );
    assert_eq!(account.account_flags, 0);
<<<<<<< HEAD
    assert_eq!(account.last_update, 0);
    assert_eq!(account._padding0, [0; 16]);
=======
    assert_eq!(account._padding0, [0; 13]);
>>>>>>> b8135e24

    let balance_1 = account.lending_account.balances[0];
    assert!(balance_1.is_active());
    assert_eq!(
        balance_1.bank_pk,
        pubkey!("6hS9i46WyTq1KXcoa2Chas2Txh9TJAVr6n1t3tnrE23K")
    );
    assert_eq!(balance_1.bank_asset_tag, ASSET_TAG_DEFAULT);
    assert_eq!(balance_1._pad0, [0; 6]);
    assert_eq!(
        I80F48::from(balance_1.asset_shares),
        I80F48::from_str("470.952530958931234").unwrap()
    );
    assert_eq!(
        I80F48::from(balance_1.liability_shares),
        I80F48::from_str("0").unwrap()
    );
    assert_eq!(
        I80F48::from(balance_1.emissions_outstanding),
        I80F48::from_str("26891413.388324654086347").unwrap()
    );
    assert_eq!(
        I80F48::from(balance_1.last_update),
        I80F48::from_str("1705760628").unwrap()
    );
    assert_eq!(balance_1._padding, [0; 1]);

    let balance_2 = account.lending_account.balances[1];
    assert!(!balance_2.is_active());
    assert_eq!(
        balance_2.bank_pk,
        pubkey!("11111111111111111111111111111111")
    );
    assert_eq!(balance_2.bank_asset_tag, ASSET_TAG_DEFAULT);
    assert_eq!(balance_2._pad0, [0; 6]);
    assert_eq!(
        I80F48::from(balance_2.asset_shares),
        I80F48::from_str("0").unwrap()
    );
    assert_eq!(
        I80F48::from(balance_2.liability_shares),
        I80F48::from_str("0").unwrap()
    );
    assert_eq!(
        I80F48::from(balance_2.emissions_outstanding),
        I80F48::from_str("0").unwrap()
    );
    assert_eq!(
        I80F48::from(balance_2.last_update),
        I80F48::from_str("0").unwrap()
    );
    assert_eq!(balance_2._padding, [0; 1]);

    // Sample 3

    let mut path = PathBuf::from_str(account_fixtures_path).unwrap();
    path.push("marginfi_account_sample_3.json");
    let mut file = File::open(&path).unwrap();
    let mut account_info_raw = String::new();
    file.read_to_string(&mut account_info_raw).unwrap();

    let account: CliAccount = serde_json::from_str(&account_info_raw).unwrap();
    let UiAccountData::Binary(data, _) = account.keyed_account.account.data else {
        bail!("Expecting Binary format for fixtures")
    };
    let account = MarginfiAccount::try_deserialize(&mut BASE64_STANDARD.decode(data)?.as_slice())?;

    assert_eq!(
        account.group,
        pubkey!("4qp6Fx6tnZkY5Wropq9wUYgtFxXKwE6viZxFHg3rdAG8")
    );
    assert_eq!(
        account.authority,
        pubkey!("7hmfVTuXc7HeX3YQjpiCXGVQuTeXonzjp795jorZukVR")
    );
    assert_eq!(account.account_flags, 0);
<<<<<<< HEAD
    assert_eq!(account.last_update, 0);
    assert_eq!(account._padding0, [0; 16]);
=======
    assert_eq!(account._padding0, [0; 13]);
>>>>>>> b8135e24

    let balance_1 = account.lending_account.balances[0];
    assert!(!balance_1.is_active());
    assert_eq!(
        balance_1.bank_pk,
        pubkey!("11111111111111111111111111111111")
    );
    assert_eq!(balance_1.bank_asset_tag, ASSET_TAG_DEFAULT);
    assert_eq!(balance_1._pad0, [0; 6]);
    assert_eq!(
        I80F48::from(balance_1.asset_shares),
        I80F48::from_str("0").unwrap()
    );
    assert_eq!(
        I80F48::from(balance_1.liability_shares),
        I80F48::from_str("0").unwrap()
    );
    assert_eq!(
        I80F48::from(balance_1.emissions_outstanding),
        I80F48::from_str("0").unwrap()
    );
    assert_eq!(
        I80F48::from(balance_1.last_update),
        I80F48::from_str("0").unwrap()
    );
    assert_eq!(balance_1._padding, [0; 1]);

    Ok(())
}

#[tokio::test]
async fn bank_field_values_reg() -> anyhow::Result<()> {
    let bank_fixtures_path = "tests/fixtures/bank";

    // Sample 1 (Jito)

    let mut path = PathBuf::from_str(bank_fixtures_path).unwrap();
    path.push("bank_sample_1.json");
    let mut file = File::open(&path).unwrap();
    let mut account_info_raw = String::new();
    file.read_to_string(&mut account_info_raw).unwrap();

    let account: CliAccount = serde_json::from_str(&account_info_raw).unwrap();
    let UiAccountData::Binary(data, _) = account.keyed_account.account.data else {
        bail!("Expecting Binary format for fixtures")
    };
    let bank = Bank::try_deserialize(&mut BASE64_STANDARD.decode(data)?.as_slice())?;

    assert_eq!(
        bank.mint,
        pubkey!("J1toso1uCk3RLmjorhTtrVwY9HJ7X8V9yYac6Y7kGCPn")
    );
    assert_eq!(bank.mint_decimals, 9);
    assert_eq!(
        bank.group,
        pubkey!("4qp6Fx6tnZkY5Wropq9wUYgtFxXKwE6viZxFHg3rdAG8")
    );
    assert_eq!(
        I80F48::from(bank.asset_share_value),
        I80F48::from_str("1.000561264812955").unwrap()
    );
    assert_eq!(
        I80F48::from(bank.liability_share_value),
        I80F48::from_str("1.00737674726716").unwrap()
    );
    assert_eq!(
        I80F48::from(bank.collected_insurance_fees_outstanding),
        I80F48::from_str("61174.580321107215052").unwrap()
    );
    assert_eq!(
        I80F48::from(bank.collected_group_fees_outstanding),
        I80F48::from_str("35660072279.35465946938668").unwrap()
    );
    assert_eq!(
        I80F48::from(bank.total_liability_shares),
        I80F48::from_str("79763493059362.858709822356737").unwrap()
    );
    assert_eq!(
        I80F48::from(bank.total_asset_shares),
        I80F48::from_str("998366336320727.44918120920092").unwrap()
    );
    assert_eq!(
        I80F48::from(bank.config.asset_weight_init),
        I80F48::from_str("0.649999976158142").unwrap()
    );
    assert_eq!(
        I80F48::from(bank.config.asset_weight_maint),
        I80F48::from_str("0.80000001192093").unwrap()
    );
    assert_eq!(
        I80F48::from(bank.config.liability_weight_init),
        I80F48::from_str("1.3").unwrap()
    );
    assert_eq!(
        I80F48::from(bank.config.liability_weight_maint),
        I80F48::from_str("1.2").unwrap()
    );
    assert_eq!(
        I80F48::from(bank.config.interest_rate_config.optimal_utilization_rate),
        I80F48::from_str("0.8").unwrap()
    );
    assert_eq!(
        I80F48::from(bank.config.interest_rate_config.plateau_interest_rate),
        I80F48::from_str("0.1").unwrap()
    );
    assert_eq!(
        I80F48::from(bank.config.interest_rate_config.max_interest_rate),
        I80F48::from_str("3").unwrap()
    );
    assert_eq!(
        I80F48::from(bank.config.interest_rate_config.insurance_fee_fixed_apr),
        I80F48::from_str("0").unwrap()
    );
    assert_eq!(
        I80F48::from(bank.config.interest_rate_config.insurance_ir_fee),
        I80F48::from_str("0").unwrap()
    );
    assert_eq!(
        I80F48::from(bank.config.interest_rate_config.protocol_fixed_fee_apr),
        I80F48::from_str("0.01").unwrap()
    );
    assert_eq!(
        I80F48::from(bank.config.interest_rate_config.protocol_ir_fee),
        I80F48::from_str("0.05").unwrap()
    );

    // Sample 2 (META)

    let mut path = PathBuf::from_str(bank_fixtures_path).unwrap();
    path.push("bank_sample_2.json");
    let mut file = File::open(&path).unwrap();
    let mut account_info_raw = String::new();
    file.read_to_string(&mut account_info_raw).unwrap();

    let account: CliAccount = serde_json::from_str(&account_info_raw).unwrap();
    let UiAccountData::Binary(data, _) = account.keyed_account.account.data else {
        bail!("Expecting Binary format for fixtures")
    };
    let bank = Bank::try_deserialize(&mut BASE64_STANDARD.decode(data)?.as_slice())?;

    assert_eq!(
        bank.mint,
        pubkey!("METADDFL6wWMWEoKTFJwcThTbUmtarRJZjRpzUvkxhr")
    );
    assert_eq!(bank.mint_decimals, 9);
    assert_eq!(
        bank.group,
        pubkey!("4qp6Fx6tnZkY5Wropq9wUYgtFxXKwE6viZxFHg3rdAG8")
    );
    assert_eq!(
        I80F48::from(bank.asset_share_value),
        I80F48::from_str("1").unwrap()
    );
    assert_eq!(
        I80F48::from(bank.liability_share_value),
        I80F48::from_str("1").unwrap()
    );
    assert_eq!(
        I80F48::from(bank.collected_insurance_fees_outstanding),
        I80F48::from_str("0").unwrap()
    );
    assert_eq!(
        I80F48::from(bank.collected_group_fees_outstanding),
        I80F48::from_str("0").unwrap()
    );
    assert_eq!(
        I80F48::from(bank.total_liability_shares),
        I80F48::from_str("0").unwrap()
    );
    assert_eq!(
        I80F48::from(bank.total_asset_shares),
        I80F48::from_str("698503862367").unwrap()
    );
    assert_eq!(
        I80F48::from(bank.config.asset_weight_init),
        I80F48::from_str("0").unwrap()
    );
    assert_eq!(
        I80F48::from(bank.config.asset_weight_maint),
        I80F48::from_str("0").unwrap()
    );
    assert_eq!(
        I80F48::from(bank.config.liability_weight_init),
        I80F48::from_str("2.5").unwrap()
    );
    assert_eq!(
        I80F48::from(bank.config.liability_weight_maint),
        I80F48::from_str("1.5").unwrap()
    );
    assert_eq!(
        I80F48::from(bank.config.interest_rate_config.optimal_utilization_rate),
        I80F48::from_str("0.8").unwrap()
    );
    assert_eq!(
        I80F48::from(bank.config.interest_rate_config.plateau_interest_rate),
        I80F48::from_str("0.1").unwrap()
    );
    assert_eq!(
        I80F48::from(bank.config.interest_rate_config.max_interest_rate),
        I80F48::from_str("3").unwrap()
    );
    assert_eq!(
        I80F48::from(bank.config.interest_rate_config.insurance_fee_fixed_apr),
        I80F48::from_str("0").unwrap()
    );
    assert_eq!(
        I80F48::from(bank.config.interest_rate_config.insurance_ir_fee),
        I80F48::from_str("0").unwrap()
    );
    assert_eq!(
        I80F48::from(bank.config.interest_rate_config.protocol_fixed_fee_apr),
        I80F48::from_str("0.01").unwrap()
    );
    assert_eq!(
        I80F48::from(bank.config.interest_rate_config.protocol_ir_fee),
        I80F48::from_str("0.05").unwrap()
    );

    // Sample 3 (USDT)

    let mut path = PathBuf::from_str(bank_fixtures_path).unwrap();
    path.push("bank_sample_3.json");
    let mut file = File::open(&path).unwrap();
    let mut account_info_raw = String::new();
    file.read_to_string(&mut account_info_raw).unwrap();

    let account: CliAccount = serde_json::from_str(&account_info_raw).unwrap();
    let UiAccountData::Binary(data, _) = account.keyed_account.account.data else {
        bail!("Expecting Binary format for fixtures")
    };
    let bank = Bank::try_deserialize(&mut BASE64_STANDARD.decode(data)?.as_slice())?;

    assert_eq!(
        bank.mint,
        pubkey!("Es9vMFrzaCERmJfrF4H2FYD4KCoNkY11McCe8BenwNYB")
    );
    assert_eq!(bank.mint_decimals, 6);
    assert_eq!(
        bank.group,
        pubkey!("4qp6Fx6tnZkY5Wropq9wUYgtFxXKwE6viZxFHg3rdAG8")
    );
    assert_eq!(
        I80F48::from(bank.asset_share_value),
        I80F48::from_str("1.063003765188338").unwrap()
    );
    assert_eq!(
        I80F48::from(bank.liability_share_value),
        I80F48::from_str("1.12089611736063").unwrap()
    );
    assert_eq!(
        I80F48::from(bank.collected_insurance_fees_outstanding),
        I80F48::from_str("45839.746526861401865").unwrap()
    );
    assert_eq!(
        I80F48::from(bank.collected_group_fees_outstanding),
        I80F48::from_str("28634360131.219557095675654").unwrap()
    );
    assert_eq!(
        I80F48::from(bank.total_liability_shares),
        I80F48::from_str("32109684419718.204607882232235").unwrap()
    );
    assert_eq!(
        I80F48::from(bank.total_asset_shares),
        I80F48::from_str("43231381120800.339303417329994").unwrap()
    );
    assert_eq!(
        I80F48::from(bank.config.asset_weight_init),
        I80F48::from_str("1").unwrap()
    );
    assert_eq!(
        I80F48::from(bank.config.asset_weight_maint),
        I80F48::from_str("1").unwrap()
    );
    assert_eq!(
        I80F48::from(bank.config.liability_weight_init),
        I80F48::from_str("1.25").unwrap()
    );
    assert_eq!(
        I80F48::from(bank.config.liability_weight_maint),
        I80F48::from_str("1.1").unwrap()
    );
    assert_eq!(
        I80F48::from(bank.config.interest_rate_config.optimal_utilization_rate),
        I80F48::from_str("0.8").unwrap()
    );
    assert_eq!(
        I80F48::from(bank.config.interest_rate_config.plateau_interest_rate),
        I80F48::from_str("0.2").unwrap()
    );
    assert_eq!(
        I80F48::from(bank.config.interest_rate_config.max_interest_rate),
        I80F48::from_str("4").unwrap()
    );
    assert_eq!(
        I80F48::from(bank.config.interest_rate_config.insurance_fee_fixed_apr),
        I80F48::from_str("0").unwrap()
    );
    assert_eq!(
        I80F48::from(bank.config.interest_rate_config.insurance_ir_fee),
        I80F48::from_str("0").unwrap()
    );
    assert_eq!(
        I80F48::from(bank.config.interest_rate_config.protocol_fixed_fee_apr),
        I80F48::from_str("0.01").unwrap()
    );
    assert_eq!(
        I80F48::from(bank.config.interest_rate_config.protocol_ir_fee),
        I80F48::from_str("0.05").unwrap()
    );

    // Sample 4 (PyUSD)

    let mut path = PathBuf::from_str(bank_fixtures_path).unwrap();
    path.push("bank_pyusd_230822.json");
    let mut file = File::open(&path).unwrap();
    let mut account_info_raw = String::new();
    file.read_to_string(&mut account_info_raw).unwrap();

    let account: CliAccount = serde_json::from_str(&account_info_raw).unwrap();
    let UiAccountData::Binary(data, _) = account.keyed_account.account.data else {
        bail!("Expecting Binary format for fixtures")
    };
    let bank = Bank::try_deserialize(&mut BASE64_STANDARD.decode(data)?.as_slice())?;

    assert_eq!(
        bank.mint,
        pubkey!("2b1kV6DkPAnxd5ixfnxCpjxmKwqjjaYmCZfHsFu24GXo")
    );
    assert_eq!(bank.mint_decimals, 6);
    assert_eq!(
        bank.group,
        pubkey!("4qp6Fx6tnZkY5Wropq9wUYgtFxXKwE6viZxFHg3rdAG8")
    );
    assert_eq!(bank._pad0, [0; 7]);
    assert_eq!(
        I80F48::from(bank.asset_share_value),
        I80F48::from_str("1.000087706703773").unwrap()
    );
    assert_eq!(
        I80F48::from(bank.liability_share_value),
        I80F48::from_str("1.00157842522853").unwrap()
    );
    assert_eq!(
        bank.liquidity_vault,
        pubkey!("HUmHLAXvcoUgWAtanAnCPNssBnAUzEfSRsb4MZYw7R73")
    );
    assert_eq!(bank.liquidity_vault_bump, 249);
    assert_eq!(bank.liquidity_vault_authority_bump, 255);
    assert_eq!(
        bank.insurance_vault,
        pubkey!("4jE6g1pLG5NmW19z9DgzjCwYEDy3jYSqix1Lv5BN4yEc")
    );
    assert_eq!(bank.insurance_vault_bump, 255);
    assert_eq!(bank.insurance_vault_authority_bump, 254);
    assert_eq!(bank._pad1, [0; 4]);
    assert_eq!(
        I80F48::from(bank.collected_insurance_fees_outstanding),
        I80F48::from_str("3459.51398842307891").unwrap()
    );
    assert_eq!(
        bank.fee_vault,
        pubkey!("AzVkUZFuvGwy3pD6U2eAJJNhHYMnzkzBFjjhn8CSVFRa")
    );
    assert_eq!(bank.fee_vault_bump, 255);
    assert_eq!(bank.fee_vault_authority_bump, 253);
    assert_eq!(bank._pad2, [0; 6]);
    assert_eq!(
        I80F48::from(bank.collected_group_fees_outstanding),
        I80F48::from_str("1015697146.551430542063226").unwrap()
    );
    assert_eq!(
        I80F48::from(bank.total_liability_shares),
        I80F48::from_str("1997270567603.702517235172913").unwrap()
    );
    assert_eq!(
        I80F48::from(bank.total_asset_shares),
        I80F48::from_str("39996492038102.214176640606695").unwrap()
    );
    assert_eq!(bank.last_update, 1724302256);

    assert_eq!(
        I80F48::from(bank.config.asset_weight_init),
        I80F48::from_str("0.899999976158142").unwrap()
    );
    assert_eq!(
        I80F48::from(bank.config.asset_weight_maint),
        I80F48::from_str("0.94999998807907").unwrap()
    );
    assert_eq!(
        I80F48::from(bank.config.liability_weight_init),
        I80F48::from_str("1.25").unwrap()
    );
    assert_eq!(
        I80F48::from(bank.config.liability_weight_maint),
        I80F48::from_str("1.1").unwrap()
    );
    assert_eq!(bank.config.deposit_limit, 40000000000000);
    assert_eq!(
        I80F48::from(bank.config.interest_rate_config.optimal_utilization_rate),
        I80F48::from_str("0.8").unwrap()
    );
    assert_eq!(
        I80F48::from(bank.config.interest_rate_config.plateau_interest_rate),
        I80F48::from_str("0.1").unwrap()
    );
    assert_eq!(
        I80F48::from(bank.config.interest_rate_config.max_interest_rate),
        I80F48::from_str("3").unwrap()
    );
    assert_eq!(
        I80F48::from(bank.config.interest_rate_config.insurance_fee_fixed_apr),
        I80F48::from_str("0").unwrap()
    );
    assert_eq!(
        I80F48::from(bank.config.interest_rate_config.insurance_ir_fee),
        I80F48::from_str("0").unwrap()
    );
    assert_eq!(
        I80F48::from(bank.config.interest_rate_config.protocol_fixed_fee_apr),
        I80F48::from_str("0.01").unwrap()
    );
    assert_eq!(
        I80F48::from(bank.config.interest_rate_config.protocol_ir_fee),
        I80F48::from_str("0.05").unwrap()
    );
    assert_eq!(
        bank.config.operational_state,
        BankOperationalState::Operational
    );
    assert_eq!(bank.config.oracle_setup, OracleSetup::PythPushOracle);
    assert_eq!(
        bank.config.oracle_keys,
        [
            pubkey!("E3iagrg2kXyNJ9Ad2R2pNUsRmXutyQScu3m1FcQmBsAH"),
            Pubkey::default(),
            Pubkey::default(),
            Pubkey::default(),
            Pubkey::default()
        ]
    );
    assert_eq!(bank.config._pad0, [0; 6]);
    assert_eq!(bank.config.borrow_limit, 2000000000000);
    assert_eq!(bank.config.risk_tier, RiskTier::Collateral);
    assert_eq!(bank.config.asset_tag, ASSET_TAG_DEFAULT);
    // Note: created before 0.1.4 Pyth pull migration.
    assert_eq!(bank.config.config_flags, 0);
    assert_eq!(bank.config._pad1, [0; 5]);
    assert_eq!(bank.config.total_asset_value_init_limit, 0);
    assert_eq!(bank.config.oracle_max_age, 300);
    assert_eq!(bank.config._padding0, [0; 2]);
    // Note: legacy banks that have a 0 value here will use 10%
    assert_eq!(bank.config.oracle_max_confidence, 0);
    assert_eq!(bank.config._padding1, [0; 32]);

    assert_eq!(
        I80F48::from(bank.emissions_rate),
        I80F48::from_str("170000").unwrap()
    );
    assert_eq!(
        I80F48::from(bank.emissions_remaining),
        I80F48::from_str("130585694893.67407796351017").unwrap()
    );
    assert_eq!(
        bank.emissions_mint,
        pubkey!("2b1kV6DkPAnxd5ixfnxCpjxmKwqjjaYmCZfHsFu24GXo")
    );
    // Legacy banks have no program fees
    assert_eq!(
        I80F48::from(bank.collected_program_fees_outstanding),
        I80F48::from_str("0").unwrap()
    );
    assert_eq!(bank.fees_destination_account, Pubkey::default());
    assert_eq!(bank.cache, BankCache::default());

    assert_eq!(bank.lending_position_count, 0);
    assert_eq!(bank.borrowing_position_count, 0);
    assert_eq!(bank._padding_0, [0; 16]);
    assert_eq!(bank._padding_1, [[0, 0]; 19]);

    Ok(())
}<|MERGE_RESOLUTION|>--- conflicted
+++ resolved
@@ -46,12 +46,7 @@
     assert_eq!(account.account_flags, 0);
     // health cache doesn't exist on these old accounts, but it also doesn't matter since it's read-only
     assert_eq!(account.health_cache, HealthCache::zeroed());
-<<<<<<< HEAD
-    assert_eq!(account.last_update, 0);
-    assert_eq!(account._padding0, [0; 16]);
-=======
     assert_eq!(account._padding0, [0; 13]);
->>>>>>> b8135e24
 
     let balance_1 = account.lending_account.balances[0];
     assert!(balance_1.is_active());
@@ -128,12 +123,9 @@
         pubkey!("3T1kGHp7CrdeW9Qj1t8NMc2Ks233RyvzVhoaUPWoBEFK")
     );
     assert_eq!(account.account_flags, 0);
-<<<<<<< HEAD
     assert_eq!(account.last_update, 0);
-    assert_eq!(account._padding0, [0; 16]);
-=======
     assert_eq!(account._padding0, [0; 13]);
->>>>>>> b8135e24
+
 
     let balance_1 = account.lending_account.balances[0];
     assert!(balance_1.is_active());
@@ -210,12 +202,8 @@
         pubkey!("7hmfVTuXc7HeX3YQjpiCXGVQuTeXonzjp795jorZukVR")
     );
     assert_eq!(account.account_flags, 0);
-<<<<<<< HEAD
     assert_eq!(account.last_update, 0);
-    assert_eq!(account._padding0, [0; 16]);
-=======
     assert_eq!(account._padding0, [0; 13]);
->>>>>>> b8135e24
 
     let balance_1 = account.lending_account.balances[0];
     assert!(!balance_1.is_active());
