--- conflicted
+++ resolved
@@ -929,7 +929,7 @@
     assert_eq_noise!(
         insurance_fund_usdc.balance().await as i64,
         native!(0.25, "USDC", f64) as i64,
-        native!(0.001, "USDC", f64) as i64
+        1
     );
 
     Ok(())
@@ -1739,7 +1739,6 @@
 }
 
 #[tokio::test]
-<<<<<<< HEAD
 async fn account_flags() -> anyhow::Result<()> {
     let test_f = TestFixture::new(Some(TestSettings::all_banks_payer_not_admin())).await;
 
@@ -1788,18 +1787,10 @@
     // Setup test executor with non-admin payer
     let test_f = TestFixture::new(Some(TestSettings::all_banks_payer_not_admin())).await;
 
-=======
-async fn lending_account_close_balance() -> anyhow::Result<()> {
-    let test_f = TestFixture::new(Some(TestSettings::all_banks_payer_not_admin())).await;
-
-    let usdc_bank = test_f.get_bank(&BankMint::USDC);
-    let sol_eq_bank = test_f.get_bank(&BankMint::SolEquivalent);
->>>>>>> 28259251
     let sol_bank = test_f.get_bank(&BankMint::SOL);
 
     // Fund SOL lender
     let lender_mfi_account_f = test_f.create_marginfi_account().await;
-<<<<<<< HEAD
     let lender_token_account_f_sol = test_f
         .sol_mint
         .create_token_account_and_mint_to(1_000)
@@ -1850,22 +1841,10 @@
     // Fund SOL lender
     let lender_mfi_account_f = test_f.create_marginfi_account().await;
     let lender_token_account_f_sol = test_f
-=======
-    let lender_token_account_sol = test_f
-        .sol_equivalent_mint
-        .create_token_account_and_mint_to(1_000)
-        .await;
-    lender_mfi_account_f
-        .try_bank_deposit(lender_token_account_sol.key, sol_eq_bank, 1_000)
-        .await?;
-
-    let lender_token_account_sol = test_f
->>>>>>> 28259251
         .sol_mint
         .create_token_account_and_mint_to(1_000)
         .await;
     lender_mfi_account_f
-<<<<<<< HEAD
         .try_bank_deposit(lender_token_account_f_sol.key, sol_bank, 1_000)
         .await?;
 
@@ -2320,7 +2299,33 @@
     let res = ctx.banks_client.process_transaction(tx).await;
 
     assert_custom_error!(res.unwrap_err(), MarginfiError::IllegalFlashloan);
-=======
+
+    Ok(())
+}
+
+#[tokio::test]
+async fn lending_account_close_balance() -> anyhow::Result<()> {
+    let test_f = TestFixture::new(Some(TestSettings::all_banks_payer_not_admin())).await;
+
+    let usdc_bank = test_f.get_bank(&BankMint::USDC);
+    let sol_eq_bank = test_f.get_bank(&BankMint::SolEquivalent);
+    let sol_bank = test_f.get_bank(&BankMint::SOL);
+
+    // Fund SOL lender
+    let lender_mfi_account_f = test_f.create_marginfi_account().await;
+    let lender_token_account_sol = test_f
+        .sol_equivalent_mint
+        .create_token_account_and_mint_to(1_000)
+        .await;
+    lender_mfi_account_f
+        .try_bank_deposit(lender_token_account_sol.key, sol_eq_bank, 1_000)
+        .await?;
+
+    let lender_token_account_sol = test_f
+        .sol_mint
+        .create_token_account_and_mint_to(1_000)
+        .await;
+    lender_mfi_account_f
         .try_bank_deposit(lender_token_account_sol.key, sol_bank, 1_000)
         .await?;
 
@@ -2401,7 +2406,6 @@
     // This issue is not that bad, because the user can still borrow other assets (isolated liab < empty threshold)
     let res = borrower_mfi_account_f.try_balance_close(sol_eq_bank).await;
     assert!(res.is_ok());
->>>>>>> 28259251
 
     Ok(())
 }