mod borrow;
mod close_account;
mod close_balance;
mod create_account;
mod create_account_pda;
mod create_account_pda_cpi;
mod deposit;
mod flash_loan;
mod liquidate;
<<<<<<< HEAD
mod liquidate_receiver;
=======
mod panic_mode_user_interactions;
>>>>>>> b09e2457
mod repay;
mod transfer_account_pda;
mod withdraw;

use anchor_lang::prelude::Clock;
use fixed::types::I80F48;
use fixtures::{assert_custom_error, assert_eq_noise, native, prelude::*};
use marginfi::{
    assert_eq_with_tolerance,
    prelude::*,
    state::{bank::BankImpl, marginfi_account::BankAccountWrapper},
};
use marginfi_type_crate::constants::{
    EMISSIONS_FLAG_BORROW_ACTIVE, EMISSIONS_FLAG_LENDING_ACTIVE, MIN_EMISSIONS_START_TIME,
};
use pretty_assertions::assert_eq;
use solana_program_test::*;
use solana_sdk::timing::SECONDS_PER_YEAR;

#[tokio::test]
async fn automatic_interest_payments() -> anyhow::Result<()> {
    // Setup test executor with non-admin payer
    let test_f = TestFixture::new(Some(TestSettings::all_banks_payer_not_admin())).await;

    let usdc_bank_f = test_f.get_bank(&BankMint::Usdc);
    let sol_bank_f = test_f.get_bank(&BankMint::Sol);

    // Create lender user accounts and deposit SOL asset
    let lender_mfi_account_f = test_f.create_marginfi_account().await;
    let lender_token_account_sol = test_f
        .sol_mint
        .create_token_account_and_mint_to(1_000)
        .await;
    lender_mfi_account_f
        .try_bank_deposit(lender_token_account_sol.key, sol_bank_f, 1_000, None)
        .await?;

    // Create borrower user accounts and deposit USDC asset
    let borrower_mfi_account_f = test_f.create_marginfi_account().await;
    let borrower_token_account_usdc = test_f
        .usdc_mint
        .create_token_account_and_mint_to(1_000)
        .await;
    borrower_mfi_account_f
        .try_bank_deposit(borrower_token_account_usdc.key, usdc_bank_f, 1_000, None)
        .await?;

    // Borrow SOL from borrower mfi account
    borrower_mfi_account_f
        .try_bank_borrow(lender_token_account_sol.key, sol_bank_f, 99)
        .await?;

    // Let a year go by
    {
        let ctx = test_f.context.borrow_mut();
        let mut clock: Clock = ctx.banks_client.get_sysvar().await?;
        // Advance clock by 1 year
        clock.unix_timestamp += 365 * 24 * 60 * 60;
        ctx.set_sysvar(&clock);
    }

    // Repay principal, leaving only the accrued interest
    borrower_mfi_account_f
        .try_bank_repay(lender_token_account_sol.key, sol_bank_f, 99, None)
        .await?;

    let sol_bank = sol_bank_f.load().await;
    let borrower_mfi_account = borrower_mfi_account_f.load().await;
    let lender_mfi_account = lender_mfi_account_f.load().await;

    // Due to balances sorting, SOL may be not at index 1 -> determine its actual index first
    let sol_index = borrower_mfi_account
        .lending_account
        .balances
        .iter()
        .position(|b| b.is_active() && b.bank_pk == sol_bank_f.key)
        .unwrap();

    // Verify that interest accrued matches on both sides
    assert_eq_noise!(
        sol_bank
            .get_liability_amount(
                borrower_mfi_account.lending_account.balances[sol_index]
                    .liability_shares
                    .into()
            )
            .unwrap(),
        I80F48::from(native!(11.761, "SOL", f64)),
        native!(0.0002, "SOL", f64)
    );

    assert_eq_noise!(
        sol_bank
            .get_asset_amount(
                lender_mfi_account.lending_account.balances[0]
                    .asset_shares
                    .into()
            )
            .unwrap(),
        I80F48::from(native!(1011.761, "SOL", f64)),
        native!(0.0002, "SOL", f64)
    );
    // TODO: check health is sane

    Ok(())
}

// Regression

#[tokio::test]
async fn marginfi_account_correct_balance_selection_after_closing_position() -> anyhow::Result<()> {
    let test_f = TestFixture::new(Some(TestSettings::all_banks_payer_not_admin())).await;

    let usdc_bank_f = test_f.get_bank(&BankMint::Usdc);
    let sol_bank_f = test_f.get_bank(&BankMint::Sol);

    let lender_mfi_account_f = test_f.create_marginfi_account().await;
    let lender_token_account_sol = test_f
        .sol_mint
        .create_token_account_and_mint_to(1_000)
        .await;
    lender_mfi_account_f
        .try_bank_deposit(lender_token_account_sol.key, sol_bank_f, 1_000, None)
        .await?;
    let lender_token_account_usdc = test_f
        .usdc_mint
        .create_token_account_and_mint_to(2_000)
        .await;
    lender_mfi_account_f
        .try_bank_deposit(lender_token_account_usdc.key, usdc_bank_f, 2_000, None)
        .await?;

    lender_mfi_account_f
        .try_bank_withdraw(lender_token_account_sol.key, sol_bank_f, 0, Some(true))
        .await
        .unwrap();

    let mut marginfi_account = lender_mfi_account_f.load().await;
    let mut usdc_bank = usdc_bank_f.load().await;

    let bank_account = BankAccountWrapper::find(
        &usdc_bank_f.key,
        &mut usdc_bank,
        &mut marginfi_account.lending_account,
    );

    assert!(bank_account.is_ok());

    let bank_account = bank_account.unwrap();

    assert_eq!(
        bank_account
            .bank
            .get_asset_amount(bank_account.balance.asset_shares.into())
            .unwrap()
            .to_num::<u64>(),
        native!(2_000, "USDC")
    );

    Ok(())
}

#[tokio::test]
async fn emissions_test() -> anyhow::Result<()> {
    let test_f = TestFixture::new(Some(TestSettings::all_banks_payer_not_admin())).await;

    let usdc_bank = test_f.get_bank(&BankMint::Usdc);
    let sol_bank = test_f.get_bank(&BankMint::Sol);

    // Setup emissions (Deposit for USDC, Borrow for SOL)

    let funding_account = test_f.usdc_mint.create_token_account_and_mint_to(100).await;

    usdc_bank
        .try_setup_emissions(
            EMISSIONS_FLAG_LENDING_ACTIVE,
            1_000_000,
            native!(50, "USDC"),
            usdc_bank.mint.key,
            funding_account.key,
            usdc_bank.get_token_program(),
        )
        .await?;

    // SOL Emissions are not in SOL Bank mint
    let sol_emissions_mint =
        MintFixture::new_token_22(test_f.context.clone(), None, Some(6), &[]).await;

    let funding_account = sol_emissions_mint
        .create_token_account_and_mint_to(200)
        .await;

    sol_bank
        .try_setup_emissions(
            EMISSIONS_FLAG_BORROW_ACTIVE,
            1_000_000,
            native!(100, 6),
            sol_emissions_mint.key,
            funding_account.key,
            sol_emissions_mint.token_program,
        )
        .await?;

    let sol_emissions_mint_2 =
        MintFixture::new_token_22(test_f.context.clone(), None, Some(6), &[]).await;

    let funding_account = sol_emissions_mint_2
        .create_token_account_and_mint_to(200)
        .await;

    let res = sol_bank
        .try_setup_emissions(
            EMISSIONS_FLAG_BORROW_ACTIVE,
            1_000_000,
            native!(50, 6),
            sol_emissions_mint_2.key,
            funding_account.key,
            sol_emissions_mint_2.token_program,
        )
        .await;

    assert_custom_error!(res.unwrap_err(), MarginfiError::EmissionsAlreadySetup);

    // Fund SOL bank
    let sol_lender_account = test_f.create_marginfi_account().await;
    let sol_lender_token_account = test_f.sol_mint.create_token_account_and_mint_to(100).await;

    sol_lender_account
        .try_bank_deposit(sol_lender_token_account.key, sol_bank, 100, None)
        .await?;

    // Create account and setup positions
    test_f.set_time(MIN_EMISSIONS_START_TIME as i64);
    test_f
        .set_pyth_oracle_timestamp(PYTH_USDC_FEED, MIN_EMISSIONS_START_TIME as i64)
        .await;
    test_f
        .set_pyth_oracle_timestamp(PYTH_SOL_FEED, MIN_EMISSIONS_START_TIME as i64)
        .await;

    let mfi_account_f = test_f.create_marginfi_account().await;
    let lender_token_account_usdc = test_f.usdc_mint.create_token_account_and_mint_to(50).await;

    mfi_account_f
        .try_bank_deposit(lender_token_account_usdc.key, usdc_bank, 50, None)
        .await?;

    let sol_account = test_f.sol_mint.create_empty_token_account().await;

    mfi_account_f
        .try_bank_borrow(sol_account.key, sol_bank, 2)
        .await?;

    // Advance for half a year and claim half emissions
    test_f.advance_time((SECONDS_PER_YEAR / 2.0) as i64).await;

    let lender_token_account_usdc = test_f.usdc_mint.create_empty_token_account().await;

    mfi_account_f
        .try_withdraw_emissions(usdc_bank, &lender_token_account_usdc)
        .await?;

    let sol_emissions_ta = sol_emissions_mint.create_empty_token_account().await;

    mfi_account_f
        .try_withdraw_emissions(sol_bank, &sol_emissions_ta)
        .await?;

    assert_eq_with_tolerance!(
        lender_token_account_usdc.balance().await as i64,
        native!(25, "USDC") as i64,
        native!(1, "USDC") as i64
    );

    assert_eq_with_tolerance!(
        sol_emissions_ta.balance().await as i64,
        native!(1, 6) as i64,
        native!(0.1, 6, f64) as i64
    );

    // Advance for another half a year and claim the rest
    test_f.advance_time((SECONDS_PER_YEAR / 2.0) as i64).await;

    mfi_account_f
        .try_withdraw_emissions(usdc_bank, &lender_token_account_usdc)
        .await?;

    assert_eq_with_tolerance!(
        lender_token_account_usdc.balance().await as i64,
        native!(50, "USDC") as i64,
        native!(1, "USDC") as i64
    );

    mfi_account_f
        .try_withdraw_emissions(sol_bank, &sol_emissions_ta)
        .await?;

    assert_eq_with_tolerance!(
        sol_emissions_ta.balance().await as i64,
        native!(2, 6) as i64,
        native!(0.1, 6, f64) as i64
    );

    // Advance a year, and no more USDC emissions can be claimed (drained), SOL emissions can be claimed

    test_f.advance_time((SECONDS_PER_YEAR / 2.0) as i64).await;

    mfi_account_f
        .try_withdraw_emissions(usdc_bank, &lender_token_account_usdc)
        .await?;

    mfi_account_f
        .try_withdraw_emissions(sol_bank, &sol_emissions_ta)
        .await?;

    assert_eq_with_tolerance!(
        lender_token_account_usdc.balance().await as i64,
        native!(50, "USDC") as i64,
        native!(1, "USDC") as i64
    );

    assert_eq_with_tolerance!(
        sol_emissions_ta.balance().await as i64,
        native!(3, 6) as i64,
        native!(0.1, 6, f64) as i64
    );

    // SOL lendeing account can't claim emissions, bc SOL is borrow only emissions
    let sol_lender_emissions = sol_emissions_mint.create_empty_token_account().await;

    sol_lender_account
        .try_withdraw_emissions(sol_bank, &sol_lender_emissions)
        .await?;

    assert_eq!(sol_lender_emissions.balance().await as i64, 0);

    Ok(())
}

#[tokio::test]
async fn emissions_test_2() -> anyhow::Result<()> {
    let test_f = TestFixture::new(Some(TestSettings::all_banks_payer_not_admin())).await;

    let usdc_bank = test_f.get_bank(&BankMint::Usdc);

    let funding_account = test_f.usdc_mint.create_token_account_and_mint_to(100).await;

    usdc_bank
        .try_setup_emissions(
            EMISSIONS_FLAG_LENDING_ACTIVE,
            1_000_000,
            native!(50, "USDC"),
            usdc_bank.mint.key,
            funding_account.key,
            usdc_bank.get_token_program(),
        )
        .await?;

    let usdc_bank_data = usdc_bank.load().await;

    assert_eq!(usdc_bank_data.flags, EMISSIONS_FLAG_LENDING_ACTIVE);

    assert_eq!(usdc_bank_data.emissions_rate, 1_000_000);

    assert_eq!(
        I80F48::from(usdc_bank_data.emissions_remaining),
        I80F48::from_num(native!(50, "USDC"))
    );

    usdc_bank
        .try_update_emissions(
            Some(EMISSIONS_FLAG_BORROW_ACTIVE),
            Some(500_000),
            Some((native!(25, "USDC"), funding_account.key)),
            usdc_bank.get_token_program(),
        )
        .await?;

    let usdc_bank_data = usdc_bank.load().await;

    assert_eq!(usdc_bank_data.flags, EMISSIONS_FLAG_BORROW_ACTIVE);

    assert_eq!(usdc_bank_data.emissions_rate, 500_000);

    assert_eq!(
        I80F48::from(usdc_bank_data.emissions_remaining),
        I80F48::from_num(native!(75, "USDC"))
    );

    Ok(())
}

#[tokio::test]
async fn emissions_setup_t22_with_fee() -> anyhow::Result<()> {
    let test_f = TestFixture::new(Some(TestSettings::all_banks_payer_not_admin())).await;

    let collateral_mint = BankMint::T22WithFee;
    let bank_f = test_f.get_bank(&collateral_mint);

    let funding_account = bank_f.mint.create_token_account_and_mint_to(100).await;

    let emissions_vault = get_emissions_token_account_address(bank_f.key, bank_f.mint.key).0;

    let pre_vault_balance = 0;

    bank_f
        .try_setup_emissions(
            EMISSIONS_FLAG_LENDING_ACTIVE,
            1_000_000,
            native!(50, bank_f.mint.mint.decimals),
            bank_f.mint.key,
            funding_account.key,
            bank_f.get_token_program(),
        )
        .await?;

    let post_vault_balance = TokenAccountFixture::fetch(test_f.context.clone(), emissions_vault)
        .await
        .balance()
        .await;

    let bank = bank_f.load().await;

    assert_eq!(bank.flags, EMISSIONS_FLAG_LENDING_ACTIVE);

    assert_eq!(bank.emissions_rate, 1_000_000);

    assert_eq!(
        I80F48::from(bank.emissions_remaining),
        I80F48::from_num(native!(50, bank_f.mint.mint.decimals))
    );

    let expected_vault_balance_delta = native!(50, bank_f.mint.mint.decimals) as u64;
    let actual_vault_balance_delta = post_vault_balance - pre_vault_balance;
    assert_eq!(expected_vault_balance_delta, actual_vault_balance_delta);

    let pre_vault_balance = TokenAccountFixture::fetch(test_f.context.clone(), emissions_vault)
        .await
        .balance()
        .await;

    bank_f
        .try_update_emissions(
            Some(EMISSIONS_FLAG_BORROW_ACTIVE),
            Some(500_000),
            Some((native!(25, bank_f.mint.mint.decimals), funding_account.key)),
            bank_f.get_token_program(),
        )
        .await?;

    let post_vault_balance = TokenAccountFixture::fetch(test_f.context.clone(), emissions_vault)
        .await
        .balance()
        .await;

    let bank_data = bank_f.load().await;

    assert_eq!(bank_data.flags, EMISSIONS_FLAG_BORROW_ACTIVE);

    assert_eq!(bank_data.emissions_rate, 500_000);

    assert_eq!(
        I80F48::from(bank_data.emissions_remaining),
        I80F48::from_num(native!(75, bank_f.mint.mint.decimals))
    );

    let expected_vault_balance_delta = native!(25, bank_f.mint.mint.decimals) as u64;
    let actual_vault_balance_delta = post_vault_balance - pre_vault_balance;
    assert_eq!(expected_vault_balance_delta, actual_vault_balance_delta);

    Ok(())
}<|MERGE_RESOLUTION|>--- conflicted
+++ resolved
@@ -7,11 +7,8 @@
 mod deposit;
 mod flash_loan;
 mod liquidate;
-<<<<<<< HEAD
 mod liquidate_receiver;
-=======
 mod panic_mode_user_interactions;
->>>>>>> b09e2457
 mod repay;
 mod transfer_account_pda;
 mod withdraw;
