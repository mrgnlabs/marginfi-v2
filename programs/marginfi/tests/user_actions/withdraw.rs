--- conflicted
+++ resolved
@@ -159,12 +159,7 @@
     for (i, bal) in marginfi_account.lending_account.balances.iter().enumerate() {
         let shares: I80F48 = bal.asset_shares.into();
         if bal.is_active() {
-<<<<<<< HEAD
-            let price: I80F48 = health_cache.prices[i].into();
-            let price: f64 = price.to_num();
-=======
             let price: f64 = f64::from_le_bytes(health_cache.prices[i]);
->>>>>>> e5ad98a8
             if shares != I80F48::ZERO {
                 assert!(price >= (collateral_price_roughly * disc));
             }
