use anchor_spl::token_2022::spl_token_2022::extension::{
    transfer_fee::TransferFeeConfig, BaseStateWithExtensions,
};
use fixed::types::I80F48;
use fixed_macro::types::I80F48;
use fixtures::{assert_custom_error, assert_eq_noise, native, prelude::*};
use marginfi::{
    prelude::*,
    state::bank::{BankImpl, BankVaultType},
};
use marginfi_type_crate::types::{Bank, BankConfig, BankConfigOpt, EmodeEntry};
use pretty_assertions::assert_eq;
use solana_program_test::*;
use solana_sdk::clock::Clock;
use test_case::test_case;

#[test_case(100., 9.9, -1., 1., 2., BankMint::Usdc, BankMint::Sol)]
#[test_case(123., 122., -4., -4., 10., BankMint::SolEquivalent, BankMint::SolEqIsolated)]
#[test_case(1_000., 999., 0., 0., 10., BankMint::Usdc, BankMint::T22WithFee)]
#[test_case(2_000., 99., 400., -400., 1_000., BankMint::T22WithFee, BankMint::SolEquivalent)]
#[test_case(2_000., 1_999., 1000., 750., 2_000., BankMint::Usdc, BankMint::PyUSD)]
#[tokio::test]
async fn marginfi_account_liquidation_success(
    liquidatee_deposit_amount: f64,
    liquidatee_borrow_amount: f64,
    liquidator_deposit_amount: f64,
    liquidator_borrow_amount: f64,
    liquidate_amount: f64,
    collateral_mint: BankMint,
    debt_mint: BankMint,
) -> anyhow::Result<()> {
    // -------------------------------------------------------------------------
    // Setup
    // -------------------------------------------------------------------------

    let mut test_f = TestFixture::new(Some(TestSettings::all_banks_payer_not_admin())).await;

    // LP

    {
        let lp_deposit_amount = 2. * liquidatee_borrow_amount;
        let lp_wallet_balance = get_max_deposit_amount_pre_fee(lp_deposit_amount);
        let lp_mfi_account_f = test_f.create_marginfi_account().await;
        let lp_collateral_token_account = test_f
            .get_bank(&debt_mint)
            .mint
            .create_token_account_and_mint_to(lp_wallet_balance)
            .await;
        lp_mfi_account_f
            .try_bank_deposit(
                lp_collateral_token_account.key,
                test_f.get_bank(&debt_mint),
                lp_deposit_amount,
                None,
            )
            .await?;
    }

    // Liquidatee

    let (
        liquidatee_mfi_account_f,
        liquidatee_borrow_amount_actual,
        liquidatee_collateral_index,
        liquidatee_debt_index,
    ) = {
        let liquidatee_mfi_account_f = test_f.create_marginfi_account().await;
        let liquidatee_wallet_balance = get_max_deposit_amount_pre_fee(liquidatee_deposit_amount);
        let liquidatee_collateral_token_account_f = test_f
            .get_bank_mut(&collateral_mint)
            .mint
            .create_token_account_and_mint_to(liquidatee_wallet_balance)
            .await;
        let liquidatee_debt_token_account_f = test_f
            .get_bank_mut(&debt_mint)
            .mint
            .create_empty_token_account()
            .await;
        let collateral_bank = test_f.get_bank(&collateral_mint);
        liquidatee_mfi_account_f
            .try_bank_deposit(
                liquidatee_collateral_token_account_f.key,
                collateral_bank,
                liquidatee_deposit_amount,
                None,
            )
            .await?;
        let debt_bank = test_f.get_bank(&debt_mint);
        liquidatee_mfi_account_f
            .try_bank_borrow(
                liquidatee_debt_token_account_f.key,
                debt_bank,
                liquidatee_borrow_amount,
            )
            .await?;

        let liquidatee_mfi_ma = liquidatee_mfi_account_f.load().await;
        // Due to balances sorting, collateral and debt may be not at indices 0 and 1, respectively -> determine them first
        let collateral_index = liquidatee_mfi_ma
            .lending_account
            .balances
            .iter()
            .position(|b| b.is_active() && b.bank_pk == collateral_bank.key)
            .unwrap();
        let debt_index = liquidatee_mfi_ma
            .lending_account
            .balances
            .iter()
            .position(|b| b.is_active() && b.bank_pk == debt_bank.key)
            .unwrap();

        let debt_bank = debt_bank.load().await;
        let borrow_amount_actual_native = debt_bank.get_liability_amount(
            liquidatee_mfi_ma.lending_account.balances[debt_index]
                .liability_shares
                .into(),
        )?;
        let borrow_amount_actual = borrow_amount_actual_native.to_num::<f64>()
            / 10_f64.powf(debt_bank.mint_decimals as f64);

        (
            liquidatee_mfi_account_f,
            borrow_amount_actual,
            collateral_index,
            debt_index,
        )
    };

    // Liquidator

    let liquidator_mfi_account_f = {
        let liquidator_mfi_account_f = test_f.create_marginfi_account().await;
        // This is just to be sure the liquidator is healthy even if its balances in debt and collateral banks are negative (liabs).
        let extra_collateral_amount = 10.0 * liquidatee_borrow_amount_actual;
        let liquidator_wallet_balance = get_max_deposit_amount_pre_fee(extra_collateral_amount);
        let liquidator_extra_collateral_token_account_f = test_f
            .get_bank_mut(&BankMint::SolSwbPull)
            .mint
            .create_token_account_and_mint_to(liquidator_wallet_balance)
            .await;

        liquidator_mfi_account_f
            .try_bank_deposit(
                liquidator_extra_collateral_token_account_f.key,
                test_f.get_bank(&BankMint::SolSwbPull),
                extra_collateral_amount,
                None,
            )
            .await?;

        // Now let's fill the balances in the actual collateral and debt banks.
        let liquidator_collateral_mint_f = &test_f.get_bank_mut(&collateral_mint).mint;

        if liquidator_deposit_amount > 0. {
            let liquidator_wallet_balance =
                get_max_deposit_amount_pre_fee(liquidator_deposit_amount);
            let liquidator_collateral_token_account_f = liquidator_collateral_mint_f
                .create_token_account_and_mint_to(liquidator_wallet_balance)
                .await;

            liquidator_mfi_account_f
                .try_bank_deposit(
                    liquidator_collateral_token_account_f.key,
                    test_f.get_bank(&collateral_mint),
                    liquidator_deposit_amount,
                    None,
                )
                .await?;
        } else if liquidator_deposit_amount < 0. {
            let liquidator_collateral_token_account_f = liquidator_collateral_mint_f
                .create_empty_token_account()
                .await;
            liquidator_mfi_account_f
                .try_bank_borrow(
                    liquidator_collateral_token_account_f.key,
                    test_f.get_bank(&collateral_mint),
                    -liquidator_deposit_amount,
                )
                .await?;
        };

        let liquidator_debt_mint_f = &test_f.get_bank_mut(&debt_mint).mint;

        if liquidator_borrow_amount > 0. {
            let liquidator_debt_token_account_f =
                liquidator_debt_mint_f.create_empty_token_account().await;
            liquidator_mfi_account_f
                .try_bank_borrow(
                    liquidator_debt_token_account_f.key,
                    test_f.get_bank(&debt_mint),
                    liquidator_borrow_amount,
                )
                .await?;
        } else if liquidator_borrow_amount < 0. {
            let liquidator_wallet_balance =
                get_max_deposit_amount_pre_fee(-liquidator_borrow_amount);
            let liquidator_debt_token_account_f = liquidator_debt_mint_f
                .create_token_account_and_mint_to(liquidator_wallet_balance)
                .await;
            liquidator_mfi_account_f
                .try_bank_deposit(
                    liquidator_debt_token_account_f.key,
                    test_f.get_bank(&debt_mint),
                    -liquidator_borrow_amount,
                    None,
                )
                .await?;
        };

        liquidator_mfi_account_f
    };

    // -------------------------------------------------------------------------
    // Test
    // -------------------------------------------------------------------------

    // Synthetically bring down the borrower account health by reducing the asset weights of the collateral bank
    test_f
        .get_bank_mut(&collateral_mint)
        .update_config(
            BankConfigOpt {
                asset_weight_init: Some(I80F48!(0.25).into()),
                asset_weight_maint: Some(I80F48!(0.5).into()),
                ..Default::default()
            },
            None,
        )
        .await?;

    let collateral_bank_f = test_f.get_bank(&collateral_mint);
    let debt_bank_f = test_f.get_bank(&debt_mint);

    // This is just to test that the accounts' last_update field is properly updated upon modification
    let pre_liquidatee_last_update = liquidatee_mfi_account_f.load().await.last_update;
    let pre_liquidator_last_update = liquidator_mfi_account_f.load().await.last_update;
    {
        let ctx = test_f.context.borrow_mut();
        let mut clock: Clock = ctx.banks_client.get_sysvar().await?;
        // Advance clock by 1 sec
        clock.unix_timestamp += 1;
        ctx.set_sysvar(&clock);
    }

    liquidator_mfi_account_f
        .try_liquidate(
            &liquidatee_mfi_account_f,
            collateral_bank_f,
            liquidate_amount,
            debt_bank_f,
        )
        .await?;

    let liquidator_mfi_ma = liquidator_mfi_account_f.load().await;
    let liquidatee_mfi_ma = liquidatee_mfi_account_f.load().await;

<<<<<<< HEAD
    assert_eq!(
        liquidator_mfi_ma.last_update,
        pre_liquidator_last_update + 1
    );
    assert_eq!(
        liquidatee_mfi_ma.last_update,
        pre_liquidatee_last_update + 1
    );
=======
    // Due to balances sorting (and the LP deposit in the third bank), collateral and debt may be not at indices 0 and 1 -> determine them first
    let liquidator_collateral_index = liquidator_mfi_ma
        .lending_account
        .balances
        .iter()
        .position(|b| b.is_active() && b.bank_pk == collateral_bank_f.key)
        .unwrap();
    let liquidator_debt_index = liquidator_mfi_ma
        .lending_account
        .balances
        .iter()
        .position(|b| b.is_active() && b.bank_pk == debt_bank_f.key)
        .unwrap();

    let collateral_bank = collateral_bank_f.load().await;
    let debt_bank = debt_bank_f.load().await;

    // Check liquidator collateral and debt balances
    let expected_collateral_mint_liquidator_balance = I80F48::from(native!(
        liquidator_deposit_amount + liquidate_amount,
        collateral_bank_f.mint.mint.decimals,
        f64
    ));
>>>>>>> fb939146

    // Check liquidator collateral balances
    let collateral_mint_liquidator_balance = collateral_bank.get_asset_amount(
        liquidator_mfi_ma.lending_account.balances[liquidator_collateral_index]
            .asset_shares
            .into(),
    )?;
    assert_eq!(
        expected_collateral_mint_liquidator_balance,
        collateral_mint_liquidator_balance
    );

    let debt_paid_out = liquidate_amount * 0.975 * collateral_bank_f.get_price().await
        / debt_bank_f.get_price().await;

<<<<<<< HEAD
    // We have to account for updated share value here due to 1 second of delay we introduced to check last_update
    let lend_amount_native = I80F48::from(native!(
        borrow_amount_actual,
        debt_bank_f.mint.mint.decimals,
        f64
    ))
    .checked_mul(debt_bank.asset_share_value.into())
    .unwrap();
    let debt_paid_out_native =
        I80F48::from(native!(debt_paid_out, debt_bank_f.mint.mint.decimals, f64));

    let expected_debt_mint_liquidator_balance = lend_amount_native
        .checked_sub(debt_paid_out_native)
        .unwrap();
    let debt_mint_liquidator_balance = debt_bank.get_asset_amount(
        liquidator_mfi_ma.lending_account.balances[debt_index]
            .asset_shares
=======
    let expected_debt_mint_liquidator_balance = I80F48::from(native!(
        debt_paid_out + liquidator_borrow_amount,
        debt_bank_f.mint.mint.decimals,
        f64
    ));
    let debt_mint_liquidator_balance = debt_bank.get_liability_amount(
        liquidator_mfi_ma.lending_account.balances[liquidator_debt_index]
            .liability_shares
>>>>>>> fb939146
            .into(),
    )?;

    assert_eq_noise!(
        expected_debt_mint_liquidator_balance,
        debt_mint_liquidator_balance,
        1.
    );

    // Check liquidatee collateral and debt balances
    let expected_collateral_mint_liquidatee_balance = I80F48::from(native!(
        liquidatee_deposit_amount - liquidate_amount,
        collateral_bank_f.mint.mint.decimals,
        f64
    ));
    let collateral_mint_liquidatee_balance = collateral_bank
        .get_asset_amount(
            liquidatee_mfi_ma.lending_account.balances[liquidatee_collateral_index]
                .asset_shares
                .into(),
        )
        .unwrap();
    assert_eq_noise!(
        collateral_mint_liquidatee_balance,
        expected_collateral_mint_liquidatee_balance,
        1.
    );

    let debt_covered = liquidate_amount * 0.95 * collateral_bank_f.get_price().await
        / debt_bank_f.get_price().await;
<<<<<<< HEAD

    // We have to account for updated share value here due to 1 second of delay we introduced to check last_update
    let borrow_amount_native = I80F48::from(native!(
        borrow_amount_actual,
=======
    let expected_debt_mint_liquidatee_balance = I80F48::from(native!(
        liquidatee_borrow_amount_actual - debt_covered,
>>>>>>> fb939146
        debt_bank_f.mint.mint.decimals,
        f64
    ))
    .checked_mul(debt_bank.liability_share_value.into())
    .unwrap();
    let debt_covered_native =
        I80F48::from(native!(debt_covered, debt_bank_f.mint.mint.decimals, f64));

    let expected_debt_mint_liquidatee_balance = borrow_amount_native
        .checked_sub(debt_covered_native)
        .unwrap();
    let debt_mint_liquidatee_balance = debt_bank.get_liability_amount(
        liquidatee_mfi_ma.lending_account.balances[liquidatee_debt_index]
            .liability_shares
            .into(),
    )?;
    assert_eq_noise!(
        expected_debt_mint_liquidatee_balance,
        debt_mint_liquidatee_balance,
        1.
    );

    // Check the insurance fees
    let insurance_fund_fee = liquidate_amount * 0.025 * collateral_bank_f.get_price().await
        / debt_bank_f.get_price().await;
    let expected_insurance_fund_usdc_pre_fee =
        native!(insurance_fund_fee, debt_bank_f.mint.mint.decimals, f64);
    let if_transfer_fee = debt_bank_f
        .mint
        .load_state()
        .await
        .get_extension::<TransferFeeConfig>()
        .map(|tf| {
            tf.calculate_epoch_fee(0, expected_insurance_fund_usdc_pre_fee)
                .unwrap_or(0)
        })
        .unwrap_or(0);
    let expected_insurance_fund_usdc =
        (expected_insurance_fund_usdc_pre_fee - if_transfer_fee) as i64;

    let insurance_fund_usdc = debt_bank_f
        .get_vault_token_account(BankVaultType::Insurance)
        .await
        .balance()
        .await as i64;
    assert_eq_noise!(expected_insurance_fund_usdc, insurance_fund_usdc, 1);

    Ok(())
}

#[tokio::test]
async fn marginfi_account_liquidation_success_many_balances() -> anyhow::Result<()> {
    let test_f = TestFixture::new(Some(TestSettings::many_banks_10())).await;

    let usdc_bank_f = test_f.get_bank(&BankMint::Usdc);
    let sol_bank_f = test_f.get_bank(&BankMint::Sol);
    let sol_eq_bank_f = test_f.get_bank(&BankMint::SolEquivalent);
    let sol_eq1_bank_f = test_f.get_bank(&BankMint::SolEquivalent1);
    let sol_eq2_bank_f = test_f.get_bank(&BankMint::SolEquivalent2);
    let sol_eq3_bank_f = test_f.get_bank(&BankMint::SolEquivalent3);
    let sol_eq4_bank_f = test_f.get_bank(&BankMint::SolEquivalent4);
    let sol_eq5_bank_f = test_f.get_bank(&BankMint::SolEquivalent5);
    let sol_eq6_bank_f = test_f.get_bank(&BankMint::SolEquivalent6);
    let sol_eq7_bank_f = test_f.get_bank(&BankMint::SolEquivalent7);

    let lender_mfi_account_f = test_f.create_marginfi_account().await;
    let lender_token_account_usdc = test_f
        .usdc_mint
        .create_token_account_and_mint_to(2_000)
        .await;
    lender_mfi_account_f
        .try_bank_deposit(lender_token_account_usdc.key, usdc_bank_f, 2_000, None)
        .await?;

    let borrower_mfi_account_f = test_f.create_marginfi_account().await;
    let borrower_token_account_sol = test_f.sol_mint.create_token_account_and_mint_to(100).await;
    let borrower_token_account_usdc = test_f.usdc_mint.create_empty_token_account().await;
    let borrower_token_account_sol_eq = test_f
        .sol_equivalent_mint
        .create_token_account_and_mint_to(5000)
        .await;

    // Borrower deposits 100 SOL worth of $1000
    borrower_mfi_account_f
        .try_bank_deposit(borrower_token_account_sol.key, sol_bank_f, 100, None)
        .await?;

    // Borrower borrows $999
    borrower_mfi_account_f
        .try_bank_borrow(borrower_token_account_usdc.key, usdc_bank_f, 999)
        .await?;

    borrower_mfi_account_f
        .try_bank_deposit(borrower_token_account_sol_eq.key, sol_eq_bank_f, 0, None)
        .await?;
    borrower_mfi_account_f
        .try_bank_deposit(borrower_token_account_sol_eq.key, sol_eq1_bank_f, 0, None)
        .await?;
    borrower_mfi_account_f
        .try_bank_deposit(borrower_token_account_sol_eq.key, sol_eq2_bank_f, 0, None)
        .await?;
    borrower_mfi_account_f
        .try_bank_deposit(borrower_token_account_sol_eq.key, sol_eq3_bank_f, 0, None)
        .await?;
    borrower_mfi_account_f
        .try_bank_deposit(borrower_token_account_sol_eq.key, sol_eq4_bank_f, 0, None)
        .await?;
    borrower_mfi_account_f
        .try_bank_deposit(borrower_token_account_sol_eq.key, sol_eq5_bank_f, 0, None)
        .await?;
    borrower_mfi_account_f
        .try_bank_deposit(borrower_token_account_sol_eq.key, sol_eq6_bank_f, 0, None)
        .await?;
    borrower_mfi_account_f
        .try_bank_deposit(borrower_token_account_sol_eq.key, sol_eq7_bank_f, 0, None)
        .await?;

    // Synthetically bring down the borrower account health by reducing the asset weights of the SOL bank
    sol_bank_f
        .update_config(
            BankConfigOpt {
                asset_weight_init: Some(I80F48!(0.25).into()),
                asset_weight_maint: Some(I80F48!(0.5).into()),
                ..Default::default()
            },
            None,
        )
        .await?;

    lender_mfi_account_f
        .try_liquidate(&borrower_mfi_account_f, sol_bank_f, 1, usdc_bank_f)
        .await?;

    // Checks
    let sol_bank: Bank = sol_bank_f.load().await;
    let usdc_bank: Bank = usdc_bank_f.load().await;

    let depositor_ma = lender_mfi_account_f.load().await;
    let borrower_ma = borrower_mfi_account_f.load().await;

    // Due to balances sorting, SOL and USDC may be not at indices 0 and 1, respectively -> determine them first
    let sol_index = depositor_ma
        .lending_account
        .balances
        .iter()
        .position(|b| b.is_active() && b.bank_pk == sol_bank_f.key)
        .unwrap();
    let usdc_index = depositor_ma
        .lending_account
        .balances
        .iter()
        .position(|b| b.is_active() && b.bank_pk == usdc_bank_f.key)
        .unwrap();

    // Depositors should have 1 SOL
    assert_eq!(
        sol_bank
            .get_asset_amount(
                depositor_ma.lending_account.balances[sol_index]
                    .asset_shares
                    .into()
            )
            .unwrap(),
        I80F48::from(native!(1, "SOL"))
    );

    // Depositors should have 1990.25 USDC
    assert_eq_noise!(
        usdc_bank
            .get_asset_amount(
                depositor_ma.lending_account.balances[usdc_index]
                    .asset_shares
                    .into()
            )
            .unwrap(),
        I80F48::from(native!(1990.25, "USDC", f64)),
        native!(0.00001, "USDC", f64)
    );

    let sol_index = borrower_ma
        .lending_account
        .balances
        .iter()
        .position(|b| b.is_active() && b.bank_pk == sol_bank_f.key)
        .unwrap();
    let usdc_index = borrower_ma
        .lending_account
        .balances
        .iter()
        .position(|b| b.is_active() && b.bank_pk == usdc_bank_f.key)
        .unwrap();

    // Borrower should have 99 SOL
    assert_eq!(
        sol_bank
            .get_asset_amount(
                borrower_ma.lending_account.balances[sol_index]
                    .asset_shares
                    .into()
            )
            .unwrap(),
        I80F48::from(native!(99, "SOL"))
    );

    // Borrower should have 989.50 USDC
    assert_eq_noise!(
        usdc_bank
            .get_liability_amount(
                borrower_ma.lending_account.balances[usdc_index]
                    .liability_shares
                    .into()
            )
            .unwrap(),
        I80F48::from(native!(989.50, "USDC", f64)),
        native!(0.00001, "USDC", f64)
    );

    // Check insurance fund fee
    let insurance_fund_usdc = usdc_bank_f
        .get_vault_token_account(BankVaultType::Insurance)
        .await;

    assert_eq_noise!(
        insurance_fund_usdc.balance().await as i64,
        native!(0.25, "USDC", f64) as i64,
        1
    );

    Ok(())
}

#[tokio::test]
async fn marginfi_account_liquidation_failure_liquidatee_not_unhealthy() -> anyhow::Result<()> {
    let test_f = TestFixture::new(Some(TestSettings {
        banks: vec![
            TestBankSetting {
                mint: BankMint::Usdc,
                config: Some(BankConfig {
                    asset_weight_maint: I80F48!(1).into(),
                    ..*DEFAULT_USDC_TEST_BANK_CONFIG
                }),
            },
            TestBankSetting {
                mint: BankMint::Sol,
                config: Some(BankConfig {
                    asset_weight_init: I80F48!(1).into(),
                    asset_weight_maint: I80F48!(1).into(),
                    ..*DEFAULT_SOL_TEST_BANK_CONFIG
                }),
            },
        ],
        protocol_fees: false,
    }))
    .await;

    let usdc_bank_f = test_f.get_bank(&BankMint::Usdc);
    let sol_bank_f = test_f.get_bank(&BankMint::Sol);

    let lender_mfi_account_f = test_f.create_marginfi_account().await;
    let lender_token_account_usdc = test_f.usdc_mint.create_token_account_and_mint_to(200).await;
    lender_mfi_account_f
        .try_bank_deposit(lender_token_account_usdc.key, usdc_bank_f, 200, None)
        .await?;

    let borrower_mfi_account_f = test_f.create_marginfi_account().await;
    let borrower_token_account_sol = test_f.sol_mint.create_token_account_and_mint_to(100).await;
    let borrower_token_account_usdc = test_f.usdc_mint.create_empty_token_account().await;

    borrower_mfi_account_f
        .try_bank_deposit(borrower_token_account_sol.key, sol_bank_f, 100, None)
        .await?;

    borrower_mfi_account_f
        .try_bank_borrow(borrower_token_account_usdc.key, usdc_bank_f, 100)
        .await?;

    let res = lender_mfi_account_f
        .try_liquidate(&borrower_mfi_account_f, sol_bank_f, 1, usdc_bank_f)
        .await;

    assert!(res.is_err());

    assert_custom_error!(res.unwrap_err(), MarginfiError::HealthyAccount);

    Ok(())
}

#[tokio::test]
async fn marginfi_account_liquidation_failure_liquidation_too_severe() -> anyhow::Result<()> {
    let test_f = TestFixture::new(Some(TestSettings::all_banks_payer_not_admin())).await;

    let usdc_bank_f = test_f.get_bank(&BankMint::Usdc);
    let sol_bank_f = test_f.get_bank(&BankMint::Sol);

    let lender_mfi_account_f = test_f.create_marginfi_account().await;
    let lender_token_account_usdc = test_f.usdc_mint.create_token_account_and_mint_to(200).await;
    lender_mfi_account_f
        .try_bank_deposit(lender_token_account_usdc.key, usdc_bank_f, 200, None)
        .await?;

    let borrower_mfi_account_f = test_f.create_marginfi_account().await;
    let borrower_token_account_sol = test_f.sol_mint.create_token_account_and_mint_to(10).await;
    let borrower_token_account_usdc = test_f.usdc_mint.create_empty_token_account().await;
    borrower_mfi_account_f
        .try_bank_deposit(borrower_token_account_sol.key, sol_bank_f, 10, None)
        .await?;
    borrower_mfi_account_f
        .try_bank_borrow(borrower_token_account_usdc.key, usdc_bank_f, 61)
        .await?;

    sol_bank_f
        .update_config(
            BankConfigOpt {
                asset_weight_init: Some(I80F48!(0.25).into()),
                asset_weight_maint: Some(I80F48!(0.5).into()),
                ..Default::default()
            },
            None,
        )
        .await?;

    let res = lender_mfi_account_f
        .try_liquidate(&borrower_mfi_account_f, sol_bank_f, 10, usdc_bank_f)
        .await;

    // Note: ExhaustedLiability is essentially unreachable now
    // assert_custom_error!(res.unwrap_err(), MarginfiError::ExhaustedLiability);
    assert_custom_error!(res.unwrap_err(), MarginfiError::OperationRepayOnly);

    let res = lender_mfi_account_f
        .try_liquidate(&borrower_mfi_account_f, sol_bank_f, 1, usdc_bank_f)
        .await;

    assert!(res.is_ok());

    Ok(())
}

#[tokio::test]
async fn marginfi_account_liquidation_failure_liquidator_no_collateral() -> anyhow::Result<()> {
    let test_f = TestFixture::new(Some(TestSettings {
        banks: vec![
            TestBankSetting {
                mint: BankMint::Usdc,
                config: Some(BankConfig {
                    liability_weight_init: I80F48!(1.2).into(),
                    liability_weight_maint: I80F48!(1.1).into(),
                    ..*DEFAULT_USDC_TEST_BANK_CONFIG
                }),
            },
            TestBankSetting {
                mint: BankMint::Sol,
                config: None,
            },
            TestBankSetting {
                mint: BankMint::SolEquivalent,
                config: None,
            },
        ],
        protocol_fees: false,
    }))
    .await;

    let usdc_bank_f = test_f.get_bank(&BankMint::Usdc);
    let sol_bank_f = test_f.get_bank(&BankMint::Sol);
    let sol_eq_bank_f = test_f.get_bank(&BankMint::SolEquivalent);

    let lender_mfi_account_f = test_f.create_marginfi_account().await;
    let lender_token_account_usdc = test_f.usdc_mint.create_token_account_and_mint_to(200).await;
    lender_mfi_account_f
        .try_bank_deposit(lender_token_account_usdc.key, usdc_bank_f, 200, None)
        .await?;

    let borrower_mfi_account_f = test_f.create_marginfi_account().await;
    let borrower_token_account_sol = test_f.sol_mint.create_token_account_and_mint_to(100).await;
    let borrower_token_account_sol_eq = test_f
        .sol_equivalent_mint
        .create_token_account_and_mint_to(100)
        .await;
    let borrower_token_account_usdc = test_f.usdc_mint.create_empty_token_account().await;
    borrower_mfi_account_f
        .try_bank_deposit(borrower_token_account_sol.key, sol_bank_f, 10, None)
        .await?;
    borrower_mfi_account_f
        .try_bank_deposit(borrower_token_account_sol_eq.key, sol_eq_bank_f, 1, None)
        .await?;
    borrower_mfi_account_f
        .try_bank_borrow(borrower_token_account_usdc.key, usdc_bank_f, 60)
        .await?;

    sol_bank_f
        .update_config(
            BankConfigOpt {
                asset_weight_init: Some(I80F48!(0.25).into()),
                asset_weight_maint: Some(I80F48!(0.3).into()),
                ..Default::default()
            },
            None,
        )
        .await?;

    let res = lender_mfi_account_f
        .try_liquidate(&borrower_mfi_account_f, sol_eq_bank_f, 2, usdc_bank_f)
        .await;

    assert_custom_error!(res.unwrap_err(), MarginfiError::OverliquidationAttempt);

    let res = lender_mfi_account_f
        .try_liquidate(&borrower_mfi_account_f, sol_eq_bank_f, 1, usdc_bank_f)
        .await;

    assert!(res.is_ok());

    Ok(())
}

#[tokio::test]
async fn marginfi_account_liquidation_failure_bank_not_liquidatable() -> anyhow::Result<()> {
    let test_f = TestFixture::new(Some(TestSettings::all_banks_payer_not_admin())).await;

    let usdc_bank_f = test_f.get_bank(&BankMint::Usdc);
    let sol_bank_f = test_f.get_bank(&BankMint::Sol);
    let sol_eq_bank_f = test_f.get_bank(&BankMint::SolEquivalent);

    let lender_mfi_account_f = test_f.create_marginfi_account().await;
    let lender_token_account_usdc = test_f.usdc_mint.create_token_account_and_mint_to(200).await;
    lender_mfi_account_f
        .try_bank_deposit(lender_token_account_usdc.key, usdc_bank_f, 200, None)
        .await?;

    let borrower_mfi_account_f = test_f.create_marginfi_account().await;
    let borrower_token_account_sol = test_f.sol_mint.create_token_account_and_mint_to(100).await;
    let borrower_token_account_sol_eq = test_f
        .sol_equivalent_mint
        .create_token_account_and_mint_to(100)
        .await;
    let borrower_token_account_usdc = test_f.usdc_mint.create_empty_token_account().await;
    borrower_mfi_account_f
        .try_bank_deposit(borrower_token_account_sol.key, sol_bank_f, 10, None)
        .await?;
    borrower_mfi_account_f
        .try_bank_deposit(borrower_token_account_sol_eq.key, sol_eq_bank_f, 1, None)
        .await?;
    borrower_mfi_account_f
        .try_bank_borrow(borrower_token_account_usdc.key, usdc_bank_f, 60)
        .await?;

    sol_bank_f
        .update_config(
            BankConfigOpt {
                asset_weight_init: Some(I80F48!(0.25).into()),
                asset_weight_maint: Some(I80F48!(0.4).into()),
                ..Default::default()
            },
            None,
        )
        .await?;

    let res = lender_mfi_account_f
        .try_liquidate(&borrower_mfi_account_f, sol_eq_bank_f, 1, sol_bank_f)
        .await;

    assert_custom_error!(
        res.unwrap_err(),
        MarginfiError::NoLiabilitiesInLiabilityBank
    );

    let res = lender_mfi_account_f
        .try_liquidate(&borrower_mfi_account_f, sol_bank_f, 1, usdc_bank_f)
        .await;

    assert!(res.is_ok());

    Ok(())
}

#[test_case(100., 9.9, 1., BankMint::Usdc, BankMint::Sol)]
#[test_case(123., 122., 1.23, BankMint::SolEquivalent, BankMint::SolEqIsolated)]
#[test_case(1_000., 1900., 10., BankMint::Usdc, BankMint::T22WithFee)]
#[test_case(2_000., 99., 20., BankMint::T22WithFee, BankMint::SolEquivalent)]
#[test_case(2_000., 1_999., 20., BankMint::Usdc, BankMint::PyUSD)]
#[tokio::test]
async fn marginfi_account_liquidation_emode(
    deposit_amount: f64,
    borrow_amount: f64,
    liquidate_amount: f64,
    collateral_mint: BankMint,
    debt_mint: BankMint,
) -> anyhow::Result<()> {
    // -------------------------------------------------------------------------
    // Setup
    // -------------------------------------------------------------------------

    let mut test_f = TestFixture::new(Some(TestSettings::all_banks_payer_not_admin())).await;

    let emode_breaker_bank_mint = if collateral_mint == BankMint::Usdc {
        BankMint::SolEquivalent
    } else {
        BankMint::Usdc
    };

    // LP

    {
        let lp_deposit_amount = 2. * borrow_amount;
        let lp_wallet_balance = get_max_deposit_amount_pre_fee(lp_deposit_amount);
        let lp_mfi_account_f = test_f.create_marginfi_account().await;
        let lp_collateral_token_account = test_f
            .get_bank(&debt_mint)
            .mint
            .create_token_account_and_mint_to(lp_wallet_balance)
            .await;
        lp_mfi_account_f
            .try_bank_deposit(
                lp_collateral_token_account.key,
                test_f.get_bank(&debt_mint),
                lp_deposit_amount,
                None,
            )
            .await?;
        let lp_deposit_amount = 10.0; // any small amount is enough
        let lp_wallet_balance = get_max_deposit_amount_pre_fee(lp_deposit_amount);
        let lp_collateral_token_account = test_f
            .get_bank(&emode_breaker_bank_mint)
            .mint
            .create_token_account_and_mint_to(lp_wallet_balance)
            .await;
        lp_mfi_account_f
            .try_bank_deposit(
                lp_collateral_token_account.key,
                test_f.get_bank(&emode_breaker_bank_mint),
                lp_deposit_amount,
                None,
            )
            .await?;
    }

    // Liquidatee

    let (liquidatee_mfi_account_f, borrow_amount_actual) = {
        let liquidatee_mfi_account_f = test_f.create_marginfi_account().await;
        let liquidatee_wallet_balance = get_max_deposit_amount_pre_fee(deposit_amount);
        let liquidatee_collateral_token_account_f = test_f
            .get_bank_mut(&collateral_mint)
            .mint
            .create_token_account_and_mint_to(liquidatee_wallet_balance)
            .await;
        let liquidatee_debt_token_account_f = test_f
            .get_bank_mut(&debt_mint)
            .mint
            .create_empty_token_account()
            .await;
        liquidatee_mfi_account_f
            .try_bank_deposit(
                liquidatee_collateral_token_account_f.key,
                test_f.get_bank(&collateral_mint),
                deposit_amount,
                None,
            )
            .await?;
        let debt_bank_f = test_f.get_bank(&debt_mint);
        liquidatee_mfi_account_f
            .try_bank_borrow(
                liquidatee_debt_token_account_f.key,
                debt_bank_f,
                borrow_amount,
            )
            .await?;

        let liquidatee_mfi_ma = liquidatee_mfi_account_f.load().await;

        // Due to balances sorting, debt may be not at index 1 -> determine its actual index first
        let debt_index = liquidatee_mfi_ma
            .lending_account
            .balances
            .iter()
            .position(|b| b.is_active() && b.bank_pk == debt_bank_f.key)
            .unwrap();

        let debt_bank = debt_bank_f.load().await;
        let borrow_amount_actual_native = debt_bank.get_liability_amount(
            liquidatee_mfi_ma.lending_account.balances[debt_index]
                .liability_shares
                .into(),
        )?;
        let borrow_amount_actual = borrow_amount_actual_native.to_num::<f64>()
            / 10_f64.powf(debt_bank.mint_decimals as f64);

        (liquidatee_mfi_account_f, borrow_amount_actual)
    };

    // Liquidator

    let liquidator_mfi_account_f = {
        let liquidator_mfi_account_f = test_f.create_marginfi_account().await;
        let liquidator_wallet_balance = get_max_deposit_amount_pre_fee(borrow_amount_actual);
        let liquidator_collateral_token_account_f = test_f
            .get_bank_mut(&debt_mint)
            .mint
            .create_token_account_and_mint_to(liquidator_wallet_balance)
            .await;
        liquidator_mfi_account_f
            .try_bank_deposit(
                liquidator_collateral_token_account_f.key,
                test_f.get_bank(&debt_mint),
                borrow_amount_actual * 0.85,
                None,
            )
            .await?;

        liquidator_mfi_account_f
    };

    // -------------------------------------------------------------------------
    // Test
    // -------------------------------------------------------------------------

    // First decrease the default weights to make liquidatee unhealthy
    {
        let collateral_bank = test_f.get_bank(&collateral_mint);

        let config_bank_opt = BankConfigOpt {
            asset_weight_init: Some(I80F48!(0.1).into()),
            asset_weight_maint: Some(I80F48!(0.1).into()),
            ..BankConfigOpt::default()
        };
        let res = collateral_bank
            .update_config(config_bank_opt.clone(), None)
            .await;
        assert!(res.is_ok());
    }

    // Emode is OFF -> liquidation will succeed
    {
        let collateral_bank_f = test_f.get_bank(&collateral_mint);
        let debt_bank_f = test_f.get_bank(&debt_mint);
        let res = liquidator_mfi_account_f
            .try_liquidate(
                &liquidatee_mfi_account_f,
                collateral_bank_f,
                liquidate_amount,
                debt_bank_f,
            )
            .await;
        assert!(res.is_ok());
    }

    // Now increase the weights back but only in emode
    let collateral_bank_emode_tag = 1u16;
    {
        let collateral_bank = test_f.get_bank(&collateral_mint);
        let debt_bank = test_f.get_bank(&debt_mint);

        let res = test_f
            .marginfi_group
            .try_lending_pool_configure_bank_emode(&collateral_bank, collateral_bank_emode_tag, &[])
            .await;
        assert!(res.is_ok());

        let debt_bank_emode_tag = 2u16;
        let emode_entries = vec![EmodeEntry {
            collateral_bank_emode_tag,
            flags: 0,
            pad0: [0, 0, 0, 0, 0],
            asset_weight_init: I80F48!(1.0).into(), // up from 0.1
            asset_weight_maint: I80F48!(1.0).into(), // up from 0.1
        }];

        let res = test_f
            .marginfi_group
            .try_lending_pool_configure_bank_emode(&debt_bank, debt_bank_emode_tag, &emode_entries)
            .await;
        assert!(res.is_ok());
    }

    // The account is healthy when emode is ON -> liquidation will fail
    {
        let collateral_bank_f = test_f.get_bank(&collateral_mint);
        let debt_bank_f = test_f.get_bank(&debt_mint);
        let res = liquidator_mfi_account_f
            .try_liquidate(
                &liquidatee_mfi_account_f,
                collateral_bank_f,
                liquidate_amount * 0.1, // just to differ from the previous liquidation transaction
                debt_bank_f,
            )
            .await;
        assert!(res.is_err());
    }

    // Decrease the emode weights drawing the liquidatee account liquidatable again
    {
        let debt_bank = test_f.get_bank(&debt_mint);

        let debt_bank_emode_tag = 2u16;
        let emode_entries = vec![EmodeEntry {
            collateral_bank_emode_tag,
            flags: 0,
            pad0: [0, 0, 0, 0, 0],
            asset_weight_init: I80F48!(0.6).into(), // down from 1.0
            asset_weight_maint: I80F48!(0.6).into(), // down from 1.0
        }];

        let res = test_f
            .marginfi_group
            .try_lending_pool_configure_bank_emode(&debt_bank, debt_bank_emode_tag, &emode_entries)
            .await;
        assert!(res.is_ok());
    }

    // The account is again unhealthy (emode is still ON) -> liquidation will suceed
    {
        let collateral_bank_f = test_f.get_bank(&collateral_mint);
        let debt_bank_f = test_f.get_bank(&debt_mint);
        let res = liquidator_mfi_account_f
            .try_liquidate(
                &liquidatee_mfi_account_f,
                collateral_bank_f,
                liquidate_amount * 2.0, // just to differ from the previous liquidation transaction
                debt_bank_f,
            )
            .await;
        assert!(res.is_ok());
    }

    // Now we check the scenario where the liquidator tries to liquidate a valid amount of liquidatee's debt
    // but fails due to rendering its own account in a bad health as a result of liquidation. This happens because
    // liquidatee's collateral is still in emode and is weighted as 0.6 whereas liquidator's collateral is NOT
    // in emode (see below) and is weighted by default - as 0.4. So even though the liquidator would actually gain
    // some money, its health would become worse.

    // This borrowing of another asset disables emode for the liquidator
    let liquidator_debt_token_account_f = {
        let liquidator_debt_token_account_f = test_f
            .get_bank_mut(&emode_breaker_bank_mint)
            .mint
            .create_empty_token_account()
            .await;
        let res = liquidator_mfi_account_f
            .try_bank_borrow(
                liquidator_debt_token_account_f.key,
                test_f.get_bank(&emode_breaker_bank_mint),
                0.1, // any trivial amount will do
            )
            .await;
        assert!(res.is_ok());
        liquidator_debt_token_account_f
    };

    {
        let collateral_bank_f = test_f.get_bank(&collateral_mint);
        let debt_bank_f = test_f.get_bank(&debt_mint);
        let res = liquidator_mfi_account_f
            .try_liquidate(
                &liquidatee_mfi_account_f,
                collateral_bank_f,
                liquidate_amount * 97.0, // try to liquidate as much as possible
                debt_bank_f,
            )
            .await;
        assert!(res.is_err());
    }

    // Finally we enable emode for liquidator as well. Now that both participants are in emode,
    // liquidation goes through and increases the health of both.
    {
        let res = liquidator_mfi_account_f
            .try_bank_repay(
                liquidator_debt_token_account_f.key,
                test_f.get_bank(&emode_breaker_bank_mint),
                0.0,
                Some(true),
            )
            .await;
        assert!(res.is_ok());
    }

    {
        let collateral_bank_f = test_f.get_bank(&collateral_mint);
        let debt_bank_f = test_f.get_bank(&debt_mint);
        let res = liquidator_mfi_account_f
            .try_liquidate(
                &liquidatee_mfi_account_f,
                collateral_bank_f,
                liquidate_amount * 97.0, // liquidate as much as possible
                debt_bank_f,
            )
            .await;
        assert!(res.is_ok());
    }

    Ok(())
}<|MERGE_RESOLUTION|>--- conflicted
+++ resolved
@@ -253,7 +253,6 @@
     let liquidator_mfi_ma = liquidator_mfi_account_f.load().await;
     let liquidatee_mfi_ma = liquidatee_mfi_account_f.load().await;
 
-<<<<<<< HEAD
     assert_eq!(
         liquidator_mfi_ma.last_update,
         pre_liquidator_last_update + 1
@@ -262,7 +261,6 @@
         liquidatee_mfi_ma.last_update,
         pre_liquidatee_last_update + 1
     );
-=======
     // Due to balances sorting (and the LP deposit in the third bank), collateral and debt may be not at indices 0 and 1 -> determine them first
     let liquidator_collateral_index = liquidator_mfi_ma
         .lending_account
@@ -286,7 +284,6 @@
         collateral_bank_f.mint.mint.decimals,
         f64
     ));
->>>>>>> fb939146
 
     // Check liquidator collateral balances
     let collateral_mint_liquidator_balance = collateral_bank.get_asset_amount(
@@ -302,7 +299,6 @@
     let debt_paid_out = liquidate_amount * 0.975 * collateral_bank_f.get_price().await
         / debt_bank_f.get_price().await;
 
-<<<<<<< HEAD
     // We have to account for updated share value here due to 1 second of delay we introduced to check last_update
     let lend_amount_native = I80F48::from(native!(
         borrow_amount_actual,
@@ -312,24 +308,14 @@
     .checked_mul(debt_bank.asset_share_value.into())
     .unwrap();
     let debt_paid_out_native =
-        I80F48::from(native!(debt_paid_out, debt_bank_f.mint.mint.decimals, f64));
+        I80F48::from(native!(debt_paid_out + liquidator_borrow_amount, debt_bank_f.mint.mint.decimals, f64));
 
     let expected_debt_mint_liquidator_balance = lend_amount_native
         .checked_sub(debt_paid_out_native)
         .unwrap();
-    let debt_mint_liquidator_balance = debt_bank.get_asset_amount(
-        liquidator_mfi_ma.lending_account.balances[debt_index]
-            .asset_shares
-=======
-    let expected_debt_mint_liquidator_balance = I80F48::from(native!(
-        debt_paid_out + liquidator_borrow_amount,
-        debt_bank_f.mint.mint.decimals,
-        f64
-    ));
     let debt_mint_liquidator_balance = debt_bank.get_liability_amount(
         liquidator_mfi_ma.lending_account.balances[liquidator_debt_index]
             .liability_shares
->>>>>>> fb939146
             .into(),
     )?;
 
@@ -340,6 +326,35 @@
     );
 
     // Check liquidatee collateral and debt balances
+
+    let debt_covered = liquidate_amount * 0.95 * collateral_bank_f.get_price().await
+        / debt_bank_f.get_price().await;
+
+    // We have to account for updated share value here due to 1 second of delay we introduced to check last_update
+    let borrow_amount_native = I80F48::from(native!(
+        borrow_amount_actual,
+        debt_bank_f.mint.mint.decimals,
+        f64
+    ))
+    .checked_mul(debt_bank.liability_share_value.into())
+    .unwrap();
+    let debt_covered_native =
+        I80F48::from(native!(debt_covered, debt_bank_f.mint.mint.decimals, f64));
+
+    let expected_debt_mint_liquidatee_balance = borrow_amount_native
+        .checked_sub(debt_covered_native)
+        .unwrap();
+    let debt_mint_liquidatee_balance = debt_bank.get_liability_amount(
+        liquidatee_mfi_ma.lending_account.balances[debt_index]
+            .liability_shares
+            .into(),
+    )?;
+    assert_eq_noise!(
+        expected_debt_mint_liquidatee_balance,
+        debt_mint_liquidatee_balance,
+        1.
+    );
+
     let expected_collateral_mint_liquidatee_balance = I80F48::from(native!(
         liquidatee_deposit_amount - liquidate_amount,
         collateral_bank_f.mint.mint.decimals,
@@ -360,26 +375,11 @@
 
     let debt_covered = liquidate_amount * 0.95 * collateral_bank_f.get_price().await
         / debt_bank_f.get_price().await;
-<<<<<<< HEAD
-
-    // We have to account for updated share value here due to 1 second of delay we introduced to check last_update
-    let borrow_amount_native = I80F48::from(native!(
-        borrow_amount_actual,
-=======
     let expected_debt_mint_liquidatee_balance = I80F48::from(native!(
         liquidatee_borrow_amount_actual - debt_covered,
->>>>>>> fb939146
         debt_bank_f.mint.mint.decimals,
         f64
-    ))
-    .checked_mul(debt_bank.liability_share_value.into())
-    .unwrap();
-    let debt_covered_native =
-        I80F48::from(native!(debt_covered, debt_bank_f.mint.mint.decimals, f64));
-
-    let expected_debt_mint_liquidatee_balance = borrow_amount_native
-        .checked_sub(debt_covered_native)
-        .unwrap();
+    ));
     let debt_mint_liquidatee_balance = debt_bank.get_liability_amount(
         liquidatee_mfi_ma.lending_account.balances[liquidatee_debt_index]
             .liability_shares
