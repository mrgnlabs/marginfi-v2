use fixed::types::I80F48;
use fixed_macro::types::I80F48;
use fixtures::{assert_custom_error, prelude::*};
use marginfi::{
    constants::{
        FREEZE_SETTINGS, INIT_BANK_ORIGINATION_FEE_DEFAULT, PERMISSIONLESS_BAD_DEBT_SETTLEMENT_FLAG,
    },
    prelude::MarginfiError,
    state::{
        emode::{EmodeEntry, EMODE_ON},
        marginfi_group::{Bank, BankConfig, BankConfigOpt, BankVaultType},
    },
};
use pretty_assertions::assert_eq;
use solana_program_test::*;
use solana_sdk::{clock::Clock, pubkey::Pubkey};
use test_case::test_case;

#[tokio::test]
async fn add_bank_success() -> anyhow::Result<()> {
    // Setup test executor with non-admin payer
    let test_f = TestFixture::new(None).await;

    let fee_wallet = test_f.marginfi_group.fee_wallet;

    let mints = vec![
        (
            MintFixture::new(test_f.context.clone(), None, None).await,
            *DEFAULT_USDC_TEST_BANK_CONFIG,
        ),
        (
            MintFixture::new(test_f.context.clone(), None, None).await,
            *DEFAULT_SOL_TEST_BANK_CONFIG,
        ),
        (
            MintFixture::new_from_file(&test_f.context.clone(), "src/fixtures/pyUSD.json"),
            *DEFAULT_PYUSD_TEST_BANK_CONFIG,
        ),
    ];

    for (mint_f, bank_config) in mints {
        // Load the fee state before the start of the test
        let fee_balance_before: u64;
        {
            let ctx = test_f.context.borrow_mut();
            fee_balance_before = ctx
                .banks_client
                .get_account(fee_wallet)
                .await
                .unwrap()
                .unwrap()
                .lamports;
        }

        let res = test_f
            .marginfi_group
            .try_lending_pool_add_bank(&mint_f, bank_config)
            .await;

        // Check bank
        let bank_f = res.unwrap();
        let Bank {
            mint,
            mint_decimals,
            group,
            asset_share_value,
            liability_share_value,
            liquidity_vault,
            liquidity_vault_bump,
            liquidity_vault_authority_bump,
            insurance_vault,
            insurance_vault_bump,
            insurance_vault_authority_bump,
            collected_insurance_fees_outstanding,
            fee_vault,
            fee_vault_bump,
            fee_vault_authority_bump,
            collected_group_fees_outstanding,
            total_liability_shares,
            total_asset_shares,
            last_update,
            config,
            flags,
            emissions_rate,
            emissions_remaining,
            emissions_mint,
            collected_program_fees_outstanding,
            _padding_0,
            _padding_1,
            .. // ignore internal padding
        } = bank_f.load().await;
        #[rustfmt::skip]
        let _ = {
            assert_eq!(mint, bank_f.mint.key);
            assert_eq!(mint_decimals, bank_f.mint.load_state().await.base.decimals);
            assert_eq!(group, test_f.marginfi_group.key);
            assert_eq!(asset_share_value, I80F48!(1.0).into());
            assert_eq!(liability_share_value, I80F48!(1.0).into());
            assert_eq!(liquidity_vault, bank_f.get_vault(BankVaultType::Liquidity).0);
            assert_eq!(liquidity_vault_bump, bank_f.get_vault(BankVaultType::Liquidity).1);
            assert_eq!(liquidity_vault_authority_bump, bank_f.get_vault_authority(BankVaultType::Liquidity).1);
            assert_eq!(insurance_vault, bank_f.get_vault(BankVaultType::Insurance).0);
            assert_eq!(insurance_vault_bump, bank_f.get_vault(BankVaultType::Insurance).1);
            assert_eq!(insurance_vault_authority_bump, bank_f.get_vault_authority(BankVaultType::Insurance).1);
            assert_eq!(fee_vault, bank_f.get_vault(BankVaultType::Fee).0);
            assert_eq!(fee_vault_bump, bank_f.get_vault(BankVaultType::Fee).1);
            assert_eq!(fee_vault_authority_bump, bank_f.get_vault_authority(BankVaultType::Fee).1);
            assert_eq!(collected_insurance_fees_outstanding, I80F48!(0.0).into());
            assert_eq!(collected_group_fees_outstanding, I80F48!(0.0).into());
            assert_eq!(total_liability_shares, I80F48!(0.0).into());
            assert_eq!(total_asset_shares, I80F48!(0.0).into());
            assert_eq!(config, bank_config);
            assert_eq!(flags, 0);
            assert_eq!(emissions_rate, 0);
            assert_eq!(emissions_mint, Pubkey::new_from_array([0; 32]));
            assert_eq!(emissions_remaining, I80F48!(0.0).into());
            assert_eq!(collected_program_fees_outstanding, I80F48!(0.0).into());

            assert_eq!(_padding_0, <[u8; 8] as Default>::default());
            assert_eq!(_padding_1, <[[u64; 2]; 32] as Default>::default());

            // this is the only loosely checked field
            assert!(last_update >= 0 && last_update <= 5);
        };

        // Load the fee state after the test
        let fee_balance_after: u64;
        {
            let ctx = test_f.context.borrow_mut();
            fee_balance_after = ctx
                .banks_client
                .get_account(fee_wallet)
                .await
                .unwrap()
                .unwrap()
                .lamports;
        }
        let expected_fee_delta = INIT_BANK_ORIGINATION_FEE_DEFAULT as u64;
        let actual_fee_delta = fee_balance_after - fee_balance_before;
        assert_eq!(expected_fee_delta, actual_fee_delta);
    }

    Ok(())
}

#[tokio::test]
async fn add_bank_with_seed_success() -> anyhow::Result<()> {
    // Setup test executor with non-admin payer
    let test_f = TestFixture::new(None).await;

    let fee_wallet = test_f.marginfi_group.fee_wallet;

    let mints = vec![
        (
            MintFixture::new(test_f.context.clone(), None, None).await,
            *DEFAULT_USDC_TEST_BANK_CONFIG,
        ),
        (
            MintFixture::new(test_f.context.clone(), None, None).await,
            *DEFAULT_SOL_TEST_BANK_CONFIG,
        ),
        (
            MintFixture::new_from_file(&test_f.context.clone(), "src/fixtures/pyUSD.json"),
            *DEFAULT_PYUSD_TEST_BANK_CONFIG,
        ),
    ];

    for (mint_f, bank_config) in mints {
        let fee_balance_before: u64;
        {
            let ctx = test_f.context.borrow_mut();
            fee_balance_before = ctx
                .banks_client
                .get_account(fee_wallet)
                .await
                .unwrap()
                .unwrap()
                .lamports;
        }

        let bank_seed = 1200_u64;

        let res = test_f
            .marginfi_group
            .try_lending_pool_add_bank_with_seed(&mint_f, bank_config, bank_seed)
            .await;
        assert!(res.is_ok());

        // Check bank
        let bank_f = res.unwrap();
        let Bank {
            mint,
            mint_decimals,
            group,
            asset_share_value,
            liability_share_value,
            liquidity_vault,
            liquidity_vault_bump,
            liquidity_vault_authority_bump,
            insurance_vault,
            insurance_vault_bump,
            insurance_vault_authority_bump,
            collected_insurance_fees_outstanding,
            fee_vault,
            fee_vault_bump,
            fee_vault_authority_bump,
            collected_group_fees_outstanding,
            total_liability_shares,
            total_asset_shares,
            last_update,
            config,
            flags,
            emissions_rate,
            emissions_remaining,
            emissions_mint,
            collected_program_fees_outstanding,
            _padding_0,
            _padding_1,
            .. // ignore internal padding
        } = bank_f.load().await;
        #[rustfmt::skip]
        let _ = {
            assert_eq!(mint, bank_f.mint.key);
            assert_eq!(mint_decimals, bank_f.mint.load_state().await.base.decimals);
            assert_eq!(group, test_f.marginfi_group.key);
            assert_eq!(asset_share_value, I80F48!(1.0).into());
            assert_eq!(liability_share_value, I80F48!(1.0).into());
            assert_eq!(liquidity_vault, bank_f.get_vault(BankVaultType::Liquidity).0);
            assert_eq!(liquidity_vault_bump, bank_f.get_vault(BankVaultType::Liquidity).1);
            assert_eq!(liquidity_vault_authority_bump, bank_f.get_vault_authority(BankVaultType::Liquidity).1);
            assert_eq!(insurance_vault, bank_f.get_vault(BankVaultType::Insurance).0);
            assert_eq!(insurance_vault_bump, bank_f.get_vault(BankVaultType::Insurance).1);
            assert_eq!(insurance_vault_authority_bump, bank_f.get_vault_authority(BankVaultType::Insurance).1);
            assert_eq!(fee_vault, bank_f.get_vault(BankVaultType::Fee).0);
            assert_eq!(fee_vault_bump, bank_f.get_vault(BankVaultType::Fee).1);
            assert_eq!(fee_vault_authority_bump, bank_f.get_vault_authority(BankVaultType::Fee).1);
            assert_eq!(collected_insurance_fees_outstanding, I80F48!(0.0).into());
            assert_eq!(collected_group_fees_outstanding, I80F48!(0.0).into());
            assert_eq!(total_liability_shares, I80F48!(0.0).into());
            assert_eq!(total_asset_shares, I80F48!(0.0).into());
            assert_eq!(config, bank_config);
            assert_eq!(flags, 0);
            assert_eq!(emissions_rate, 0);
            assert_eq!(emissions_mint, Pubkey::new_from_array([0; 32]));
            assert_eq!(emissions_remaining, I80F48!(0.0).into());
            assert_eq!(collected_program_fees_outstanding, I80F48!(0.0).into());

            assert_eq!(_padding_0, <[u8; 8] as Default>::default());
            assert_eq!(_padding_1, <[[u64; 2]; 32] as Default>::default());

            // this is the only loosely checked field
            assert!(last_update >= 0 && last_update <= 5);
        };

        let fee_balance_after: u64;
        {
            let ctx = test_f.context.borrow_mut();
            fee_balance_after = ctx
                .banks_client
                .get_account(fee_wallet)
                .await
                .unwrap()
                .unwrap()
                .lamports;
        }
        let expected_fee_delta = INIT_BANK_ORIGINATION_FEE_DEFAULT as u64;
        let actual_fee_delta = fee_balance_after - fee_balance_before;
        assert_eq!(expected_fee_delta, actual_fee_delta);
    }

    Ok(())
}

#[tokio::test]
async fn marginfi_group_add_bank_failure_inexistent_pyth_feed() -> anyhow::Result<()> {
    // Setup test executor with non-admin payer
    let test_f = TestFixture::new(None).await;

    let bank_asset_mint_fixture = MintFixture::new(test_f.context.clone(), None, None).await;

    let res = test_f
        .marginfi_group
        .try_lending_pool_add_bank(
            &bank_asset_mint_fixture,
            BankConfig {
                oracle_setup: marginfi::state::price::OracleSetup::PythLegacy,
                oracle_keys: create_oracle_key_array(INEXISTENT_PYTH_USDC_FEED),
                ..*DEFAULT_USDC_TEST_BANK_CONFIG
            },
        )
        .await;

    assert!(res.is_err());
    assert_custom_error!(res.unwrap_err(), MarginfiError::InternalLogicError);

    Ok(())
}

#[test_case(BankMint::Usdc)]
#[test_case(BankMint::PyUSD)]
#[test_case(BankMint::T22WithFee)]
#[test_case(BankMint::SolSwbPull)]
#[tokio::test]
async fn configure_bank_success(bank_mint: BankMint) -> anyhow::Result<()> {
    let test_f = TestFixture::new(Some(TestSettings::all_banks_payer_not_admin())).await;

    let bank = test_f.get_bank(&bank_mint);
    let old_bank = bank.load().await;

    let config_bank_opt = BankConfigOpt {
        interest_rate_config: Some(marginfi::state::marginfi_group::InterestRateConfigOpt {
            optimal_utilization_rate: Some(I80F48::from_num(0.91).into()),
            plateau_interest_rate: Some(I80F48::from_num(0.44).into()),
            max_interest_rate: Some(I80F48::from_num(1.44).into()),
            insurance_fee_fixed_apr: Some(I80F48::from_num(0.13).into()),
            insurance_ir_fee: Some(I80F48::from_num(0.11).into()),
            protocol_fixed_fee_apr: Some(I80F48::from_num(0.51).into()),
            protocol_ir_fee: Some(I80F48::from_num(0.011).into()),
            protocol_origination_fee: Some(I80F48::ZERO.into()),
        }),
        ..BankConfigOpt::default()
    };
    let res = bank.update_config(config_bank_opt.clone(), None).await;
    assert!(res.is_ok());

    // Load bank and check each property in config matches
    // Ensure bank didn't change any other fields. Only need to check the opt fields

    let bank: Bank = test_f.load_and_deserialize(&bank.key).await;
    let BankConfigOpt {
        interest_rate_config,
        asset_weight_init,
        asset_weight_maint,
        liability_weight_init,
        liability_weight_maint,
        deposit_limit,
        borrow_limit,
        operational_state,
        risk_tier,
        asset_tag,
        total_asset_value_init_limit,
        oracle_max_age,
        permissionless_bad_debt_settlement,
        freeze_settings,
    } = &config_bank_opt;
    // Compare bank field to opt field if Some, otherwise compare to old bank field
    macro_rules! check_bank_field {
        ($field:tt, $subfield:tt) => {
            assert_eq!(
                bank.config.$field.$subfield,
                $field
                    .as_ref()
                    .map(|opt| opt
                        .$subfield
                        .clone()
                        .unwrap_or(old_bank.config.$field.$subfield))
                    .unwrap()
            );
        };

        ($field:tt) => {
            assert_eq!(bank.config.$field, $field.unwrap_or(old_bank.config.$field));
        };
    }

    let _ = {
        check_bank_field!(interest_rate_config, optimal_utilization_rate);
        check_bank_field!(interest_rate_config, plateau_interest_rate);
        check_bank_field!(interest_rate_config, max_interest_rate);
        check_bank_field!(interest_rate_config, insurance_fee_fixed_apr);
        check_bank_field!(interest_rate_config, insurance_ir_fee);
        check_bank_field!(interest_rate_config, protocol_fixed_fee_apr);
        check_bank_field!(interest_rate_config, protocol_ir_fee);
        check_bank_field!(interest_rate_config, protocol_origination_fee);

        check_bank_field!(asset_weight_init);
        check_bank_field!(asset_weight_maint);
        check_bank_field!(liability_weight_init);
        check_bank_field!(liability_weight_maint);
        check_bank_field!(deposit_limit);
        check_bank_field!(borrow_limit);
        check_bank_field!(operational_state);
        check_bank_field!(risk_tier);
        check_bank_field!(asset_tag);
        check_bank_field!(total_asset_value_init_limit);
        check_bank_field!(oracle_max_age);

        assert!(permissionless_bad_debt_settlement
            // If Some(...) check flag set properly
            .map(|set| set == bank.get_flag(PERMISSIONLESS_BAD_DEBT_SETTLEMENT_FLAG))
            // If None check flag is unchanged
            .unwrap_or(
                bank.get_flag(PERMISSIONLESS_BAD_DEBT_SETTLEMENT_FLAG)
                    == old_bank.get_flag(PERMISSIONLESS_BAD_DEBT_SETTLEMENT_FLAG)
            ));

        assert!(freeze_settings
            // If Some(...) check flag set properly
            .map(|set| set == bank.get_flag(FREEZE_SETTINGS))
            // If None check flag is unchanged
            .unwrap_or(bank.get_flag(FREEZE_SETTINGS) == old_bank.get_flag(FREEZE_SETTINGS)));

        // Oracles no longer update in the standard config instruction
        assert_eq!(
            bank.config.oracle_keys, old_bank.config.oracle_keys,
            "The config does not update oracles, try config_oracle"
        );
        assert_eq!(
            bank.config.oracle_setup, old_bank.config.oracle_setup,
            "The config does not update oracles, try config_oracle"
        );
    };

    Ok(())
}

#[tokio::test]
async fn add_too_many_arena_banks() -> anyhow::Result<()> {
    let test_f = TestFixture::new(None).await;
    let group_before = test_f.marginfi_group.load().await;

    let res = test_f
        .marginfi_group
<<<<<<< HEAD
        .try_update(group_before.admin, group_before.emode_admin, true)
=======
        .try_update(group_before.admin, true)
>>>>>>> 59a98c70
        .await;
    assert!(res.is_ok());
    let group_after = test_f.marginfi_group.load().await;
    assert_eq!(group_after.is_arena_group(), true);

    // The first two banks/mints, which will succeed
    let mints = vec![
        (
            MintFixture::new(test_f.context.clone(), None, None).await,
            *DEFAULT_USDC_TEST_BANK_CONFIG,
        ),
        (
<<<<<<< HEAD
            MintFixture::new(test_f.context.clone(), None, None).await,
            *DEFAULT_SOL_TEST_BANK_CONFIG,
=======
            MintFixture::new_token_22(
                test_f.context.clone(),
                None,
                None,
                &[SupportedExtension::TransferFee],
            )
            .await,
            *DEFAULT_T22_WITH_FEE_TEST_BANK_CONFIG,
>>>>>>> 59a98c70
        ),
    ];

    for (mint_f, bank_config) in mints {
        let res = test_f
            .marginfi_group
            .try_lending_pool_add_bank(&mint_f, bank_config)
            .await;
        assert!(res.is_ok());
    }

    // Adding a third bank fails
    let another_mint =
        MintFixture::new_from_file(&test_f.context.clone(), "src/fixtures/pyUSD.json");
    let another_config = *DEFAULT_PYUSD_TEST_BANK_CONFIG;

    let res = test_f
        .marginfi_group
        .try_lending_pool_add_bank(&another_mint, another_config)
        .await;

    assert!(res.is_err());
    assert_custom_error!(res.unwrap_err(), MarginfiError::ArenaBankLimit);

    // Arena banks cannot be restored to non-arena

    let res = test_f
        .marginfi_group
<<<<<<< HEAD
        .try_update(group_before.admin, group_before.emode_admin, false)
=======
        .try_update(group_before.admin, false)
>>>>>>> 59a98c70
        .await;
    assert!(res.is_err());
    assert_custom_error!(res.unwrap_err(), MarginfiError::ArenaSettingCannotChange);

    Ok(())
}

#[tokio::test]
async fn config_group_as_arena_too_many_banks() -> anyhow::Result<()> {
    let test_f = TestFixture::new(None).await;

    // Add three banks
    let mints = vec![
        (
            MintFixture::new(test_f.context.clone(), None, None).await,
            *DEFAULT_USDC_TEST_BANK_CONFIG,
        ),
        (
<<<<<<< HEAD
            MintFixture::new(test_f.context.clone(), None, None).await,
            *DEFAULT_SOL_TEST_BANK_CONFIG,
=======
            MintFixture::new_token_22(
                test_f.context.clone(),
                None,
                None,
                &[SupportedExtension::TransferFee],
            )
            .await,
            *DEFAULT_T22_WITH_FEE_TEST_BANK_CONFIG,
>>>>>>> 59a98c70
        ),
        (
            MintFixture::new_from_file(&test_f.context.clone(), "src/fixtures/pyUSD.json"),
            *DEFAULT_PYUSD_TEST_BANK_CONFIG,
        ),
    ];

    for (mint_f, bank_config) in mints {
        let res = test_f
            .marginfi_group
            .try_lending_pool_add_bank(&mint_f, bank_config)
            .await;
        assert!(res.is_ok());
    }

    let group_before = test_f.marginfi_group.load().await;
    let res = test_f
        .marginfi_group
<<<<<<< HEAD
        .try_update(group_before.admin, group_before.emode_admin, true)
=======
        .try_update(group_before.admin, true)
>>>>>>> 59a98c70
        .await;

    assert!(res.is_err());
    assert_custom_error!(res.unwrap_err(), MarginfiError::ArenaBankLimit);

    Ok(())
<<<<<<< HEAD
}

#[test_case(BankMint::Usdc)]
#[test_case(BankMint::PyUSD)]
#[test_case(BankMint::T22WithFee)]
#[test_case(BankMint::SolSwbPull)]
#[tokio::test]
async fn configure_bank_emode_success(bank_mint: BankMint) -> anyhow::Result<()> {
    let test_f = TestFixture::new(Some(TestSettings::all_banks_payer_not_admin())).await;

    let bank = test_f.get_bank(&bank_mint);
    let old_bank = bank.load().await;

    assert_eq!(old_bank.emode.flags, 0u64);
    assert_eq!(old_bank.emode.emode_tag, 0u16);

    // First try to enable emode without any entries
    let empty_emode_tag = 1u16;

    let res = test_f
        .marginfi_group
        .try_lending_pool_configure_bank_emode(&bank, empty_emode_tag, &[])
        .await;
    assert!(res.is_ok());

    // Load bank and check that the emode settings got applied
    let loaded_bank: Bank = test_f.load_and_deserialize(&bank.key).await;
    let timestamp = {
        let ctx = test_f.context.borrow_mut();
        let clock: Clock = ctx.banks_client.get_sysvar().await?;
        clock.unix_timestamp
    };

    assert_eq!(loaded_bank.emode.flags, 0u64); // EMODE_ON is still not set because there are no entries
    assert_eq!(loaded_bank.emode.emode_tag, empty_emode_tag);
    assert_eq!(loaded_bank.emode.timestamp, timestamp);
    assert_eq!(old_bank.emode.emode_config, loaded_bank.emode.emode_config); // config stays the same
    assert_eq!(old_bank.config, loaded_bank.config); // everything else also stays the same

    // Now update the tag and add some entries
    let emode_tag = 2u16;
    let emode_entries = vec![EmodeEntry {
        collateral_bank_emode_tag: emode_tag, // sharing the same tag is allowed
        flags: 1,
        pad0: [0, 0, 0, 0, 0],
        asset_weight_init: loaded_bank.config.asset_weight_init,
        asset_weight_maint: loaded_bank.config.asset_weight_maint,
    }];

    let res = test_f
        .marginfi_group
        .try_lending_pool_configure_bank_emode(&bank, emode_tag, &emode_entries)
        .await;
    assert!(res.is_ok());

    // Load bank and check that the emode settings got applied
    let loaded_bank: Bank = test_f.load_and_deserialize(&bank.key).await;
    let timestamp = {
        let ctx = test_f.context.borrow_mut();
        let clock: Clock = ctx.banks_client.get_sysvar().await?;
        clock.unix_timestamp
    };

    assert_eq!(loaded_bank.emode.flags, EMODE_ON);
    assert_eq!(loaded_bank.emode.emode_tag, emode_tag);
    assert_eq!(loaded_bank.emode.timestamp, timestamp);
    // Due to sorting by tag, the newly added entry is the last one
    let last_entry_index = loaded_bank.emode.emode_config.entries.len() - 1;
    assert_eq!(
        loaded_bank.emode.emode_config.entries[last_entry_index],
        emode_entries[0]
    );
    // All other entries are still "inactive"
    for i in 0..last_entry_index {
        assert_eq!(
            loaded_bank.emode.emode_config.entries[i].collateral_bank_emode_tag,
            0
        );
    }

    Ok(())
}

#[test_case(BankMint::Usdc)]
#[test_case(BankMint::PyUSD)]
#[test_case(BankMint::T22WithFee)]
#[test_case(BankMint::SolSwbPull)]
#[tokio::test]
async fn configure_bank_emode_invalid_args(bank_mint: BankMint) -> anyhow::Result<()> {
    let test_f = TestFixture::new(Some(TestSettings::all_banks_payer_not_admin())).await;
    let bank = test_f.get_bank(&bank_mint);

    // Try to set an emode config with invalid weight params -> should fail
    let emode_tag = 1u16;
    let emode_entries = vec![EmodeEntry {
        collateral_bank_emode_tag: emode_tag,
        flags: 1,
        pad0: [0, 0, 0, 0, 0],
        asset_weight_init: I80F48!(1.0).into(),
        asset_weight_maint: I80F48!(0.9).into(),
    }];

    let res = test_f
        .marginfi_group
        .try_lending_pool_configure_bank_emode(&bank, emode_tag, &emode_entries)
        .await;
    assert!(res.is_err());

    // Try to set an emode config with duplicate entries -> should fail
    let emode_tag = 2u16;
    let emode_entries = vec![
        EmodeEntry {
            collateral_bank_emode_tag: emode_tag,
            flags: 1,
            pad0: [0, 0, 0, 0, 0],
            asset_weight_init: I80F48!(0.9).into(),
            asset_weight_maint: I80F48!(1.0).into(),
        },
        EmodeEntry {
            collateral_bank_emode_tag: emode_tag,
            flags: 0,
            pad0: [0, 0, 0, 0, 0],
            asset_weight_init: I80F48!(0.5).into(),
            asset_weight_maint: I80F48!(0.9).into(),
        },
    ];

    let res = test_f
        .marginfi_group
        .try_lending_pool_configure_bank_emode(&bank, emode_tag, &emode_entries)
        .await;
    assert!(res.is_err());

    Ok(())
=======
>>>>>>> 59a98c70
}<|MERGE_RESOLUTION|>--- conflicted
+++ resolved
@@ -421,11 +421,7 @@
 
     let res = test_f
         .marginfi_group
-<<<<<<< HEAD
         .try_update(group_before.admin, group_before.emode_admin, true)
-=======
-        .try_update(group_before.admin, true)
->>>>>>> 59a98c70
         .await;
     assert!(res.is_ok());
     let group_after = test_f.marginfi_group.load().await;
@@ -438,10 +434,55 @@
             *DEFAULT_USDC_TEST_BANK_CONFIG,
         ),
         (
-<<<<<<< HEAD
             MintFixture::new(test_f.context.clone(), None, None).await,
             *DEFAULT_SOL_TEST_BANK_CONFIG,
-=======
+        ),
+    ];
+
+    for (mint_f, bank_config) in mints {
+        let res = test_f
+            .marginfi_group
+            .try_lending_pool_add_bank(&mint_f, bank_config)
+            .await;
+        assert!(res.is_ok());
+    }
+
+    // Adding a third bank fails
+    let another_mint =
+        MintFixture::new_from_file(&test_f.context.clone(), "src/fixtures/pyUSD.json");
+    let another_config = *DEFAULT_PYUSD_TEST_BANK_CONFIG;
+
+    let res = test_f
+        .marginfi_group
+        .try_lending_pool_add_bank(&another_mint, another_config)
+        .await;
+
+    assert!(res.is_err());
+    assert_custom_error!(res.unwrap_err(), MarginfiError::ArenaBankLimit);
+
+    // Arena banks cannot be restored to non-arena
+
+    let res = test_f
+        .marginfi_group
+        .try_update(group_before.admin, group_before.emode_admin, false)
+        .await;
+    assert!(res.is_err());
+    assert_custom_error!(res.unwrap_err(), MarginfiError::ArenaSettingCannotChange);
+
+    Ok(())
+}
+
+#[tokio::test]
+async fn config_group_as_arena_too_many_banks() -> anyhow::Result<()> {
+    let test_f = TestFixture::new(None).await;
+
+    // Add three banks
+    let mints = vec![
+        (
+            MintFixture::new(test_f.context.clone(), None, None).await,
+            *DEFAULT_USDC_TEST_BANK_CONFIG,
+        ),
+        (
             MintFixture::new_token_22(
                 test_f.context.clone(),
                 None,
@@ -450,7 +491,10 @@
             )
             .await,
             *DEFAULT_T22_WITH_FEE_TEST_BANK_CONFIG,
->>>>>>> 59a98c70
+        ),
+        (
+            MintFixture::new_from_file(&test_f.context.clone(), "src/fixtures/pyUSD.json"),
+            *DEFAULT_PYUSD_TEST_BANK_CONFIG,
         ),
     ];
 
@@ -462,89 +506,16 @@
         assert!(res.is_ok());
     }
 
-    // Adding a third bank fails
-    let another_mint =
-        MintFixture::new_from_file(&test_f.context.clone(), "src/fixtures/pyUSD.json");
-    let another_config = *DEFAULT_PYUSD_TEST_BANK_CONFIG;
-
-    let res = test_f
-        .marginfi_group
-        .try_lending_pool_add_bank(&another_mint, another_config)
+    let group_before = test_f.marginfi_group.load().await;
+    let res = test_f
+        .marginfi_group
+        .try_update(group_before.admin, group_before.emode_admin, true)
         .await;
 
     assert!(res.is_err());
     assert_custom_error!(res.unwrap_err(), MarginfiError::ArenaBankLimit);
 
-    // Arena banks cannot be restored to non-arena
-
-    let res = test_f
-        .marginfi_group
-<<<<<<< HEAD
-        .try_update(group_before.admin, group_before.emode_admin, false)
-=======
-        .try_update(group_before.admin, false)
->>>>>>> 59a98c70
-        .await;
-    assert!(res.is_err());
-    assert_custom_error!(res.unwrap_err(), MarginfiError::ArenaSettingCannotChange);
-
-    Ok(())
-}
-
-#[tokio::test]
-async fn config_group_as_arena_too_many_banks() -> anyhow::Result<()> {
-    let test_f = TestFixture::new(None).await;
-
-    // Add three banks
-    let mints = vec![
-        (
-            MintFixture::new(test_f.context.clone(), None, None).await,
-            *DEFAULT_USDC_TEST_BANK_CONFIG,
-        ),
-        (
-<<<<<<< HEAD
-            MintFixture::new(test_f.context.clone(), None, None).await,
-            *DEFAULT_SOL_TEST_BANK_CONFIG,
-=======
-            MintFixture::new_token_22(
-                test_f.context.clone(),
-                None,
-                None,
-                &[SupportedExtension::TransferFee],
-            )
-            .await,
-            *DEFAULT_T22_WITH_FEE_TEST_BANK_CONFIG,
->>>>>>> 59a98c70
-        ),
-        (
-            MintFixture::new_from_file(&test_f.context.clone(), "src/fixtures/pyUSD.json"),
-            *DEFAULT_PYUSD_TEST_BANK_CONFIG,
-        ),
-    ];
-
-    for (mint_f, bank_config) in mints {
-        let res = test_f
-            .marginfi_group
-            .try_lending_pool_add_bank(&mint_f, bank_config)
-            .await;
-        assert!(res.is_ok());
-    }
-
-    let group_before = test_f.marginfi_group.load().await;
-    let res = test_f
-        .marginfi_group
-<<<<<<< HEAD
-        .try_update(group_before.admin, group_before.emode_admin, true)
-=======
-        .try_update(group_before.admin, true)
->>>>>>> 59a98c70
-        .await;
-
-    assert!(res.is_err());
-    assert_custom_error!(res.unwrap_err(), MarginfiError::ArenaBankLimit);
-
-    Ok(())
-<<<<<<< HEAD
+    Ok(())
 }
 
 #[test_case(BankMint::Usdc)]
@@ -679,6 +650,4 @@
     assert!(res.is_err());
 
     Ok(())
-=======
->>>>>>> 59a98c70
 }