use fixed::types::I80F48;
use fixed_macro::types::I80F48;
use fixtures::{assert_custom_error, prelude::*};
use marginfi::{
    constants::{
        FREEZE_SETTINGS, INIT_BANK_ORIGINATION_FEE_DEFAULT, PERMISSIONLESS_BAD_DEBT_SETTLEMENT_FLAG,
    },
    prelude::MarginfiError,
    state::{
        emode::{EmodeEntry, EMODE_ON},
        marginfi_group::{Bank, BankConfig, BankConfigOpt, BankVaultType},
    },
};
use pretty_assertions::assert_eq;
use solana_program_test::*;
<<<<<<< HEAD
use solana_sdk::{clock::Clock, pubkey::Pubkey};
=======
use solana_sdk::pubkey::Pubkey;
use switchboard_solana::Clock;
>>>>>>> 0b77b8f6
use test_case::test_case;

#[tokio::test]
async fn add_bank_success() -> anyhow::Result<()> {
    // Setup test executor with non-admin payer
    let test_f = TestFixture::new(None).await;

    let fee_wallet = test_f.marginfi_group.fee_wallet;

    let mints = vec![
        (
            MintFixture::new(test_f.context.clone(), None, None).await,
            *DEFAULT_USDC_TEST_BANK_CONFIG,
        ),
        (
            MintFixture::new(test_f.context.clone(), None, None).await,
            *DEFAULT_SOL_TEST_BANK_CONFIG,
        ),
        (
            MintFixture::new_from_file(&test_f.context.clone(), "src/fixtures/pyUSD.json"),
            *DEFAULT_PYUSD_TEST_BANK_CONFIG,
        ),
    ];

    for (mint_f, bank_config) in mints {
        // Load the fee state before the start of the test
        let fee_balance_before: u64;
        {
            let ctx = test_f.context.borrow_mut();
            fee_balance_before = ctx
                .banks_client
                .get_account(fee_wallet)
                .await
                .unwrap()
                .unwrap()
                .lamports;
        }

        let res = test_f
            .marginfi_group
            .try_lending_pool_add_bank(&mint_f, bank_config)
            .await;

        // Check bank
        let bank_f = res.unwrap();
        let Bank {
            mint,
            mint_decimals,
            group,
            asset_share_value,
            liability_share_value,
            liquidity_vault,
            liquidity_vault_bump,
            liquidity_vault_authority_bump,
            insurance_vault,
            insurance_vault_bump,
            insurance_vault_authority_bump,
            collected_insurance_fees_outstanding,
            fee_vault,
            fee_vault_bump,
            fee_vault_authority_bump,
            collected_group_fees_outstanding,
            total_liability_shares,
            total_asset_shares,
            last_update,
            config,
            flags,
            emissions_rate,
            emissions_remaining,
            emissions_mint,
            collected_program_fees_outstanding,
            _padding_0,
            _padding_1,
            .. // ignore internal padding
        } = bank_f.load().await;
        #[rustfmt::skip]
        let _ = {
            assert_eq!(mint, bank_f.mint.key);
            assert_eq!(mint_decimals, bank_f.mint.load_state().await.base.decimals);
            assert_eq!(group, test_f.marginfi_group.key);
            assert_eq!(asset_share_value, I80F48!(1.0).into());
            assert_eq!(liability_share_value, I80F48!(1.0).into());
            assert_eq!(liquidity_vault, bank_f.get_vault(BankVaultType::Liquidity).0);
            assert_eq!(liquidity_vault_bump, bank_f.get_vault(BankVaultType::Liquidity).1);
            assert_eq!(liquidity_vault_authority_bump, bank_f.get_vault_authority(BankVaultType::Liquidity).1);
            assert_eq!(insurance_vault, bank_f.get_vault(BankVaultType::Insurance).0);
            assert_eq!(insurance_vault_bump, bank_f.get_vault(BankVaultType::Insurance).1);
            assert_eq!(insurance_vault_authority_bump, bank_f.get_vault_authority(BankVaultType::Insurance).1);
            assert_eq!(fee_vault, bank_f.get_vault(BankVaultType::Fee).0);
            assert_eq!(fee_vault_bump, bank_f.get_vault(BankVaultType::Fee).1);
            assert_eq!(fee_vault_authority_bump, bank_f.get_vault_authority(BankVaultType::Fee).1);
            assert_eq!(collected_insurance_fees_outstanding, I80F48!(0.0).into());
            assert_eq!(collected_group_fees_outstanding, I80F48!(0.0).into());
            assert_eq!(total_liability_shares, I80F48!(0.0).into());
            assert_eq!(total_asset_shares, I80F48!(0.0).into());
            assert_eq!(config, bank_config);
            assert_eq!(flags, 0);
            assert_eq!(emissions_rate, 0);
            assert_eq!(emissions_mint, Pubkey::new_from_array([0; 32]));
            assert_eq!(emissions_remaining, I80F48!(0.0).into());
            assert_eq!(collected_program_fees_outstanding, I80F48!(0.0).into());

            assert_eq!(_padding_0, <[u8; 8] as Default>::default());
            assert_eq!(_padding_1, <[[u64; 2]; 32] as Default>::default());

            // this is the only loosely checked field
            assert!(last_update >= 0 && last_update <= 5);
        };

        // Load the fee state after the test
        let fee_balance_after: u64;
        {
            let ctx = test_f.context.borrow_mut();
            fee_balance_after = ctx
                .banks_client
                .get_account(fee_wallet)
                .await
                .unwrap()
                .unwrap()
                .lamports;
        }
        let expected_fee_delta = INIT_BANK_ORIGINATION_FEE_DEFAULT as u64;
        let actual_fee_delta = fee_balance_after - fee_balance_before;
        assert_eq!(expected_fee_delta, actual_fee_delta);
    }

    Ok(())
}

#[tokio::test]
async fn add_bank_with_seed_success() -> anyhow::Result<()> {
    // Setup test executor with non-admin payer
    let test_f = TestFixture::new(None).await;

    let fee_wallet = test_f.marginfi_group.fee_wallet;

    let mints = vec![
        (
            MintFixture::new(test_f.context.clone(), None, None).await,
            *DEFAULT_USDC_TEST_BANK_CONFIG,
        ),
        (
            MintFixture::new(test_f.context.clone(), None, None).await,
            *DEFAULT_SOL_TEST_BANK_CONFIG,
        ),
        (
            MintFixture::new_from_file(&test_f.context.clone(), "src/fixtures/pyUSD.json"),
            *DEFAULT_PYUSD_TEST_BANK_CONFIG,
        ),
    ];

    for (mint_f, bank_config) in mints {
        let fee_balance_before: u64;
        {
            let ctx = test_f.context.borrow_mut();
            fee_balance_before = ctx
                .banks_client
                .get_account(fee_wallet)
                .await
                .unwrap()
                .unwrap()
                .lamports;
        }

        let bank_seed = 1200_u64;

        let res = test_f
            .marginfi_group
            .try_lending_pool_add_bank_with_seed(&mint_f, bank_config, bank_seed)
            .await;
        assert!(res.is_ok());

        // Check bank
        let bank_f = res.unwrap();
        let Bank {
            mint,
            mint_decimals,
            group,
            asset_share_value,
            liability_share_value,
            liquidity_vault,
            liquidity_vault_bump,
            liquidity_vault_authority_bump,
            insurance_vault,
            insurance_vault_bump,
            insurance_vault_authority_bump,
            collected_insurance_fees_outstanding,
            fee_vault,
            fee_vault_bump,
            fee_vault_authority_bump,
            collected_group_fees_outstanding,
            total_liability_shares,
            total_asset_shares,
            last_update,
            config,
            flags,
            emissions_rate,
            emissions_remaining,
            emissions_mint,
            collected_program_fees_outstanding,
            _padding_0,
            _padding_1,
            .. // ignore internal padding
        } = bank_f.load().await;
        #[rustfmt::skip]
        let _ = {
            assert_eq!(mint, bank_f.mint.key);
            assert_eq!(mint_decimals, bank_f.mint.load_state().await.base.decimals);
            assert_eq!(group, test_f.marginfi_group.key);
            assert_eq!(asset_share_value, I80F48!(1.0).into());
            assert_eq!(liability_share_value, I80F48!(1.0).into());
            assert_eq!(liquidity_vault, bank_f.get_vault(BankVaultType::Liquidity).0);
            assert_eq!(liquidity_vault_bump, bank_f.get_vault(BankVaultType::Liquidity).1);
            assert_eq!(liquidity_vault_authority_bump, bank_f.get_vault_authority(BankVaultType::Liquidity).1);
            assert_eq!(insurance_vault, bank_f.get_vault(BankVaultType::Insurance).0);
            assert_eq!(insurance_vault_bump, bank_f.get_vault(BankVaultType::Insurance).1);
            assert_eq!(insurance_vault_authority_bump, bank_f.get_vault_authority(BankVaultType::Insurance).1);
            assert_eq!(fee_vault, bank_f.get_vault(BankVaultType::Fee).0);
            assert_eq!(fee_vault_bump, bank_f.get_vault(BankVaultType::Fee).1);
            assert_eq!(fee_vault_authority_bump, bank_f.get_vault_authority(BankVaultType::Fee).1);
            assert_eq!(collected_insurance_fees_outstanding, I80F48!(0.0).into());
            assert_eq!(collected_group_fees_outstanding, I80F48!(0.0).into());
            assert_eq!(total_liability_shares, I80F48!(0.0).into());
            assert_eq!(total_asset_shares, I80F48!(0.0).into());
            assert_eq!(config, bank_config);
            assert_eq!(flags, 0);
            assert_eq!(emissions_rate, 0);
            assert_eq!(emissions_mint, Pubkey::new_from_array([0; 32]));
            assert_eq!(emissions_remaining, I80F48!(0.0).into());
            assert_eq!(collected_program_fees_outstanding, I80F48!(0.0).into());

            assert_eq!(_padding_0, <[u8; 8] as Default>::default());
            assert_eq!(_padding_1, <[[u64; 2]; 32] as Default>::default());

            // this is the only loosely checked field
            assert!(last_update >= 0 && last_update <= 5);
        };

        let fee_balance_after: u64;
        {
            let ctx = test_f.context.borrow_mut();
            fee_balance_after = ctx
                .banks_client
                .get_account(fee_wallet)
                .await
                .unwrap()
                .unwrap()
                .lamports;
        }
        let expected_fee_delta = INIT_BANK_ORIGINATION_FEE_DEFAULT as u64;
        let actual_fee_delta = fee_balance_after - fee_balance_before;
        assert_eq!(expected_fee_delta, actual_fee_delta);
    }

    Ok(())
}

#[tokio::test]
async fn marginfi_group_add_bank_failure_inexistent_pyth_feed() -> anyhow::Result<()> {
    // Setup test executor with non-admin payer
    let test_f = TestFixture::new(None).await;

    let bank_asset_mint_fixture = MintFixture::new(test_f.context.clone(), None, None).await;

    let res = test_f
        .marginfi_group
        .try_lending_pool_add_bank(
            &bank_asset_mint_fixture,
            BankConfig {
                oracle_setup: marginfi::state::price::OracleSetup::PythLegacy,
                oracle_keys: create_oracle_key_array(INEXISTENT_PYTH_USDC_FEED),
                ..*DEFAULT_USDC_TEST_BANK_CONFIG
            },
        )
        .await;

    assert!(res.is_err());
    assert_custom_error!(res.unwrap_err(), MarginfiError::InternalLogicError);

    Ok(())
}

#[test_case(BankMint::Usdc)]
#[test_case(BankMint::PyUSD)]
#[test_case(BankMint::T22WithFee)]
#[test_case(BankMint::SolSwbPull)]
#[tokio::test]
async fn configure_bank_success(bank_mint: BankMint) -> anyhow::Result<()> {
    let test_f = TestFixture::new(Some(TestSettings::all_banks_payer_not_admin())).await;

    let bank = test_f.get_bank(&bank_mint);
    let old_bank = bank.load().await;

    let config_bank_opt = BankConfigOpt {
        interest_rate_config: Some(marginfi::state::marginfi_group::InterestRateConfigOpt {
            optimal_utilization_rate: Some(I80F48::from_num(0.91).into()),
            plateau_interest_rate: Some(I80F48::from_num(0.44).into()),
            max_interest_rate: Some(I80F48::from_num(1.44).into()),
            insurance_fee_fixed_apr: Some(I80F48::from_num(0.13).into()),
            insurance_ir_fee: Some(I80F48::from_num(0.11).into()),
            protocol_fixed_fee_apr: Some(I80F48::from_num(0.51).into()),
            protocol_ir_fee: Some(I80F48::from_num(0.011).into()),
            protocol_origination_fee: Some(I80F48::ZERO.into()),
        }),
        ..BankConfigOpt::default()
    };
    let res = bank.update_config(config_bank_opt.clone(), None).await;
    assert!(res.is_ok());

    // Load bank and check each property in config matches
    // Ensure bank didn't change any other fields. Only need to check the opt fields

    let bank: Bank = test_f.load_and_deserialize(&bank.key).await;
    let BankConfigOpt {
        interest_rate_config,
        asset_weight_init,
        asset_weight_maint,
        liability_weight_init,
        liability_weight_maint,
        deposit_limit,
        borrow_limit,
        operational_state,
        risk_tier,
        asset_tag,
        total_asset_value_init_limit,
        oracle_max_age,
        permissionless_bad_debt_settlement,
        freeze_settings,
    } = &config_bank_opt;
    // Compare bank field to opt field if Some, otherwise compare to old bank field
    macro_rules! check_bank_field {
        ($field:tt, $subfield:tt) => {
            assert_eq!(
                bank.config.$field.$subfield,
                $field
                    .as_ref()
                    .map(|opt| opt
                        .$subfield
                        .clone()
                        .unwrap_or(old_bank.config.$field.$subfield))
                    .unwrap()
            );
        };

        ($field:tt) => {
            assert_eq!(bank.config.$field, $field.unwrap_or(old_bank.config.$field));
        };
    }

    let _ = {
        check_bank_field!(interest_rate_config, optimal_utilization_rate);
        check_bank_field!(interest_rate_config, plateau_interest_rate);
        check_bank_field!(interest_rate_config, max_interest_rate);
        check_bank_field!(interest_rate_config, insurance_fee_fixed_apr);
        check_bank_field!(interest_rate_config, insurance_ir_fee);
        check_bank_field!(interest_rate_config, protocol_fixed_fee_apr);
        check_bank_field!(interest_rate_config, protocol_ir_fee);
        check_bank_field!(interest_rate_config, protocol_origination_fee);

        check_bank_field!(asset_weight_init);
        check_bank_field!(asset_weight_maint);
        check_bank_field!(liability_weight_init);
        check_bank_field!(liability_weight_maint);
        check_bank_field!(deposit_limit);
        check_bank_field!(borrow_limit);
        check_bank_field!(operational_state);
        check_bank_field!(risk_tier);
        check_bank_field!(asset_tag);
        check_bank_field!(total_asset_value_init_limit);
        check_bank_field!(oracle_max_age);

        assert!(permissionless_bad_debt_settlement
            // If Some(...) check flag set properly
            .map(|set| set == bank.get_flag(PERMISSIONLESS_BAD_DEBT_SETTLEMENT_FLAG))
            // If None check flag is unchanged
            .unwrap_or(
                bank.get_flag(PERMISSIONLESS_BAD_DEBT_SETTLEMENT_FLAG)
                    == old_bank.get_flag(PERMISSIONLESS_BAD_DEBT_SETTLEMENT_FLAG)
            ));

        assert!(freeze_settings
            // If Some(...) check flag set properly
            .map(|set| set == bank.get_flag(FREEZE_SETTINGS))
            // If None check flag is unchanged
            .unwrap_or(bank.get_flag(FREEZE_SETTINGS) == old_bank.get_flag(FREEZE_SETTINGS)));

        // Oracles no longer update in the standard config instruction
        assert_eq!(
            bank.config.oracle_keys, old_bank.config.oracle_keys,
            "The config does not update oracles, try config_oracle"
        );
        assert_eq!(
            bank.config.oracle_setup, old_bank.config.oracle_setup,
            "The config does not update oracles, try config_oracle"
        );
    };

    Ok(())
}

#[tokio::test]
async fn add_too_many_arena_banks() -> anyhow::Result<()> {
    let test_f = TestFixture::new(None).await;
    let group_before = test_f.marginfi_group.load().await;

    let res = test_f
        .marginfi_group
        .try_update(group_before.admin, group_before.emode_admin, true)
        .await;
    assert!(res.is_ok());
    let group_after = test_f.marginfi_group.load().await;
    assert_eq!(group_after.is_arena_group(), true);

    // The first two banks/mints, which will succeed
    let mints = vec![
        (
            MintFixture::new(test_f.context.clone(), None, None).await,
            *DEFAULT_USDC_TEST_BANK_CONFIG,
        ),
        (
            MintFixture::new(test_f.context.clone(), None, None).await,
            *DEFAULT_SOL_TEST_BANK_CONFIG,
        ),
    ];

    for (mint_f, bank_config) in mints {
        let res = test_f
            .marginfi_group
            .try_lending_pool_add_bank(&mint_f, bank_config)
            .await;
        assert!(res.is_ok());
    }

    // Adding a third bank fails
    let another_mint =
        MintFixture::new_from_file(&test_f.context.clone(), "src/fixtures/pyUSD.json");
    let another_config = *DEFAULT_PYUSD_TEST_BANK_CONFIG;

    let res = test_f
        .marginfi_group
        .try_lending_pool_add_bank(&another_mint, another_config)
        .await;

    assert!(res.is_err());
    assert_custom_error!(res.unwrap_err(), MarginfiError::ArenaBankLimit);

    // Arena banks cannot be restored to non-arena

    let res = test_f
        .marginfi_group
        .try_update(group_before.admin, group_before.emode_admin, false)
        .await;
    assert!(res.is_err());
    assert_custom_error!(res.unwrap_err(), MarginfiError::ArenaSettingCannotChange);

    Ok(())
}

#[tokio::test]
async fn config_group_as_arena_too_many_banks() -> anyhow::Result<()> {
    let test_f = TestFixture::new(None).await;

    // Add three banks
    let mints = vec![
        (
            MintFixture::new(test_f.context.clone(), None, None).await,
            *DEFAULT_USDC_TEST_BANK_CONFIG,
        ),
        (
            MintFixture::new(test_f.context.clone(), None, None).await,
            *DEFAULT_SOL_TEST_BANK_CONFIG,
        ),
        (
            MintFixture::new_from_file(&test_f.context.clone(), "src/fixtures/pyUSD.json"),
            *DEFAULT_PYUSD_TEST_BANK_CONFIG,
        ),
    ];

    for (mint_f, bank_config) in mints {
        let res = test_f
            .marginfi_group
            .try_lending_pool_add_bank(&mint_f, bank_config)
            .await;
        assert!(res.is_ok());
    }

    let group_before = test_f.marginfi_group.load().await;
    let res = test_f
        .marginfi_group
        .try_update(group_before.admin, group_before.emode_admin, true)
        .await;

    assert!(res.is_err());
    assert_custom_error!(res.unwrap_err(), MarginfiError::ArenaBankLimit);

    Ok(())
}

#[test_case(BankMint::Usdc)]
#[test_case(BankMint::PyUSD)]
#[test_case(BankMint::T22WithFee)]
#[test_case(BankMint::SolSwbPull)]
#[tokio::test]
async fn configure_bank_emode_success(bank_mint: BankMint) -> anyhow::Result<()> {
    let test_f = TestFixture::new(Some(TestSettings::all_banks_payer_not_admin())).await;

    let bank = test_f.get_bank(&bank_mint);
    let old_bank = bank.load().await;

    assert_eq!(old_bank.emode.flags, 0u64);
    assert_eq!(old_bank.emode.emode_tag, 0u16);

    // First try to enable emode without any entries
    let empty_emode_tag = 1u16;

    let res = test_f
        .marginfi_group
        .try_lending_pool_configure_bank_emode(&bank, empty_emode_tag, &[])
        .await;
    assert!(res.is_ok());

    // Load bank and check that the emode settings got applied
    let loaded_bank: Bank = test_f.load_and_deserialize(&bank.key).await;
    let timestamp = {
<<<<<<< HEAD
        let ctx = test_f.context.borrow_mut();
=======
        let mut ctx = test_f.context.borrow_mut();
>>>>>>> 0b77b8f6
        let clock: Clock = ctx.banks_client.get_sysvar().await?;
        clock.unix_timestamp
    };

    assert_eq!(loaded_bank.emode.flags, 0u64); // EMODE_ON is still not set because there are no entries
    assert_eq!(loaded_bank.emode.emode_tag, empty_emode_tag);
    assert_eq!(loaded_bank.emode.timestamp, timestamp);
    assert_eq!(old_bank.emode.emode_config, loaded_bank.emode.emode_config); // config stays the same
    assert_eq!(old_bank.config, loaded_bank.config); // everything else also stays the same

    // Now update the tag and add some entries
    let emode_tag = 2u16;
    let emode_entries = vec![EmodeEntry {
        collateral_bank_emode_tag: emode_tag, // sharing the same tag is allowed
        flags: 1,
        pad0: [0, 0, 0, 0, 0],
        asset_weight_init: loaded_bank.config.asset_weight_init,
        asset_weight_maint: loaded_bank.config.asset_weight_maint,
    }];

    let res = test_f
        .marginfi_group
        .try_lending_pool_configure_bank_emode(&bank, emode_tag, &emode_entries)
        .await;
    assert!(res.is_ok());

    // Load bank and check that the emode settings got applied
    let loaded_bank: Bank = test_f.load_and_deserialize(&bank.key).await;
    let timestamp = {
<<<<<<< HEAD
        let ctx = test_f.context.borrow_mut();
=======
        let mut ctx = test_f.context.borrow_mut();
>>>>>>> 0b77b8f6
        let clock: Clock = ctx.banks_client.get_sysvar().await?;
        clock.unix_timestamp
    };

    assert_eq!(loaded_bank.emode.flags, EMODE_ON);
    assert_eq!(loaded_bank.emode.emode_tag, emode_tag);
    assert_eq!(loaded_bank.emode.timestamp, timestamp);
    // Due to sorting by tag, the newly added entry is the last one
    let last_entry_index = loaded_bank.emode.emode_config.entries.len() - 1;
    assert_eq!(
        loaded_bank.emode.emode_config.entries[last_entry_index],
        emode_entries[0]
    );
    // All other entries are still "inactive"
    for i in 0..last_entry_index {
        assert_eq!(
            loaded_bank.emode.emode_config.entries[i].collateral_bank_emode_tag,
            0
        );
    }

    Ok(())
}

#[test_case(BankMint::Usdc)]
#[test_case(BankMint::PyUSD)]
#[test_case(BankMint::T22WithFee)]
#[test_case(BankMint::SolSwbPull)]
#[tokio::test]
async fn configure_bank_emode_invalid_args(bank_mint: BankMint) -> anyhow::Result<()> {
    let test_f = TestFixture::new(Some(TestSettings::all_banks_payer_not_admin())).await;
    let bank = test_f.get_bank(&bank_mint);

    // Try to set an emode config with invalid weight params -> should fail
    let emode_tag = 1u16;
    let emode_entries = vec![EmodeEntry {
        collateral_bank_emode_tag: emode_tag,
        flags: 1,
        pad0: [0, 0, 0, 0, 0],
        asset_weight_init: I80F48!(1.0).into(),
        asset_weight_maint: I80F48!(0.9).into(),
    }];

    let res = test_f
        .marginfi_group
        .try_lending_pool_configure_bank_emode(&bank, emode_tag, &emode_entries)
        .await;
    assert!(res.is_err());

    // Try to set an emode config with duplicate entries -> should fail
    let emode_tag = 2u16;
    let emode_entries = vec![
        EmodeEntry {
            collateral_bank_emode_tag: emode_tag,
            flags: 1,
            pad0: [0, 0, 0, 0, 0],
            asset_weight_init: I80F48!(0.9).into(),
            asset_weight_maint: I80F48!(1.0).into(),
        },
        EmodeEntry {
            collateral_bank_emode_tag: emode_tag,
            flags: 0,
            pad0: [0, 0, 0, 0, 0],
            asset_weight_init: I80F48!(0.5).into(),
            asset_weight_maint: I80F48!(0.9).into(),
        },
    ];

    let res = test_f
        .marginfi_group
        .try_lending_pool_configure_bank_emode(&bank, emode_tag, &emode_entries)
        .await;
    assert!(res.is_err());

    Ok(())
}<|MERGE_RESOLUTION|>--- conflicted
+++ resolved
@@ -13,12 +13,7 @@
 };
 use pretty_assertions::assert_eq;
 use solana_program_test::*;
-<<<<<<< HEAD
 use solana_sdk::{clock::Clock, pubkey::Pubkey};
-=======
-use solana_sdk::pubkey::Pubkey;
-use switchboard_solana::Clock;
->>>>>>> 0b77b8f6
 use test_case::test_case;
 
 #[tokio::test]
@@ -543,11 +538,7 @@
     // Load bank and check that the emode settings got applied
     let loaded_bank: Bank = test_f.load_and_deserialize(&bank.key).await;
     let timestamp = {
-<<<<<<< HEAD
-        let ctx = test_f.context.borrow_mut();
-=======
         let mut ctx = test_f.context.borrow_mut();
->>>>>>> 0b77b8f6
         let clock: Clock = ctx.banks_client.get_sysvar().await?;
         clock.unix_timestamp
     };
@@ -577,11 +568,7 @@
     // Load bank and check that the emode settings got applied
     let loaded_bank: Bank = test_f.load_and_deserialize(&bank.key).await;
     let timestamp = {
-<<<<<<< HEAD
-        let ctx = test_f.context.borrow_mut();
-=======
         let mut ctx = test_f.context.borrow_mut();
->>>>>>> 0b77b8f6
         let clock: Clock = ctx.banks_client.get_sysvar().await?;
         clock.unix_timestamp
     };
