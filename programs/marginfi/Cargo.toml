[package]
name = "marginfi"
<<<<<<< HEAD
version = "0.1.3"
=======
version = "0.1.4"
>>>>>>> 185d697c
description = "Created with Anchor"
edition = "2021"

[lib]
crate-type = ["cdylib", "lib"]
name = "marginfi"

[features]
no-entrypoint = []
no-idl = []
no-log-ix-name = []
cpi = ["no-entrypoint"]
default = ["mainnet-beta"]
idl-build = ["anchor-lang/idl-build", "anchor-spl/idl-build"]
test-bpf = ["test", "debug"]
test = []
client = []
devnet = []
mainnet-beta = []
debug = []
staging = []

[dependencies]
# solana-program = { workspace = true }
spl-transfer-hook-interface = { workspace = true }
# spl-tlv-account-resolution = { workspace = true }

anchor-lang = { workspace = true }
anchor-spl = { workspace = true }

pyth-solana-receiver-sdk = { workspace = true }
pythnet-sdk = { workspace = true }
# switchboard-solana = { workspace = true }
switchboard-on-demand = { workspace = true }

borsh = { workspace = true }
bytemuck = { workspace = true }
fixed = { workspace = true }
fixed-macro = { workspace = true }
lazy_static = { workspace = true }
type-layout = { workspace = true }
static_assertions = { workspace = true }
cfg-if = "1.0.0"
enum_dispatch = "0.3.13"
solana-security-txt = "1.1.1"

[dev-dependencies]
solana-account-decoder = { workspace = true }
solana-cli-output = { workspace = true }
solana-program-test = { workspace = true }
# solana-logger = { workspace = true }
solana-sdk = { workspace = true }
fixtures = { workspace = true, package = "test-utilities" }

anyhow = "1.0.66"
assert_matches = "1.5.0"
base64 = "0.21.0"
bincode = "1.3.3"
futures = "0.3.25"
pretty_assertions = "1.2.1"
rust_decimal = "*"
test-case = "3.3.1"
serde = { version = "1.0.197", features = ["derive"] }
serde_json = "1.0.115"<|MERGE_RESOLUTION|>--- conflicted
+++ resolved
@@ -1,10 +1,6 @@
 [package]
 name = "marginfi"
-<<<<<<< HEAD
-version = "0.1.3"
-=======
 version = "0.1.4"
->>>>>>> 185d697c
 description = "Created with Anchor"
 edition = "2021"
 
