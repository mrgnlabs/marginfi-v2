[package]
name = "marginfi"
version = "0.1.0"
description = "Created with Anchor"
edition = "2021"

[lib]
crate-type = ["cdylib", "lib"]
name = "marginfi"

[features]
no-entrypoint = []
no-idl = []
no-log-ix-name = []
cpi = ["no-entrypoint"]
default = []
test-bpf = ["test", "debug"]
test = []
client = []
devnet = []
mainnet-beta = []
debug = []

[dependencies]
anchor-lang = "0.26.0"
anchor-spl = "0.26.0"
bytemuck = "1.9.1"
fixed = "1.12.0"
fixed-macro = "1.2.0"
lazy_static = "1.4.0"
pyth-sdk-solana = "0.7.0"
solana-program = "1.14.13"
static_assertions = "1.1.0"
type-layout = "0.2.0"

[dev-dependencies]
anyhow = "1.0.66"
assert_matches = "1.5.0"
bincode = "1.3.3"
futures = "0.3.25"
pretty_assertions = "1.2.1"
<<<<<<< HEAD
solana-logger = "1.14.11"
solana-program-test = "1.14.11"
solana-sdk = "1.14.11"
fixtures = { path = "../../test-utils", package = "test-utilities" }
=======
solana-logger = "1.14.13"
solana-program-test = "1.14.13"
solana-sdk = "1.14.13"
fixtures = { path = "./test-utilities", package = "test-utilities"}
>>>>>>> 3754b42d
<|MERGE_RESOLUTION|>--- conflicted
+++ resolved
@@ -39,14 +39,7 @@
 bincode = "1.3.3"
 futures = "0.3.25"
 pretty_assertions = "1.2.1"
-<<<<<<< HEAD
-solana-logger = "1.14.11"
-solana-program-test = "1.14.11"
-solana-sdk = "1.14.11"
-fixtures = { path = "../../test-utils", package = "test-utilities" }
-=======
 solana-logger = "1.14.13"
 solana-program-test = "1.14.13"
 solana-sdk = "1.14.13"
-fixtures = { path = "./test-utilities", package = "test-utilities"}
->>>>>>> 3754b42d
+fixtures = { path = "../../test-utils", package = "test-utilities" }