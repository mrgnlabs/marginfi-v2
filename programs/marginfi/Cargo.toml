[package]
name = "marginfi"
version = "0.1.3"
description = "Created with Anchor"
edition = "2021"

[lib]
crate-type = ["cdylib", "lib"]
name = "marginfi"

[features]
no-entrypoint = []
no-idl = []
no-log-ix-name = []
cpi = ["no-entrypoint"]
default = ["mainnet-beta"]
idl-build = ["anchor-lang/idl-build", "anchor-spl/idl-build"]
test-bpf = ["test", "debug"]
test = []
client = []
devnet = []
mainnet-beta = []
debug = []
staging = []

[dependencies]
# solana-program = { workspace = true }
spl-transfer-hook-interface = { workspace = true }
# spl-tlv-account-resolution = { workspace = true }

anchor-lang = { workspace = true }
anchor-spl = { workspace = true }

pyth-sdk-solana = { workspace = true }
pyth-solana-receiver-sdk = { workspace = true }
pythnet-sdk = { workspace = true }
<<<<<<< HEAD
# switchboard-solana = { workspace = true }
=======
switchboard-solana = { workspace = true }
>>>>>>> 0b77b8f6
switchboard-on-demand = { workspace = true }

borsh = { workspace = true }
bytemuck = { workspace = true }
fixed = { workspace = true }
fixed-macro = { workspace = true }
lazy_static = { workspace = true }
type-layout = { workspace = true }
static_assertions = { workspace = true }
cfg-if = "1.0.0"
enum_dispatch = "0.3.13"
solana-security-txt = "1.1.1"

[dev-dependencies]
solana-account-decoder = { workspace = true }
solana-cli-output = { workspace = true }
solana-program-test = { workspace = true }
# solana-logger = { workspace = true }
solana-sdk = { workspace = true }
fixtures = { workspace = true, package = "test-utilities" }

anyhow = "1.0.66"
assert_matches = "1.5.0"
base64 = "0.21.0"
bincode = "1.3.3"
futures = "0.3.25"
pretty_assertions = "1.2.1"
rust_decimal = "*"
test-case = "3.3.1"
serde = { version = "1.0.197", features = ["derive"] }
serde_json = "1.0.115"<|MERGE_RESOLUTION|>--- conflicted
+++ resolved
@@ -34,11 +34,7 @@
 pyth-sdk-solana = { workspace = true }
 pyth-solana-receiver-sdk = { workspace = true }
 pythnet-sdk = { workspace = true }
-<<<<<<< HEAD
 # switchboard-solana = { workspace = true }
-=======
-switchboard-solana = { workspace = true }
->>>>>>> 0b77b8f6
 switchboard-on-demand = { workspace = true }
 
 borsh = { workspace = true }
