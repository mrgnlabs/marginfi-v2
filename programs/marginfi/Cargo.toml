--- conflicted
+++ resolved
@@ -53,12 +53,8 @@
 solana-program-test = { workspace = true }
 # solana-logger = { workspace = true }
 solana-sdk = { workspace = true }
-<<<<<<< HEAD
 fixtures = { workspace = true }
-=======
-fixtures = { workspace = true, package = "test-utilities" }
 mocks = { workspace = true }
->>>>>>> b09e2457
 
 anyhow = "1.0.66"
 assert_matches = "1.5.0"
