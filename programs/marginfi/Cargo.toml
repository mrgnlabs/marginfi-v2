--- conflicted
+++ resolved
@@ -1,10 +1,6 @@
 [package]
 name = "marginfi"
-<<<<<<< HEAD
-version = "0.1.2"
-=======
 version = "0.1.3"
->>>>>>> e5ad98a8
 description = "Created with Anchor"
 edition = "2021"
 
@@ -38,11 +34,7 @@
 pyth-sdk-solana = { workspace = true }
 pyth-solana-receiver-sdk = { workspace = true }
 pythnet-sdk = { workspace = true }
-<<<<<<< HEAD
-switchboard-solana = { workspace = true }
-=======
 # switchboard-solana = { workspace = true }
->>>>>>> e5ad98a8
 switchboard-on-demand = { workspace = true }
 
 borsh = { workspace = true }
