use crate::{constants::*, math_error, DriftMocksError};
use anchor_lang::prelude::*;

// Account discriminators from Drift IDL
pub const SPOT_MARKET_DISCRIMINATOR: [u8; 8] = [100, 177, 8, 107, 168, 65, 65, 39];
pub const USER_DISCRIMINATOR: [u8; 8] = [159, 117, 95, 227, 239, 151, 58, 236];
pub const USER_STATS_DISCRIMINATOR: [u8; 8] = [176, 223, 136, 27, 122, 79, 32, 227];

/// Minimal representation of a spot position within a User account
#[zero_copy(unsafe)]
#[repr(C)]
pub struct SpotPosition {
    /// The scaled balance of the position.
    /// * Precision: SPOT_BALANCE_PRECISION
    pub scaled_balance: u64,
    /// How many spot bids the user has open
    /// * Precision: token mint precision
    pub open_bids: i64,
    /// How many spot asks the user has open
    /// * Precision: token mint precision
    pub open_asks: i64,
    /// The cumulative deposits/borrows a user has made
    /// * Precision: token mint precision
    pub cumulative_deposits: i64,
    /// The market index of the corresponding spot market
    pub market_index: u16,
    /// Whether the position is deposit or borrow
    pub balance_type: SpotBalanceType,
    /// Number of open orders
    pub open_orders: u8,
    /// Padding
    pub padding: [u8; 4],
}

#[derive(Clone, Copy, Debug, PartialEq, AnchorSerialize, AnchorDeserialize)]
#[repr(u8)]
pub enum SpotBalanceType {
    Deposit = 0,
    Borrow = 1,
}

/// Minimal representation of Drift's SpotMarket account
/// Only includes the fields we actually need for marginfi integration
/// https://github.com/drift-labs/protocol-v2/tree/master/programs/drift/src/state/spot_market.rs#L35
#[account(zero_copy(unsafe), discriminator = &SPOT_MARKET_DISCRIMINATOR)]
#[repr(C)]
pub struct MinimalSpotMarket {
    /// The address of the spot market. It is a pda of the market index
    pub pubkey: Pubkey,
    /// The oracle used to price the markets deposits/borrows
    pub oracle: Pubkey,
    /// The token mint of the market
    pub mint: Pubkey,
    /// The vault used to store the market's deposits
    pub vault: Pubkey,

    pub padding_1: [u8; 296],

    /// All the fields we need for testing (stored as raw bytes for simplicity)
    pub deposit_balance: u128,
    pub borrow_balance: u128,
    pub cumulative_deposit_interest: u128,
    pub cumulative_borrow_interest: u128,

    pub padding_2: [u8; 72],

    /// Last time the cumulative deposit and borrow interest was updated
    /// Offset: 568 bytes from start of struct
    pub last_interest_ts: u64,

    pub padding_2b: [u8; 104],

    pub decimals: u32,
    pub market_index: u16,

    pub padding_3: [u8; 49],

    pub pool_id: u8,
    /// Padding to reach 776 bytes total
    pub padding_4: [u8; 40],
}

/// Minimal representation of Drift's User account
/// Only includes the fields we actually need
#[account(zero_copy(unsafe), discriminator = &USER_DISCRIMINATOR)]
#[repr(C)]
pub struct MinimalUser {
    /// The owner/authority of the account
    pub authority: Pubkey,
    /// An addresses that can control the account on the authority's behalf
    pub delegate: Pubkey,
    /// Encoded display name for the account
    pub name: [u8; 32],

    /// The user's spot positions (8 positions)
    pub spot_positions: [SpotPosition; 8],

    /// Skip to the fields we need at the end
    /// Total size needed: 4376 - 96 (header) - 352 (positions) = 3928 bytes
    pub _padding1: [u8; 3920],

    /// Sub account id for this user account
    pub sub_account_id: u16,

    // Status and flags
    pub status: u8,

    /// Whether the user is being liquidated
    pub is_being_liquidated: u8,

    // Final padding to reach exactly 4376 bytes
    pub _padding2: [u8; 4],
}

/// Minimal representation of Drift's UserStats account
/// Only includes the authority field we need
#[account(zero_copy(unsafe), discriminator = &USER_STATS_DISCRIMINATOR)]
#[repr(C)]
pub struct MinimalUserStats {
    /// The authority for all of a user's sub accounts
    pub authority: Pubkey,

    /// Padding to reach 240 bytes total
    pub _padding: [u8; 208],
}

// Implementation methods for MinimalSpotMarket
impl MinimalSpotMarket {
<<<<<<< HEAD
    /// Calculate how much scaled balance is expected to decrease on withdraw
    pub fn get_scaled_balance_decrement(&self, amount: u64) -> Result<u64> {
        // See `get_spot_balance` function on drift program
=======
    /// Core scaled balance calculation used by both increment and decrement.
    /// See `get_spot_balance` function on Drift program.
    /// https://github.com/drift-labs/protocol-v2/blob/master/programs/drift/src/math/spot_balance.rs#L16
    ///
    /// # Parameters
    /// * `amount` - Token amount in native mint precision
    /// * `round_up` - If true, rounds up by 1 (used for withdrawals/decrements to prevent dust)
    fn get_scaled_balance(&self, amount: u64, round_up: bool) -> Result<u64> {
>>>>>>> 45ed02a7
        let precision_increase = get_precision_increase(self.decimals)?;
        let cumulative_interest = self.cumulative_deposit_interest;

        let mut balance: u64 = (amount as u128)
            .checked_mul(precision_increase)
            .ok_or_else(math_error!())?
            .checked_div(cumulative_interest)
            .ok_or_else(math_error!())?
            .try_into()?;

        // Drift rounds up withdrawals to prevent dust accumulation
        if round_up && balance != 0 {
            balance = balance
                .checked_add(1)
                .ok_or(error!(DriftMocksError::MathError))?;
        }

        Ok(balance)
    }

    /// Calculate scaled balance decrement for withdrawals (rounds up).
    pub fn get_scaled_balance_decrement(&self, amount: u64) -> Result<u64> {
        self.get_scaled_balance(amount, true)
    }

    /// Calculate scaled balance increment for deposits (floors).
    pub fn get_scaled_balance_increment(&self, amount: u64) -> Result<u64> {
        self.get_scaled_balance(amount, false)
    }

    /// Convert scaled balance back to token amount for withdrawals
    ///
    /// # Parameters
    /// * `scaled_balance` - Balance in Drift's internal scaled units (SPOT_BALANCE_PRECISION = 10^9)
    ///
    /// # Returns
    /// * Token amount in native mint precision (mint_decimals)
    pub fn get_withdraw_token_amount(&self, scaled_balance: u64) -> Result<u64> {
        // See `get_token_amount` function on drift
        let precision_increase = get_precision_increase(self.decimals)?;

        let cumulative_interest = self.cumulative_deposit_interest;

        let floored_token_amount: u64 = (scaled_balance as u128)
            .checked_mul(cumulative_interest)
            .ok_or_else(math_error!())?
            .checked_div(precision_increase)
            .ok_or_else(math_error!())?
            .try_into()
            .map_err(|_| error!(DriftMocksError::MathError))?;

        Ok(floored_token_amount)
    }

    /// Adjust oracle price using Drift's internal exchange rate
    /// For Drift integration, we need to apply the exchange rate to the oracle price
    /// so that MarginFi's valuation calculations are correct.
    ///
    /// The goal is: valuation = scaled_balance * adjusted_oracle_price
    /// Where: valuation = token_amount * oracle_price
    /// And: token_amount = scaled_balance * cumulative_interest / SPOT_BALANCE_PRECISION
    ///
    /// Therefore: adjusted_oracle_price = oracle_price * cumulative_interest / SPOT_BALANCE_PRECISION
    pub fn adjust_oracle_price(&self, oracle_price: i64) -> Result<i64> {
        // Apply essentially the same logic as `get_withdraw_token_amount`
        // but without the rounding:
        // valuation
        // = price * token_amount
        // = price * ( scaled_b * cum_i / 10^d )
        // = scaled_b * ( price * cum_i / 10^d )
        // = scaled_b * adjusted_oracle_price
        // Which then gives get the correct valuation

        // Delegate to the new type-specific wrapper
        self.adjust_i64(oracle_price)
    }

    /// Core adjustment method using u128 for intermediate calculations.
    /// Applies Drift's exchange rate: adjusted = raw * cumulative_interest / precision
    fn adjust_oracle_value_u128(&self, raw: u128) -> Result<u128> {
        let cumulative_interest = self.cumulative_deposit_interest;

        let adjusted_value = raw
            .checked_mul(cumulative_interest)
            .ok_or_else(math_error!())?
            .checked_div(SPOT_CUMULATIVE_INTEREST_PRECISION)
            .ok_or_else(math_error!())?;

        Ok(adjusted_value)
    }

    /// Wrapper for i64 values (used by Pyth prices)
    #[inline]
    pub fn adjust_i64(&self, raw: i64) -> Result<i64> {
        // Safe conversion: i64 → u128 for positive prices
        let raw_u128 = u128::try_from(raw).map_err(|_| error!(DriftMocksError::MathError))?;

        let adjusted = self.adjust_oracle_value_u128(raw_u128)?;

        // Convert back to i64
        adjusted
            .try_into()
            .map_err(|_| error!(DriftMocksError::MathError))
    }

    /// Wrapper for u64 values (used by Pyth confidence intervals)
    #[inline]
    pub fn adjust_u64(&self, raw: u64) -> Result<u64> {
        let adjusted = self.adjust_oracle_value_u128(raw as u128)?;
        adjusted
            .try_into()
            .map_err(|_| error!(DriftMocksError::MathError))
    }

    /// Wrapper for i128 values (used by Switchboard Pull oracles)
    #[inline]
    pub fn adjust_i128(&self, raw: i128) -> Result<i128> {
        // Safe conversion: i128 → u128 for positive oracle values
        let raw_u128 = u128::try_from(raw).map_err(|_| error!(DriftMocksError::MathError))?;

        let adjusted = self.adjust_oracle_value_u128(raw_u128)?;

        // Convert back to i128
        adjusted
            .try_into()
            .map_err(|_| error!(DriftMocksError::MathError))
    }

    /// Check if the spot market's interest is stale and needs updating
    ///
    /// Returns true if the market hasn't been updated in the current timestamp.
    /// Unlike Kamino which checks slots, Drift uses timestamps for interest updates.
    ///
    /// Based on Drift documentation, interest should be updated before any operation
    /// that uses the oracle price for valuation (deposits, withdrawals, liquidations).
    pub fn is_stale(&self, current_timestamp: i64) -> bool {
        // Market is stale if last_interest_ts is before the current timestamp
        (self.last_interest_ts as i64) < current_timestamp
    }
}

// Implementation methods for MinimalUser
impl MinimalUser {
    pub fn count_active_deposits(&self) -> usize {
        self.spot_positions
            .iter()
            .filter(|pos| pos.scaled_balance > 0 && pos.balance_type == SpotBalanceType::Deposit)
            .count()
    }

    fn get_active_deposit_markets(&self) -> Vec<u16> {
        self.spot_positions
            .iter()
            .filter(|pos| pos.scaled_balance > 0 && pos.balance_type == SpotBalanceType::Deposit)
            .map(|pos| pos.market_index)
            .collect()
    }

    /// Check if Drift has bricked this account with excessive admin deposits
    /// We support 1 main asset + up to 2 reward assets (3 total active deposits)
    /// If Drift admin deposited more reward assets, the account cannot withdraw
    pub fn validate_not_bricked_by_admin_deposits(&self) -> Result<()> {
        let active_deposits = self.count_active_deposits();

        if active_deposits > 3 {
            msg!(
                "ERROR: Drift has {} active deposit positions",
                active_deposits
            );
            msg!(
                "Active market indexes: {:?}",
                self.get_active_deposit_markets()
            );
            msg!("This account has been bricked by Drift admin deposits!");
            msg!("Cannot withdraw when more than 3 assets have active balances");
            msg!("We support 1 main asset + up to 2 reward assets");
            msg!("SOLUTION: Fee admin wallet needs to harvest these rewards ASAP!");
            return Err(DriftMocksError::TooManyActiveDeposits.into());
        }

        Ok(())
    }

    /// Validate that reward accounts are provided when needed based on active deposits
    /// This helps give clearer error messages when users forget to include reward accounts
    pub fn validate_reward_accounts(
        &self,
        reward_spot_market_is_none: bool,
        reward_spot_market_2_is_none: bool,
    ) -> Result<()> {
        let active_deposits = self.count_active_deposits();

        if active_deposits >= 2 && reward_spot_market_is_none {
            // Account has multiple active deposit positions from Drift admin rewards
            // Must provide drift_reward_spot_market account to withdraw
            // SOLUTION: Include drift_reward_oracle and drift_reward_spot_market in the transaction
            msg!(
                "ERROR: Account has {} active deposit positions. Active market indexes: {:?}",
                active_deposits,
                self.get_active_deposit_markets()
            );
            return Err(DriftMocksError::MissingRewardAccounts.into());
        }

        if active_deposits >= 3 && reward_spot_market_2_is_none {
            // Account has 3+ active deposit positions - multiple admin deposits need harvesting
            // Must provide drift_reward_spot_market_2 account to withdraw
            // SOLUTION: Include both sets of reward accounts (drift_reward_oracle, drift_reward_spot_market, drift_reward_oracle_2, drift_reward_spot_market_2)
            msg!(
                "ERROR: Account has {} active deposit positions. Active market indexes: {:?}",
                active_deposits,
                self.get_active_deposit_markets()
            );
            return Err(DriftMocksError::MissingRewardAccounts.into());
        }

        Ok(())
    }

    /// Validate spot positions for marginfi integration
    /// - USDC (market_index 0) must use position[0]
    /// - All other assets must use position[1]
    /// - Indices 2+ can have admin deposits
    /// - Position must be deposit type
    pub fn validate_spot_position(&self, market_index: u16) -> Result<()> {
        let expected_position_index = if market_index == 0 { 0 } else { 1 };

        // Only validate positions 0 and 1 for the standard pattern
        for i in 0..2 {
            let position = &self.spot_positions[i];

            if position.scaled_balance > 0 {
                // This position has balance - validate it only if it's our market
                if position.market_index == market_index {
                    // 1. Must be at the expected index
                    if i != expected_position_index {
                        msg!(
                            "Position {} has balance for market {} but expected position {}",
                            i,
                            market_index,
                            expected_position_index
                        );
                        return Err(DriftMocksError::InvalidPositionIndex.into());
                    }

                    // 2. Must be deposit type
                    if position.balance_type != SpotBalanceType::Deposit {
                        msg!(
                            "Position {} has balance_type {:?} but expected Deposit",
                            i,
                            position.balance_type
                        );
                        return Err(DriftMocksError::InvalidBalanceType.into());
                    }
                }
            } else {
                // This position is empty - just ensure it's truly empty
                if position.market_index != 0 {
                    msg!(
                        "Position {} should be empty but has market_index {}",
                        i,
                        position.market_index
                    );
                    return Err(DriftMocksError::InvalidPositionState.into());
                }
            }
        }

        // Positions 2+ can have admin deposits, so we don't validate them

        Ok(())
    }

    /// Uses Drift's position indexing pattern:
    /// - USDC (market_index 0) uses position[0]
    /// - All other assets use position[1]
    pub fn get_scaled_balance(&self, market_index: u16) -> u64 {
        let position_index = if market_index == 0 { 0 } else { 1 };
        self.spot_positions[position_index].scaled_balance
    }

    /// Check if user has admin deposits (in indices 2-7) for a given market
    pub fn has_admin_deposit(&self, market_index: u16) -> Result<()> {
        // Check positions 2-7 for admin deposits
        for i in 2..8 {
            let position = &self.spot_positions[i];
            if position.market_index == market_index
                && position.scaled_balance > 0
                && position.balance_type == SpotBalanceType::Deposit
            {
                return Ok(());
            }
        }
        Err(DriftMocksError::NoAdminDeposit.into())
    }
}<|MERGE_RESOLUTION|>--- conflicted
+++ resolved
@@ -126,11 +126,6 @@
 
 // Implementation methods for MinimalSpotMarket
 impl MinimalSpotMarket {
-<<<<<<< HEAD
-    /// Calculate how much scaled balance is expected to decrease on withdraw
-    pub fn get_scaled_balance_decrement(&self, amount: u64) -> Result<u64> {
-        // See `get_spot_balance` function on drift program
-=======
     /// Core scaled balance calculation used by both increment and decrement.
     /// See `get_spot_balance` function on Drift program.
     /// https://github.com/drift-labs/protocol-v2/blob/master/programs/drift/src/math/spot_balance.rs#L16
@@ -139,7 +134,6 @@
     /// * `amount` - Token amount in native mint precision
     /// * `round_up` - If true, rounds up by 1 (used for withdrawals/decrements to prevent dust)
     fn get_scaled_balance(&self, amount: u64, round_up: bool) -> Result<u64> {
->>>>>>> 45ed02a7
         let precision_increase = get_precision_increase(self.decimals)?;
         let cumulative_interest = self.cumulative_deposit_interest;
 
