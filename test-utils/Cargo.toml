--- conflicted
+++ resolved
@@ -24,11 +24,7 @@
 pyth-sdk-solana = { workspace = true }
 pyth-solana-receiver-sdk = { workspace = true }
 pythnet-sdk = { workspace = true }
-<<<<<<< HEAD
-switchboard-solana = { workspace = true }
-=======
 # switchboard-solana = { workspace = true }
->>>>>>> e5ad98a8
 switchboard-on-demand = { workspace = true }
 
 bytemuck = { workspace = true }
