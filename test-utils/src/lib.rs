pub mod bank;
pub mod marginfi_account;
pub mod marginfi_group;
pub mod prelude;
pub mod spl;
pub mod test;
pub mod utils;

<<<<<<< HEAD
#[cfg(feature = "transfer-hook")]
=======
pub use mocks;
>>>>>>> b09e2457
pub use transfer_hook;<|MERGE_RESOLUTION|>--- conflicted
+++ resolved
@@ -6,9 +6,6 @@
 pub mod test;
 pub mod utils;
 
-<<<<<<< HEAD
+pub use mocks;
 #[cfg(feature = "transfer-hook")]
-=======
-pub use mocks;
->>>>>>> b09e2457
 pub use transfer_hook;