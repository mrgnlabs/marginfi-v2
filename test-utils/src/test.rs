--- conflicted
+++ resolved
@@ -99,16 +99,15 @@
         }
     }
 
-<<<<<<< HEAD
     pub fn all_banks_one_isolated() -> Self {
         Self {
             banks: vec![
                 TestBankSetting {
-                    mint: BankMint::USDC,
-                    ..TestBankSetting::default()
-                },
-                TestBankSetting {
-                    mint: BankMint::SOL,
+                    mint: BankMint::Usdc,
+                    ..TestBankSetting::default()
+                },
+                TestBankSetting {
+                    mint: BankMint::Sol,
                     ..TestBankSetting::default()
                 },
                 TestBankSetting {
@@ -126,8 +125,6 @@
         }
     }
 
-=======
->>>>>>> 24dfeb16
     pub fn many_banks_10() -> Self {
         Self {
             banks: vec![
