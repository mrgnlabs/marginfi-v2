--- conflicted
+++ resolved
@@ -89,11 +89,8 @@
                     new_curve_admin: admin,
                     new_limit_admin: admin,
                     new_emissions_admin: admin,
-<<<<<<< HEAD
                     new_metadata_admin: admin,
-=======
                     new_risk_admin: admin,
->>>>>>> 884d2cb4
                     is_arena_group: false,
                 }
                 .data(),
@@ -644,11 +641,8 @@
         new_curve_admin: Pubkey,
         new_limit_admin: Pubkey,
         new_emissions_admin: Pubkey,
-<<<<<<< HEAD
         new_metadata_admin: Pubkey,
-=======
         new_risk_admin: Pubkey,
->>>>>>> 884d2cb4
         is_arena_group: bool,
     ) -> Result<(), BanksClientError> {
         let ix = Instruction {
@@ -664,11 +658,8 @@
                 new_curve_admin,
                 new_limit_admin,
                 new_emissions_admin,
-<<<<<<< HEAD
                 new_metadata_admin,
-=======
                 new_risk_admin,
->>>>>>> 884d2cb4
                 is_arena_group,
             }
             .data(),
