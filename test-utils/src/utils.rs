--- conflicted
+++ resolved
@@ -4,7 +4,9 @@
 use pyth_sdk_solana::state::{
     AccountType, PriceInfo, PriceStatus, Rational, SolanaPriceAccount, MAGIC, VERSION_2,
 };
-use pyth_solana_receiver_sdk::price_update::{FeedId, PriceUpdateV2, VerificationLevel};
+use pyth_solana_receiver_sdk::price_update::FeedId;
+use pyth_solana_receiver_sdk::price_update::PriceUpdateV2;
+use pyth_solana_receiver_sdk::price_update::VerificationLevel;
 use pyth_solana_receiver_sdk::PYTH_PUSH_ORACLE_ID;
 use solana_program::{instruction::Instruction, pubkey};
 use solana_program_test::*;
@@ -50,9 +52,6 @@
     }
 }
 
-<<<<<<< HEAD
-pub fn create_pyth_pull_oracle_account(
-=======
 pub fn create_pyth_price_account_from_file(data: Vec<u8>) -> Account {
     Account {
         lamports: 1_000_000,
@@ -63,8 +62,7 @@
     }
 }
 
-pub fn create_pyth_price_account(
->>>>>>> ce1bde77
+pub fn create_pyth_pull_oracle_account(
     mint: Pubkey,
     ui_price: f64,
     mint_decimals: i32,
@@ -109,12 +107,12 @@
 
 pub fn create_pyth_push_oracle_account(
     feed_id: FeedId,
-    ui_price: i64,
+    ui_price: f64,
     mint_decimals: i32,
     timestamp: Option<i64>,
     verification_level: VerificationLevel,
 ) -> Account {
-    let native_price = ui_price * 10_i64.pow(mint_decimals as u32);
+    let native_price = (ui_price * 10_f64.powf(mint_decimals as f64)) as i64;
 
     let price_update = PriceUpdateV2 {
         write_authority: Pubkey::default(),
@@ -134,7 +132,7 @@
 
     let mut data = vec![];
 
-    price_update.try_serialize(&mut data).unwrap();
+    price_update.serialize(&mut data).unwrap();
 
     Account {
         lamports: 1_000_000,
