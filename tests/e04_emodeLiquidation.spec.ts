--- conflicted
+++ resolved
@@ -312,11 +312,7 @@
 
     let tx = new Transaction().add(
       ComputeBudgetProgram.setComputeUnitLimit({
-<<<<<<< HEAD
-        units: 300_000,
-=======
         units: 360_000,
->>>>>>> 9660a60b
       }),
       await liquidateIx(liquidator.mrgnBankrunProgram, {
         assetBankKey,
@@ -428,11 +424,7 @@
 
     let tx = new Transaction().add(
       ComputeBudgetProgram.setComputeUnitLimit({
-<<<<<<< HEAD
-        units: 300_000,
-=======
         units: 360_000,
->>>>>>> 9660a60b
       }),
       await liquidateIx(liquidator.mrgnBankrunProgram, {
         assetBankKey,
