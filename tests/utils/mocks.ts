--- conflicted
+++ resolved
@@ -95,15 +95,10 @@
   tokenBAccount: PublicKey;
   /** Users's ATA for USDC */
   usdcAccount: PublicKey;
-<<<<<<< HEAD
-  /** A marginfi program that uses the user's wallet */
-  userMarginProgram: Program<Marginfi> | undefined;
+  /** A program that uses the user's wallet */
+  mrgnProgram: Program<Marginfi> | undefined;
   /** A map to store arbitrary accounts related to the user using a string key */
   accounts: Map<string, PublicKey>;
-=======
-  /** A program that uses the user's wallet */
-  mrgnProgram: Program<Marginfi> | undefined;
->>>>>>> 244a3b39
 };
 
 /** in mockUser.accounts, key used to get/set the users's account for group 0 */
