import { AnchorProvider, BN, Program, Wallet } from "@coral-xyz/anchor";
import {
  createAssociatedTokenAccountInstruction,
  createInitializeMintInstruction,
  getAssociatedTokenAddressSync,
  MintLayout,
  TOKEN_PROGRAM_ID,
} from "@solana/spl-token";
import type { Connection, TransactionInstruction } from "@solana/web3.js";
import {
  Keypair,
  LAMPORTS_PER_SOL,
  PublicKey,
  SystemProgram,
  Transaction,
} from "@solana/web3.js";
import { Marginfi } from "../../target/types/marginfi";
import { Mocks } from "../../target/types/mocks";
<<<<<<< HEAD
import {
  BanksTransactionMeta,
  BanksTransactionResultWithMeta,
  ProgramTestContext,
} from "solana-bankrun";
import { getBankrunBlockhash } from "./spl-staking-utils";
import { dumpBankrunLogs } from "./tools";
=======
import { ProgramTestContext } from "solana-bankrun";
import { processBankrunTransaction } from "./tools";
>>>>>>> 05b43d75

export type Ecosystem = {
  /** A generic wsol mint with 9 decimals (same as native) */
  wsolMint: Keypair;
  /** A generic spl token mint */
  tokenAMint: Keypair;
  /** A generic spl token mint */
  tokenBMint: Keypair;
  /** A generic spl token mint like USDC (6 decimals) */
  usdcMint: Keypair;
  /** A generic LST-like mint (like wsol, 9 decimals) */
  lstAlphaMint: Keypair;
  /** 150 */
  wsolPrice: number;
  /** 9 */
  wsolDecimals: number;
  /** 10 */
  tokenAPrice: number;
  /** Decimals for token A (default 8) */
  tokenADecimals: number;
  /** 20 */
  tokenBPrice: number;
  /** Decimals for token B (default 6)*/
  tokenBDecimals: number;
  /** 1 */
  usdcPrice: number;
  /** 6 */
  usdcDecimals: number;
  /** 175 */
  lstAlphaPrice: number;
  /** Decimals for lst alpha (default 9)*/
  lstAlphaDecimals: number;
};

const WSOL_MINT_SEED = Buffer.from("WSOL_MINT_SEED_00000000000000000");
const TOKEN_A_MINT_SEED = Buffer.from("TOKEN_A_MINT_SEED_00000000000000");
const TOKEN_B_MINT_SEED = Buffer.from("TOKEN_B_MINT_SEED_00000000000000");
const USDC_MINT_SEED = Buffer.from("USDC_MINT_SEED_00000000000000002");
const LST_ALPHA_MINT_SEED = Buffer.from("LST_ALPHA_MINT_SEED_000000000000");

/**
 * Deterministic keypairs for all mints.
 * Determinism is necessary for the lending account balances order (based on sorting) to stay the same between different runs
 *
 * 6 Decimals for usdc. 9 decimals for sol. 8 decimals to token A, 6 for token B
 * @returns
 */
export const getGenericEcosystem = () => {
  const ecosystem: Ecosystem = {
    wsolMint: Keypair.fromSeed(WSOL_MINT_SEED),
    tokenAMint: Keypair.fromSeed(TOKEN_A_MINT_SEED),
    tokenBMint: Keypair.fromSeed(TOKEN_B_MINT_SEED),
    usdcMint: Keypair.fromSeed(USDC_MINT_SEED),
    lstAlphaMint: Keypair.fromSeed(LST_ALPHA_MINT_SEED),
    wsolPrice: 150,
    wsolDecimals: 9,
    tokenAPrice: 10,
    tokenADecimals: 8,
    tokenBPrice: 20,
    tokenBDecimals: 6,
    usdcPrice: 1,
    usdcDecimals: 6,
    lstAlphaPrice: 175,
    lstAlphaDecimals: 9,
  };
  return ecosystem;
};

/**
 * Print ecosystem info to console
 * @param ecosystem
 */
export const echoEcosystemInfo = (
  ecosystem: Ecosystem,
  {
    skipWsol = false,
    skipUsdc = false,
    skipA = false,
    skipB = false,
    skipAlpha = false,
  }
) => {
  if (!skipWsol) {
    console.log("wsol mint:........... " + ecosystem.wsolMint.publicKey);
    console.log("  wsol decimals...... " + ecosystem.wsolDecimals);
  }
  if (!skipUsdc) {
    console.log("usdc mint:........... " + ecosystem.usdcMint.publicKey);
    console.log("  usdc decimals:..... " + ecosystem.usdcDecimals);
  }
  if (!skipA) {
    console.log("token a mint:........ " + ecosystem.tokenAMint.publicKey);
    console.log("  token a decimals:.. " + ecosystem.tokenADecimals);
  }
  if (!skipB) {
    console.log("token b mint:........ " + ecosystem.tokenBMint.publicKey);
    console.log("  token b decimals:.. " + ecosystem.tokenBDecimals);
  }
  if (!skipAlpha) {
    console.log("lst alpha mint:...... " + ecosystem.lstAlphaMint.publicKey);
    console.log("  lst alpha decimals: " + ecosystem.lstAlphaDecimals);
  }
};

/**
 *  A typical user, with a wallet, ATAs for mock tokens, and a program to sign/send txes with.
 */
export type MockUser = {
  wallet: Keypair;
  /** Users's ATA for wsol*/
  wsolAccount: PublicKey;
  /** Users's ATA for token A */
  tokenAAccount: PublicKey;
  /** Users's ATA for token B */
  tokenBAccount: PublicKey;
  /** Users's ATA for USDC */
  usdcAccount: PublicKey;
  /** Users's ATA for LST Alpha */
  lstAlphaAccount: PublicKey;
  /** A program that uses the user's wallet */
  mrgnProgram: Program<Marginfi> | undefined;
  /** A bankrun program that uses the user's wallet */
  mrgnBankrunProgram: Program<Marginfi> | undefined;
  /** A map to store arbitrary accounts related to the user using a string key */
  accounts: Map<string, PublicKey>;
};

/** in mockUser.accounts, key used to get/set the users's account for group 0 */
export const USER_ACCOUNT: string = "g0_acc";
/** in mockUser.accounts, key used to get/set the users's account for the emode group */
export const USER_ACCOUNT_E: string = "ge_acc";
/** in mockUser.accounts, key used to get/set the users's LST ATA for validator 0 */
export const LST_ATA = "v0_lstAta";
/** in mockUser.accounts, key used to get/set the users's LST stake account for validator 0 */
export const STAKE_ACC = "v0_stakeAcc";
/** in mockUser.accounts, key used to get/set the users's LST ATA for validator 1 */
export const LST_ATA_v1 = "v1_lstAta";
/** in mockUser.accounts, key used to get/set the users's LST stake account for validator 1 */
export const STAKE_ACC_v1 = "v1_stakeAcc";

/**
 * Options to skip various parts of mock user setup
 */
export interface SetupTestUserOptions {
  marginProgram: Program<Marginfi>;
  /** Force the mock user to use this keypair */
  forceWallet: Keypair;
  wsolMint: PublicKey;
  tokenAMint: PublicKey;
  tokenBMint: PublicKey;
  usdcMint: PublicKey;
  lstAlphaMint: PublicKey;
}

/**
 * Creates and funds a user by transfering some SOL from a given wallet.
 *
 * Opens ATA for the user on all ecosystem mints
 *
 * Initializes a mock program to sign transactions as the user
 * @param provider
 * @param wallet - provider wallet, pays init and tx fees
 * @param options - skip parts of setup or force a keypair as the wallet
 * @returns
 */
export const setupTestUser = async (
  provider: AnchorProvider,
  wallet: Keypair,
  options?: SetupTestUserOptions
) => {
  // Creates a user wallet with some SOL in it to pay tx fees
  const userWalletKeypair = options.forceWallet || Keypair.generate();
  const userWallet = userWalletKeypair.publicKey;
  const tx: Transaction = new Transaction();
  tx.add(
    SystemProgram.transfer({
      fromPubkey: wallet.publicKey,
      toPubkey: userWallet,
      lamports: 1000 * LAMPORTS_PER_SOL,
    })
  );

  let wsolAccount: PublicKey = PublicKey.default;
  if (options.wsolMint) {
    wsolAccount = getAssociatedTokenAddressSync(options.wsolMint, userWallet);
    tx.add(
      createAssociatedTokenAccountInstruction(
        wallet.publicKey,
        wsolAccount,
        userWallet,
        options.wsolMint
      )
    );
  }

  let usdcAccount: PublicKey = PublicKey.default;
  if (options.usdcMint) {
    usdcAccount = getAssociatedTokenAddressSync(options.usdcMint, userWallet);
    tx.add(
      createAssociatedTokenAccountInstruction(
        wallet.publicKey,
        usdcAccount,
        userWallet,
        options.usdcMint
      )
    );
  }

  let tokenAAccount: PublicKey = PublicKey.default;
  if (options.tokenAMint) {
    tokenAAccount = getAssociatedTokenAddressSync(
      options.tokenAMint,
      userWallet
    );
    tx.add(
      createAssociatedTokenAccountInstruction(
        wallet.publicKey,
        tokenAAccount,
        userWallet,
        options.tokenAMint
      )
    );
  }

  let tokenBAccount: PublicKey = PublicKey.default;
  if (options.tokenBMint) {
    tokenBAccount = getAssociatedTokenAddressSync(
      options.tokenBMint,
      userWallet
    );
    tx.add(
      createAssociatedTokenAccountInstruction(
        wallet.publicKey,
        tokenBAccount,
        userWallet,
        options.tokenBMint
      )
    );
  }

  let alphaAccount: PublicKey = PublicKey.default;
  if (options.lstAlphaMint) {
    alphaAccount = getAssociatedTokenAddressSync(
      options.lstAlphaMint,
      userWallet
    );
    tx.add(
      createAssociatedTokenAccountInstruction(
        wallet.publicKey,
        alphaAccount,
        userWallet,
        options.lstAlphaMint
      )
    );
  }

  await provider.sendAndConfirm(tx, [wallet]);

  const user: MockUser = {
    wallet: userWalletKeypair,
    wsolAccount: wsolAccount,
    tokenAAccount: tokenAAccount,
    tokenBAccount: tokenBAccount,
    usdcAccount: usdcAccount,
    lstAlphaAccount: alphaAccount,

    mrgnProgram: options.marginProgram
      ? getUserMarginfiProgram(options.marginProgram, userWalletKeypair)
      : undefined,
    mrgnBankrunProgram: undefined,
    accounts: new Map<string, PublicKey>(),
  };
  return user;
};

/**
 * Generates a mock program that can sign transactions as the user's wallet
 * @param program
 * @param userWallet
 * @returns
 */
export const getUserMarginfiProgram = (
  program: Program<Marginfi>,
  userWallet: Keypair | Wallet
): Program<Marginfi> => {
  const wallet =
    userWallet instanceof Keypair ? new Wallet(userWallet) : userWallet;
  const provider = new AnchorProvider(program.provider.connection, wallet, {});
  const userProgram = new Program<Marginfi>(program.idl, provider);
  return userProgram;
};

/**
 * Ixes to create a mint, the payer gains the Mint Tokens/Freeze authority
 * @param payer - pays account init fees, must sign, gains mint/freeze authority
 * @param provider
 * @param decimals
 * @param mintKeypair - (optional) generates random keypair if not provided, must sign
 * @param lamps - (optional) lamports to pay for created acc, fetches minimum for Mint exemption if
 * not provided
 * @returns ixes, and keypair of new mint
 */
export const createSimpleMint = async (
  payer: PublicKey,
  connection: Connection,
  decimals: number,
  mintKeypair?: Keypair,
  lamps?: number
) => {
  const mint = mintKeypair ? mintKeypair : Keypair.generate();
  const ixes: TransactionInstruction[] = [];
  const lamports = lamps
    ? lamps
    : await connection.getMinimumBalanceForRentExemption(MintLayout.span);
  ixes.push(
    SystemProgram.createAccount({
      fromPubkey: payer,
      newAccountPubkey: mint.publicKey,
      space: MintLayout.span,
      lamports: lamports,
      programId: TOKEN_PROGRAM_ID,
    })
  );
  ixes.push(
    createInitializeMintInstruction(
      mint.publicKey,
      decimals,
      payer,
      payer,
      TOKEN_PROGRAM_ID
    )
  );

  return { ixes, mint };
};

export type Oracles = {
  wsolOracle: Keypair;
  wsolOracleFeed: Keypair;
  /** Default 150 */
  wsolPrice: number;
  wsolDecimals: number;
  usdcOracle: Keypair;
  usdcOracleFeed: Keypair;
  /** Default 1 */
  usdcPrice: number;
  usdcDecimals: number;
  tokenAOracle: Keypair;
  tokenAOracleFeed: Keypair;
  /** Default 10 */
  tokenAPrice: number;
  tokenADecimals: number;
  tokenBOracle: Keypair;
  tokenBOracleFeed: Keypair;
  /** Default 20 */
  tokenBPrice: number;
  tokenBDecimals: number;
  /** Default 175 */
  lstAlphaPrice: number;
  lstAlphaDecimals: number;
  /** Same initial price/decimals as USDC, but different key. */
  fakeUsdc: PublicKey;
  fakeUsdcFeed: PublicKey;
  /** Pyth pull oracle price feed that uses a SOL-like price and SOL decimals */
  pythPullLst: Keypair;
  /** the feed ID that pythPullLst oracle uses. */
  pythPullLstOracleFeed: Keypair;
};

/**
 * Creates an account to store data arbitrary data.
 * @param program - the mock program
 * @param space - for account space and rent exemption
 * @param wallet - pays tx fee
 * @param bankrunContext - pass if using bankrun, omit otherwise
 * @returns address of the newly created account
 */
export const createMockAccount = async (
  program: Program<Mocks>,
  space: number,
  wallet: Wallet,
  bankrunContext?: ProgramTestContext
) => {
  const newAccount = Keypair.generate();
  const createTx = new Transaction().add(
    SystemProgram.createAccount({
      fromPubkey: wallet.publicKey,
      newAccountPubkey: newAccount.publicKey,
      programId: program.programId,
      lamports:
        await program.provider.connection.getMinimumBalanceForRentExemption(
          space
        ),
      space,
    })
  );

  if (bankrunContext) {
    await processBankrunTransaction(bankrunContext, createTx, [
      wallet.payer,
      newAccount,
    ]);
  } else {
    await program.provider.sendAndConfirm(createTx, [wallet.payer, newAccount]);
  }
  return newAccount;
};

/**
 * Writes arbitrary bytes to a mock account
 * @param program - the Mock program
 * @param wallet - pays tx fee
 * @param account - account to write into (create with `createMockAccount` first)
 * @param offset - byte to start writing
 * @param input - bytes to write
 * @param bankrunContext - pass if using bankrun, omit otherwise
 */
export const storeMockAccount = async (
  program: Program<Mocks>,
  wallet: Wallet,
  account: Keypair,
  offset: number,
  input: Buffer,
  bankrunContext?: ProgramTestContext
) => {
  const createTx = new Transaction().add(
    await program.methods
      .write(new BN(offset), input)
      .accounts({
        target: account.publicKey,
      })
      .instruction()
  );
  if (bankrunContext) {
<<<<<<< HEAD
    await processBankrunTransaction(bankrunContext, createTx, [
=======
    await processBankrunTransaction(bankrunContext, tx, [
>>>>>>> 05b43d75
      wallet.payer,
      account,
    ]);
  } else {
<<<<<<< HEAD
    await program.provider.sendAndConfirm(createTx, [wallet.payer, account]);
  }
};

const processBankrunTransaction = async (
  bankrunContext: ProgramTestContext,
  tx: Transaction,
  signers: Keypair[],
  trySend: boolean = false,
  dumpLogOnFail: boolean = false
  //   options: ProcessBankrunTransactionOptions = {}
): Promise<BanksTransactionResultWithMeta | BanksTransactionMeta> => {
  // const { trySend = false, dumpLogOnFail = false } = options;
  tx.recentBlockhash = await getBankrunBlockhash(bankrunContext);
  tx.sign(...signers);

  if (trySend) {
    let result = await bankrunContext.banksClient.tryProcessTransaction(tx);
    if (dumpLogOnFail) {
      dumpBankrunLogs(result);
    }
    return result;
  } else {
    // TODO throw on error?
    // If we want to dump logs on fail, simulate first
    if (dumpLogOnFail) {
      const simulationResult =
        await bankrunContext.banksClient.simulateTransaction(tx);
      if (simulationResult.result) {
        dumpBankrunLogs(simulationResult);
      }
    }
    return await bankrunContext.banksClient.processTransaction(tx);
=======
    await program.provider.sendAndConfirm(tx, [wallet.payer, account]);
>>>>>>> 05b43d75
  }
};

export type Validator = {
  node: PublicKey;
  authorizedVoter: PublicKey;
  authorizedWithdrawer: PublicKey;
  voteAccount: PublicKey;
  /** The spl stake pool itself, all PDAs derive from this key */
  splPool: PublicKey;
  /** spl pool's mint for the LST (a PDA automatically created on init) */
  splMint: PublicKey;
  /** spl pool's authority for LST management, a PDA with no data/lamports */
  splAuthority: PublicKey;
  /** spl pool's stake account (a PDA automatically created on init, contains the SOL held by the pool) */
  splSolPool: PublicKey;
  /** bank created for this validator's LST on the "main" group */
  bank: PublicKey;
};<|MERGE_RESOLUTION|>--- conflicted
+++ resolved
@@ -16,7 +16,6 @@
 } from "@solana/web3.js";
 import { Marginfi } from "../../target/types/marginfi";
 import { Mocks } from "../../target/types/mocks";
-<<<<<<< HEAD
 import {
   BanksTransactionMeta,
   BanksTransactionResultWithMeta,
@@ -24,10 +23,6 @@
 } from "solana-bankrun";
 import { getBankrunBlockhash } from "./spl-staking-utils";
 import { dumpBankrunLogs } from "./tools";
-=======
-import { ProgramTestContext } from "solana-bankrun";
-import { processBankrunTransaction } from "./tools";
->>>>>>> 05b43d75
 
 export type Ecosystem = {
   /** A generic wsol mint with 9 decimals (same as native) */
@@ -462,16 +457,11 @@
       .instruction()
   );
   if (bankrunContext) {
-<<<<<<< HEAD
     await processBankrunTransaction(bankrunContext, createTx, [
-=======
-    await processBankrunTransaction(bankrunContext, tx, [
->>>>>>> 05b43d75
       wallet.payer,
       account,
     ]);
   } else {
-<<<<<<< HEAD
     await program.provider.sendAndConfirm(createTx, [wallet.payer, account]);
   }
 };
@@ -505,9 +495,6 @@
       }
     }
     return await bankrunContext.banksClient.processTransaction(tx);
-=======
-    await program.provider.sendAndConfirm(tx, [wallet.payer, account]);
->>>>>>> 05b43d75
   }
 };
 
