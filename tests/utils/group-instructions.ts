--- conflicted
+++ resolved
@@ -578,7 +578,6 @@
   return padded;
 };
 
-<<<<<<< HEAD
 export type UpdateBankFeesDestinationAccountArgs = {
   bank: PublicKey;
   /** An ATA of the bank's mint. Otherwise, admin's choice! */
@@ -668,8 +667,10 @@
       tokenProgram: TOKEN_PROGRAM_ID,
     })
     .instruction();
-
-=======
+  
+  return ix;
+}
+
 export type AccrueInterestArgs = {
   bank: PublicKey;
 };
@@ -685,6 +686,5 @@
       bank: args.bank,
     })
     .instruction();
->>>>>>> c88eba7d
   return ix;
 };