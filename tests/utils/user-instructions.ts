--- conflicted
+++ resolved
@@ -397,14 +397,6 @@
   args: HealthPulseArgs
 ) => {
   const oracleMeta: AccountMeta[] = args.remaining.map((pubkey) => {
-<<<<<<< HEAD
-    if (!(pubkey instanceof PublicKey)) {
-      console.error("Invalid remaining key:", pubkey);
-      throw new Error("remaining contains invalid keys");
-    }
-
-=======
->>>>>>> e5ad98a8
     return { pubkey, isSigner: false, isWritable: false };
   });
 
@@ -415,7 +407,6 @@
     })
     .remainingAccounts(oracleMeta)
     .instruction();
-<<<<<<< HEAD
 };
 
 export type BankAndOracles = PublicKey[]; // [bank, oracle, oracle_2...]
@@ -440,6 +431,4 @@
   );
   
   return banksAndOracles.flat();
-=======
->>>>>>> e5ad98a8
 };