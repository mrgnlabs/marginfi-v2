import { BN, Program } from "@coral-xyz/anchor";
import { AccountMeta, PublicKey } from "@solana/web3.js";
import { Marginfi } from "../../target/types/marginfi";
import { TOKEN_PROGRAM_ID } from "@solana/spl-token";
import { deriveLiquidityVault } from "./pdas";

export type AccountInitArgs = {
  marginfiGroup: PublicKey;
  marginfiAccount: PublicKey;
  authority: PublicKey;
  feePayer: PublicKey;
};

/**
 * Init a user account for some group.
 * * fee payer and authority must both sign.
 * * account must be a fresh keypair and must also sign
 * @param program
 * @param args
 * @returns
 */
export const accountInit = (
  program: Program<Marginfi>,
  args: AccountInitArgs
) => {
  const ix = program.methods
    .marginfiAccountInitialize()
    .accounts({
      marginfiGroup: args.marginfiGroup,
      marginfiAccount: args.marginfiAccount,
      authority: args.authority,
      feePayer: args.feePayer,
    })
    .instruction();

  return ix;
};

export type DepositArgs = {
  marginfiAccount: PublicKey;
  bank: PublicKey;
  tokenAccount: PublicKey;
  amount: BN;
  depositUpToLimit?: boolean;
};

/**
 * Deposit to a bank
 * * `authority`- MarginfiAccount's authority must sign and own the `tokenAccount`
 * @param program
 * @param args
 * @returns
 */
export const depositIx = (program: Program<Marginfi>, args: DepositArgs) => {
  const ix = program.methods
    .lendingAccountDeposit(args.amount, args.depositUpToLimit ?? false)
    .accounts({
      // marginfiGroup: args.marginfiGroup, // implied from bank
      marginfiAccount: args.marginfiAccount,
      // authority: args.authority, // implied from marginfiAccount
      bank: args.bank,
      signerTokenAccount: args.tokenAccount,
      // bankLiquidityVault:  deriveLiquidityVault(id, bank)
      tokenProgram: TOKEN_PROGRAM_ID,
    })
    .instruction();

  return ix;
};

export type SettleEmissionsArgs = {
  marginfiAccount: PublicKey;
  bank: PublicKey;
};

/**
 * (Permissionless) Settle emissions for a mrgnfi bank that is emitting some rewards. Generally runs
 * for all users before rates are updated, otherwise past emissions are retroactively credited at
 * the new rate as well. See `withdrawEmissionsIx` to actually claim the emissions to a wallet.
 * * `authority`- MarginfiAccount's authority must sign and own the `tokenAccount`
 * @param program
 * @param args
 * @returns
 */
export const settleEmissionsIx = (
  program: Program<Marginfi>,
  args: SettleEmissionsArgs
) => {
  const ix = program.methods
    .lendingAccountSettleEmissions()
    .accounts({
      marginfiAccount: args.marginfiAccount,
      bank: args.bank,
    })
    .instruction();

  return ix;
};

export type WithdrawEmissionsArgs = {
  marginfiAccount: PublicKey;
  bank: PublicKey;
  tokenAccount: PublicKey;
};

/**
 * Settles AND withdraws emissions to the user's given token account. Also see `settleEmissionsIx`, which settles but does not withdraw.
 * * `authority`- MarginfiAccount's authority must sign but does not have to own the `tokenAccount`
 * @param program
 * @param args
 * @returns
 */
export const withdrawEmissionsIx = (
  program: Program<Marginfi>,
  args: WithdrawEmissionsArgs
) => {
  const ix = program.methods
    .lendingAccountWithdrawEmissions()
    .accounts({
      // group: args.marginfiGroup, // implied from bank
      marginfiAccount: args.marginfiAccount,
      // authority: args.authority, // implied from marginfiAccount
      bank: args.bank,
      // emissions_mint // implied from bank
      // emissions_auth // pda derived from bank
      // emissions_vault // pda derived from bank
      destinationAccount: args.tokenAccount,
<<<<<<< HEAD
=======
      tokenProgram: TOKEN_PROGRAM_ID,
    })
    .instruction();

  return ix;
};

export type WithdrawEmissionsPermissionlessArgs = {
  marginfiAccount: PublicKey;
  bank: PublicKey;
  /** Cannonical ATA of `emissions_destination_account` registered on `marginfiAccount` */
  tokenAccount: PublicKey;
};

/**
 * (Permissionless) Settles AND withdraws emissions to the user's given token account. The user must
 * have opted in to this feature by designating a wallet to receive claims with
 * `marginfi_account_update_emissions_destination_account`
 * * `tokenAccount`- must be cannonical ATA of `emissions_destination_account`
 * @param program
 * @param args
 * @returns
 */
export const withdrawEmissionsPermissionlessIx = (
  program: Program<Marginfi>,
  args: WithdrawEmissionsPermissionlessArgs
) => {
  const ix = program.methods
    .lendingAccountWithdrawEmissionsPermissionless()
    .accounts({
      // group: args.marginfiGroup, // implied from bank
      marginfiAccount: args.marginfiAccount,
      // authority: args.authority, // implied from marginfiAccount
      bank: args.bank,
      // emissions_mint // implied from bank
      // emissions_auth // pda derived from bank
      // emissions_vault // pda derived from bank
      destinationAccount: args.tokenAccount,
>>>>>>> 59a98c70
      tokenProgram: TOKEN_PROGRAM_ID,
    })
    .instruction();

  return ix;
};

<<<<<<< HEAD
export type WithdrawEmissionsPermissionlessArgs = {
  marginfiAccount: PublicKey;
  bank: PublicKey;
  /** Cannonical ATA of `emissions_destination_account` registered on `marginfiAccount` */
  tokenAccount: PublicKey;
};

/**
 * (Permissionless) Settles AND withdraws emissions to the user's given token account. The user must
 * have opted in to this feature by designating a wallet to receive claims with
 * `marginfi_account_update_emissions_destination_account`
 * * `tokenAccount`- must be cannonical ATA of `emissions_destination_account`
 * @param program
 * @param args
 * @returns
 */
export const withdrawEmissionsPermissionlessIx = (
  program: Program<Marginfi>,
  args: WithdrawEmissionsPermissionlessArgs
) => {
  const ix = program.methods
    .lendingAccountWithdrawEmissionsPermissionless()
    .accounts({
      // group: args.marginfiGroup, // implied from bank
      marginfiAccount: args.marginfiAccount,
      // authority: args.authority, // implied from marginfiAccount
      bank: args.bank,
      // emissions_mint // implied from bank
      // emissions_auth // pda derived from bank
      // emissions_vault // pda derived from bank
      destinationAccount: args.tokenAccount,
      tokenProgram: TOKEN_PROGRAM_ID,
    })
    .instruction();

  return ix;
};

=======
>>>>>>> 59a98c70
export type UpdateEmissionsDestinationArgs = {
  marginfiAccount: PublicKey;
  destinationAccount: PublicKey;
};

/**
 * (Permissionless) Opt in to claim permissionless emissions. The designated account/wallet will
 * receive all the funds. Emissions go to the cannonical ATA of that account, and if the ATA doesn't
 * exist, they may still not get distributed. We (mrgn) might pay to open SOME atas, or we might
 * open some common ones when you opt in, or we might let the user pay and just let the tx fail it
 * it doesn't exist.
 * @param program
 * @param args
 * @returns
 */
export const updateEmissionsDestination = (
  program: Program<Marginfi>,
  args: UpdateEmissionsDestinationArgs
) => {
  const ix = program.methods
    .marginfiAccountUpdateEmissionsDestinationAccount()
    .accounts({
      marginfiAccount: args.marginfiAccount,
      // authority: //implied from marginfiAccount
      destinationAccount: args.destinationAccount,
    })
    .instruction();

  return ix;
};

export type BorrowIxArgs = {
  marginfiAccount: PublicKey;
  bank: PublicKey;
  tokenAccount: PublicKey;
  remaining: PublicKey[];
  amount: BN;
};

/**
 * Borrow from a bank
 * * `authority` - marginfiAccount's authority must sign, but does not have to own the `tokenAccount`
 * * `remaining` - pass bank/oracles for each bank the user is involved with, in the SAME ORDER they
 *   appear in userAcc.balances (e.g. `[bank0, oracle0, bank1, oracle1]`). For Token22 assets, pass
 *   the mint first, then the oracles/banks as described earlier.
 * @param program
 * @param args
 * @returns
 */
export const borrowIx = (program: Program<Marginfi>, args: BorrowIxArgs) => {
  const oracleMeta: AccountMeta[] = args.remaining.map((pubkey) => ({
    pubkey,
    isSigner: false,
    isWritable: false,
  }));
  const ix = program.methods
    .lendingAccountBorrow(args.amount)
    .accounts({
      // marginfiGroup: args.marginfiGroup, // implied from bank
      marginfiAccount: args.marginfiAccount,
      // authority: args.authority, // implied from account
      bank: args.bank,
      destinationTokenAccount: args.tokenAccount,
      tokenProgram: TOKEN_PROGRAM_ID,
    })
    .remainingAccounts(oracleMeta)
    .instruction();

  return ix;
};

export type WithdrawIxArgs = {
  marginfiAccount: PublicKey;
  bank: PublicKey;
  tokenAccount: PublicKey;
  remaining: PublicKey[];
  amount: BN;
  withdrawAll?: boolean;
};

/**
 * Withdraw from a bank
 * * `authority` - marginfiAccount's authority must sign, but does not have to own the `tokenAccount`
 * * `remaining` - pass bank/oracles for each bank the user is involved with, in the SAME ORDER they
 *   appear in userAcc.balances (e.g. `[bank0, oracle0, bank1, oracle1]`). For Token22 assets, pass
 *   the mint first, then the oracles/banks as described earlier.
 * @param program
 * @param args
 * @returns
 */
export const withdrawIx = (
  program: Program<Marginfi>,
  args: WithdrawIxArgs
) => {
  const oracleMeta: AccountMeta[] = args.remaining.map((pubkey) => ({
    pubkey,
    isSigner: false,
    isWritable: false,
  }));
  // False is the same as null, so if false we'll just pass null
  const all = args.withdrawAll === true ? true : null;
  const ix = program.methods
    .lendingAccountWithdraw(args.amount, all)
    .accounts({
      // marginfiGroup: args.marginfiGroup, // implied from bank
      marginfiAccount: args.marginfiAccount,
      // authority: args.authority, // implied from account
      bank: args.bank,
      destinationTokenAccount: args.tokenAccount,
      // bankLiquidityVaultAuthority = deriveLiquidityVaultAuthority(id, bank);
      // bankLiquidityVault = deriveLiquidityVault(id, bank)
      tokenProgram: TOKEN_PROGRAM_ID,
    })
    .remainingAccounts(oracleMeta)
    .instruction();

  return ix;
};

export type RepayIxArgs = {
  marginfiAccount: PublicKey;
  bank: PublicKey;
  tokenAccount: PublicKey;
  remaining: PublicKey[];
  amount: BN;
  repayAll?: boolean;
};

/**
 * Repay debt to a bank
 * * `authority` - MarginfiAccount's authority must sign and own the `tokenAccount`
 * * `remaining` - pass bank/oracles for each bank the user is involved with, in the SAME ORDER they
 *   appear in userAcc.balances (e.g. `[bank0, oracle0, bank1, oracle1]`). For Token22 assets, pass
 *   the mint first, then the oracles/banks as described earlier.
 * @param program
 * @param args
 * @returns
 */
export const repayIx = (program: Program<Marginfi>, args: RepayIxArgs) => {
  const oracleMeta: AccountMeta[] = args.remaining.map((pubkey) => ({
    pubkey,
    isSigner: false,
    isWritable: false,
  }));
  // False is the same as null, so if false we'll just pass null
  const all = args.repayAll === true ? true : null;
  const ix = program.methods
    .lendingAccountRepay(args.amount, all)
    .accounts({
      // marginfiGroup: args.marginfiGroup, // implied from bank
      marginfiAccount: args.marginfiAccount,
      // authority: args.authority, // implied from account
      bank: args.bank,
      signerTokenAccount: args.tokenAccount,
      // bankLiquidityVaultAuthority = deriveLiquidityVaultAuthority(id, bank);
      // bankLiquidityVault = deriveLiquidityVault(id, bank)
      tokenProgram: TOKEN_PROGRAM_ID,
    })
    .remainingAccounts(oracleMeta)
    .instruction();
  return ix;
};

export type LiquidateIxArgs = {
  assetBankKey: PublicKey;
  liabilityBankKey: PublicKey;
  liquidatorMarginfiAccount: PublicKey;
  liquidateeMarginfiAccount: PublicKey;
  remaining: PublicKey[];
  amount: BN;
};

/**
 * Creates a Liquidate instruction.
 * * `remaining`:
 *     * liab_mint_ai (if token2022 mint),
 *     * asset_oracle_ai,
 *     * liab_oracle_ai,
 *     * liquidator_observation_ais...,
 *     * liquidatee_observation_ais...,
 *
 * @param program - The marginfi program instance.
 * @param args - The arguments required to create the instruction.
 * @returns The TransactionInstruction object.
 */
export const liquidateIx = (
  program: Program<Marginfi>,
  args: LiquidateIxArgs
) => {
  const oracleMeta: AccountMeta[] = args.remaining.map((pubkey) => {
    return { pubkey, isSigner: false, isWritable: false };
  });

  return program.methods
    .lendingAccountLiquidate(args.amount)
    .accounts({
      assetBank: args.assetBankKey,
      liabBank: args.liabilityBankKey,
      liquidatorMarginfiAccount: args.liquidatorMarginfiAccount,
      liquidateeMarginfiAccount: args.liquidateeMarginfiAccount,
      tokenProgram: TOKEN_PROGRAM_ID,
    })
    .remainingAccounts(oracleMeta)
    .instruction();
};

export type HealthPulseArgs = {
  marginfiAccount: PublicKey;
  remaining: PublicKey[];
};

/**
 * Creates a Health pulse instruction. This tx sets the user's risk engine health cache, a read-only
 * way to access the on-chain risk engine's current state, typically for debugging purposes.
 * * `remaining` - pass bank/oracles for each bank the user is involved with, in the SAME ORDER they
 *   appear in userAcc.balances (e.g. `[bank0, oracle0, bank1, oracle1]`). For staked collateral
 *   positions, pass the stake account and lst mint for the single pool as well: [bank0, oracle0,
 *   stakeAcc0, lstmint0]
 * @param program
 * @param args
 * @returns
 */
export const healthPulse = (
  program: Program<Marginfi>,
  args: HealthPulseArgs
) => {
  const oracleMeta: AccountMeta[] = args.remaining.map((pubkey) => {
<<<<<<< HEAD
=======
    if (!(pubkey instanceof PublicKey)) {
      console.error("Invalid remaining key:", pubkey);
      throw new Error("remaining contains invalid keys");
    }

>>>>>>> 59a98c70
    return { pubkey, isSigner: false, isWritable: false };
  });

  return program.methods
    .lendingAccountPulseHealth()
    .accounts({
      marginfiAccount: args.marginfiAccount,
    })
    .remainingAccounts(oracleMeta)
    .instruction();
};<|MERGE_RESOLUTION|>--- conflicted
+++ resolved
@@ -125,8 +125,6 @@
       // emissions_auth // pda derived from bank
       // emissions_vault // pda derived from bank
       destinationAccount: args.tokenAccount,
-<<<<<<< HEAD
-=======
       tokenProgram: TOKEN_PROGRAM_ID,
     })
     .instruction();
@@ -165,55 +163,13 @@
       // emissions_auth // pda derived from bank
       // emissions_vault // pda derived from bank
       destinationAccount: args.tokenAccount,
->>>>>>> 59a98c70
-      tokenProgram: TOKEN_PROGRAM_ID,
-    })
-    .instruction();
-
-  return ix;
-};
-
-<<<<<<< HEAD
-export type WithdrawEmissionsPermissionlessArgs = {
-  marginfiAccount: PublicKey;
-  bank: PublicKey;
-  /** Cannonical ATA of `emissions_destination_account` registered on `marginfiAccount` */
-  tokenAccount: PublicKey;
-};
-
-/**
- * (Permissionless) Settles AND withdraws emissions to the user's given token account. The user must
- * have opted in to this feature by designating a wallet to receive claims with
- * `marginfi_account_update_emissions_destination_account`
- * * `tokenAccount`- must be cannonical ATA of `emissions_destination_account`
- * @param program
- * @param args
- * @returns
- */
-export const withdrawEmissionsPermissionlessIx = (
-  program: Program<Marginfi>,
-  args: WithdrawEmissionsPermissionlessArgs
-) => {
-  const ix = program.methods
-    .lendingAccountWithdrawEmissionsPermissionless()
-    .accounts({
-      // group: args.marginfiGroup, // implied from bank
-      marginfiAccount: args.marginfiAccount,
-      // authority: args.authority, // implied from marginfiAccount
-      bank: args.bank,
-      // emissions_mint // implied from bank
-      // emissions_auth // pda derived from bank
-      // emissions_vault // pda derived from bank
-      destinationAccount: args.tokenAccount,
-      tokenProgram: TOKEN_PROGRAM_ID,
-    })
-    .instruction();
-
-  return ix;
-};
-
-=======
->>>>>>> 59a98c70
+      tokenProgram: TOKEN_PROGRAM_ID,
+    })
+    .instruction();
+
+  return ix;
+};
+
 export type UpdateEmissionsDestinationArgs = {
   marginfiAccount: PublicKey;
   destinationAccount: PublicKey;
@@ -441,14 +397,6 @@
   args: HealthPulseArgs
 ) => {
   const oracleMeta: AccountMeta[] = args.remaining.map((pubkey) => {
-<<<<<<< HEAD
-=======
-    if (!(pubkey instanceof PublicKey)) {
-      console.error("Invalid remaining key:", pubkey);
-      throw new Error("remaining contains invalid keys");
-    }
-
->>>>>>> 59a98c70
     return { pubkey, isSigner: false, isWritable: false };
   });
 
