import { BN } from "@coral-xyz/anchor";
import { PublicKey } from "@solana/web3.js";

export const deriveLiquidityVaultAuthority = (
  programId: PublicKey,
  bank: PublicKey
) => {
  return PublicKey.findProgramAddressSync(
    [Buffer.from("liquidity_vault_auth", "utf-8"), bank.toBuffer()],
    programId
  );
};

export const deriveLiquidityVault = (programId: PublicKey, bank: PublicKey) => {
  return PublicKey.findProgramAddressSync(
    [Buffer.from("liquidity_vault", "utf-8"), bank.toBuffer()],
    programId
  );
};

export const deriveInsuranceVaultAuthority = (
  programId: PublicKey,
  bank: PublicKey
) => {
  return PublicKey.findProgramAddressSync(
    [Buffer.from("insurance_vault_auth", "utf-8"), bank.toBuffer()],
    programId
  );
};

export const deriveInsuranceVault = (programId: PublicKey, bank: PublicKey) => {
  return PublicKey.findProgramAddressSync(
    [Buffer.from("insurance_vault", "utf-8"), bank.toBuffer()],
    programId
  );
};

export const deriveFeeVaultAuthority = (
  programId: PublicKey,
  bank: PublicKey
) => {
  return PublicKey.findProgramAddressSync(
    [Buffer.from("fee_vault_auth", "utf-8"), bank.toBuffer()],
    programId
  );
};

export const deriveFeeVault = (programId: PublicKey, bank: PublicKey) => {
  return PublicKey.findProgramAddressSync(
    [Buffer.from("fee_vault", "utf-8"), bank.toBuffer()],
    programId
  );
};

export const deriveEmissionsAuth = (
  programId: PublicKey,
  bank: PublicKey,
  mint: PublicKey
) => {
  return PublicKey.findProgramAddressSync(
    [
      Buffer.from("emissions_auth_seed", "utf-8"),
      bank.toBuffer(),
      mint.toBuffer(),
    ],
    programId
  );
};

export const deriveEmissionsTokenAccount = (
  programId: PublicKey,
  bank: PublicKey,
  mint: PublicKey
) => {
  return PublicKey.findProgramAddressSync(
    [
      Buffer.from("emissions_token_account_seed", "utf-8"),
      bank.toBuffer(),
      mint.toBuffer(),
    ],
    programId
  );
};

export const deriveBankWithSeed = (
  programId: PublicKey,
  group: PublicKey,
  bankMint: PublicKey,
  seed: BN
) => {
  return PublicKey.findProgramAddressSync(
    [group.toBuffer(), bankMint.toBuffer(), seed.toArrayLike(Buffer, "le", 8)],
    programId
  );
};

// ************* Below this line, not yet included in package ****************

export const deriveGlobalFeeState = (programId: PublicKey) => {
  return PublicKey.findProgramAddressSync(
    [Buffer.from("feestate", "utf-8")],
    programId
  );
};

export const deriveStakedSettings = (
  programId: PublicKey,
  group: PublicKey
) => {
  return PublicKey.findProgramAddressSync(
    [Buffer.from("staked_settings", "utf-8"), group.toBuffer()],
    programId
  );
};

<<<<<<< HEAD

export const deriveLiquidationRecord = (
  programId: PublicKey,
  marginfiAccount: PublicKey
) => {
  return PublicKey.findProgramAddressSync(
    [Buffer.from("liq_record", "utf-8"), marginfiAccount.toBuffer()],
=======
export const deriveMarginfiAccountPda = (
  programId: PublicKey,
  group: PublicKey,
  authority: PublicKey,
  accountIndex: number,
  thirdPartyId?: number
) => {
  const accountIndexBuffer = Buffer.allocUnsafe(2);
  accountIndexBuffer.writeUInt16LE(accountIndex, 0);

  const thirdPartyIdBuffer = Buffer.allocUnsafe(2);
  thirdPartyIdBuffer.writeUInt16LE(thirdPartyId || 0, 0);

  return PublicKey.findProgramAddressSync(
    [
      Buffer.from("marginfi_account", "utf-8"),
      group.toBuffer(),
      authority.toBuffer(),
      accountIndexBuffer,
      thirdPartyIdBuffer,
    ],
>>>>>>> b09e2457
    programId
  );
};<|MERGE_RESOLUTION|>--- conflicted
+++ resolved
@@ -113,15 +113,14 @@
   );
 };
 
-<<<<<<< HEAD
-
 export const deriveLiquidationRecord = (
   programId: PublicKey,
   marginfiAccount: PublicKey
 ) => {
   return PublicKey.findProgramAddressSync(
     [Buffer.from("liq_record", "utf-8"), marginfiAccount.toBuffer()],
-=======
+)}
+    
 export const deriveMarginfiAccountPda = (
   programId: PublicKey,
   group: PublicKey,
@@ -143,7 +142,6 @@
       accountIndexBuffer,
       thirdPartyIdBuffer,
     ],
->>>>>>> b09e2457
     programId
   );
 };