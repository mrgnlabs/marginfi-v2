import { PublicKey } from "@solana/web3.js";

export const deriveLiquidityVaultAuthority = (
  programId: PublicKey,
  bank: PublicKey
) => {
  return PublicKey.findProgramAddressSync(
    [Buffer.from("liquidity_vault_auth", "utf-8"), bank.toBuffer()],
    programId
  );
};

export const deriveLiquidityVault = (programId: PublicKey, bank: PublicKey) => {
  return PublicKey.findProgramAddressSync(
    [Buffer.from("liquidity_vault", "utf-8"), bank.toBuffer()],
    programId
  );
};

export const deriveInsuranceVaultAuthority = (
  programId: PublicKey,
  bank: PublicKey
) => {
  return PublicKey.findProgramAddressSync(
    [Buffer.from("insurance_vault_auth", "utf-8"), bank.toBuffer()],
    programId
  );
};

export const deriveInsuranceVault = (programId: PublicKey, bank: PublicKey) => {
  return PublicKey.findProgramAddressSync(
    [Buffer.from("insurance_vault", "utf-8"), bank.toBuffer()],
    programId
  );
};

export const deriveFeeVaultAuthority = (
  programId: PublicKey,
  bank: PublicKey
) => {
  return PublicKey.findProgramAddressSync(
    [Buffer.from("fee_vault_auth", "utf-8"), bank.toBuffer()],
    programId
  );
};

export const deriveFeeVault = (programId: PublicKey, bank: PublicKey) => {
  return PublicKey.findProgramAddressSync(
    [Buffer.from("fee_vault", "utf-8"), bank.toBuffer()],
    programId
  );
};

<<<<<<< HEAD
export const deriveEmissionsAuth = (programId: PublicKey, bank: PublicKey, mint: PublicKey) => {
  return PublicKey.findProgramAddressSync(
    [Buffer.from("emissions_auth_seed", "utf-8"), bank.toBuffer(), mint.toBuffer()],
    programId
  );
};

export const deriveEmissionsTokenAccount = (programId: PublicKey, bank: PublicKey, mint: PublicKey) => {
  return PublicKey.findProgramAddressSync(
    [Buffer.from("emissions_token_account_seed", "utf-8"), bank.toBuffer(), mint.toBuffer()],
=======
export const deriveGlobalFeeState = (programId: PublicKey) => {
  return PublicKey.findProgramAddressSync(
    [Buffer.from("feestate", "utf-8")],
>>>>>>> 8a018528
    programId
  );
};<|MERGE_RESOLUTION|>--- conflicted
+++ resolved
@@ -51,22 +51,39 @@
   );
 };
 
-<<<<<<< HEAD
-export const deriveEmissionsAuth = (programId: PublicKey, bank: PublicKey, mint: PublicKey) => {
+export const deriveEmissionsAuth = (
+  programId: PublicKey,
+  bank: PublicKey,
+  mint: PublicKey
+) => {
   return PublicKey.findProgramAddressSync(
-    [Buffer.from("emissions_auth_seed", "utf-8"), bank.toBuffer(), mint.toBuffer()],
+    [
+      Buffer.from("emissions_auth_seed", "utf-8"),
+      bank.toBuffer(),
+      mint.toBuffer(),
+    ],
     programId
   );
 };
 
-export const deriveEmissionsTokenAccount = (programId: PublicKey, bank: PublicKey, mint: PublicKey) => {
+export const deriveEmissionsTokenAccount = (
+  programId: PublicKey,
+  bank: PublicKey,
+  mint: PublicKey
+) => {
   return PublicKey.findProgramAddressSync(
-    [Buffer.from("emissions_token_account_seed", "utf-8"), bank.toBuffer(), mint.toBuffer()],
-=======
+    [
+      Buffer.from("emissions_token_account_seed", "utf-8"),
+      bank.toBuffer(),
+      mint.toBuffer(),
+    ],
+    programId
+  );
+};
+
 export const deriveGlobalFeeState = (programId: PublicKey) => {
   return PublicKey.findProgramAddressSync(
     [Buffer.from("feestate", "utf-8")],
->>>>>>> 8a018528
     programId
   );
 };