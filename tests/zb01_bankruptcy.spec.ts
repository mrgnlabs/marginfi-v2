--- conflicted
+++ resolved
@@ -78,15 +78,9 @@
     throwawayGroup = result.throwawayGroup;
 
     // Crank oracles so that the prices are not stale
-<<<<<<< HEAD
     // Use bankrun clock instead of wall clock to avoid timestamp mismatch
     const clock = await banksClient.getClock();
     let now = Number(clock.unixTimestamp);
-=======
-    let now = Number(
-      (await bankrunContext.banksClient.getClock()).unixTimestamp
-    );
->>>>>>> 22bc9f76
     let priceAlpha = ecosystem.lstAlphaPrice * 10 ** ecosystem.lstAlphaDecimals;
     let confAlpha = priceAlpha * ORACLE_CONF_INTERVAL;
     await initOrUpdatePriceUpdateV2(
