--- conflicted
+++ resolved
@@ -254,13 +254,9 @@
     }
 
     const user1Account = user.accounts.get(USER_ACCOUNT);
-<<<<<<< HEAD
     const userAccBefore = await program.account.marginfiAccount.fetch(
       user1Account
     );
-=======
-    const userAccBefore = await program.account.marginfiAccount.fetch(user1Account);
->>>>>>> 185d697c
     const balancesBefore = userAccBefore.lendingAccount.balances;
     assert.equal(balancesBefore[0].active, 1);
     assert.equal(balancesBefore[1].active, 0);
@@ -298,18 +294,8 @@
     assert.equal(balances[1].active, 1);
 
     // Note: the newly added balance may NOT be the last one in the list, due to sorting, so we have to find its position first
-<<<<<<< HEAD
     const depositIndex = balances.findIndex((balance) =>
       balance.bankPk.equals(bankKey)
-=======
-    const depositIndex = balances.findIndex(
-      (balance) => balance.bankPk.equals(bankKey)
-    );
-
-    assertI80F48Approx(
-      balances[depositIndex].assetShares,
-      expected
->>>>>>> 185d697c
     );
     let now = Math.floor(Date.now() / 1000);
     assertBNApproximately(balances[depositIndex].lastUpdate, now, 2);
@@ -383,7 +369,6 @@
     assert.equal(balances[1].active, 1);
 
     // Note: the newly added balance may NOT be the last one in the list, due to sorting, so we have to find its position first
-<<<<<<< HEAD
     const depositIndex = balances.findIndex((balance) =>
       balance.bankPk.equals(bankKeypairSol.publicKey)
     );
@@ -393,14 +378,6 @@
       balances[depositIndex].assetShares,
       depositAmountSol_native
     );
-=======
-    const depositIndex = balances.findIndex(
-      (balance) => balance.bankPk.equals(bankKeypairSol.publicKey)
-    );
-    
-    // Note: The first deposit issues shares 1:1 and the shares use the same decimals
-    assertI80F48Approx(balances[depositIndex].assetShares, depositAmountSol_native);
->>>>>>> 185d697c
     assertI80F48Equal(balances[depositIndex].liabilityShares, 0);
     assertI80F48Equal(balances[depositIndex].emissionsOutstanding, 0);
 
