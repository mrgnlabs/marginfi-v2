import {
  AnchorProvider,
  BN,
  getProvider,
  Program,
  Wallet,
  workspace,
} from "@coral-xyz/anchor";
import { Keypair, Transaction } from "@solana/web3.js";
import { Marginfi } from "../target/types/marginfi";
import {
  bankKeypairSol,
  bankKeypairUsdc,
  bankrunContext,
  bankrunProgram,
  banksClient,
  ecosystem,
  marginfiGroup,
  users,
  validators,
} from "./rootHooks";
import { assertBankrunTxFailed, assertKeysEqual } from "./utils/genericTests";
import { assert } from "chai";
import { accountInit, depositIx } from "./utils/user-instructions";
import { LST_ATA, USER_ACCOUNT } from "./utils/mocks";
import { createMintToInstruction } from "@solana/spl-token";
import { getBankrunBlockhash } from "./utils/spl-staking-utils";

describe("Deposit funds (included staked assets)", () => {
  const program = workspace.Marginfi as Program<Marginfi>;
  const provider = getProvider() as AnchorProvider;
  const wallet = provider.wallet as Wallet;

  it("(Fund user 0 and user 1 USDC/WSOL token accounts", async () => {
    let tx = new Transaction();
    for (let i = 0; i < users.length; i++) {
      // Note: WSOL is really just an spl token in this implementation, we don't simulate the
      // exchange of SOL for WSOL, but that doesn't really matter.
      tx.add(
        createMintToInstruction(
          ecosystem.wsolMint.publicKey,
          users[i].wsolAccount,
          wallet.publicKey,
          100 * 10 ** ecosystem.wsolDecimals
        )
      );
      tx.add(
        createMintToInstruction(
          ecosystem.usdcMint.publicKey,
          users[i].usdcAccount,
          wallet.publicKey,
          10000 * 10 ** ecosystem.usdcDecimals
        )
      );
    }
    tx.recentBlockhash = await getBankrunBlockhash(bankrunContext);
    tx.sign(wallet.payer);
    await banksClient.processTransaction(tx);
  });

  it("Initialize user accounts (if needed)", async () => {
    for (let i = 0; i < users.length; i++) {
      // ???: should we be recycling these between the main test suite and bankrun?
      if (users[i].accounts.get(USER_ACCOUNT)) {
        console.log("Warn: Over-writing user acc for user " + i);
      }
      const userAccKeypair = Keypair.generate();
      const userAccount = userAccKeypair.publicKey;
      users[i].accounts.set(USER_ACCOUNT, userAccount);

      let user1Tx: Transaction = new Transaction();
      user1Tx.add(
        await accountInit(program, {
          marginfiGroup: marginfiGroup.publicKey,
          marginfiAccount: userAccount,
          authority: users[i].wallet.publicKey,
          feePayer: users[i].wallet.publicKey,
        })
      );
      user1Tx.recentBlockhash = await getBankrunBlockhash(bankrunContext);
      user1Tx.sign(users[i].wallet, userAccKeypair);
      await banksClient.processTransaction(user1Tx);
    }
  });

  it("(user 0) deposit USDC to bank - happy path", async () => {
    const user = users[0];
    const userAccount = user.accounts.get(USER_ACCOUNT);

    let tx = new Transaction().add(
      await depositIx(user.mrgnBankrunProgram, {
        marginfiAccount: userAccount,
        bank: bankKeypairUsdc.publicKey,
        tokenAccount: user.usdcAccount,
        amount: new BN(10 * 10 ** ecosystem.usdcDecimals),
        depositUpToLimit: false,
      })
    );

    tx.recentBlockhash = await getBankrunBlockhash(bankrunContext);
    tx.sign(user.wallet);
    await banksClient.tryProcessTransaction(tx);

    // Verify the deposit worked and the account exists
    const userAcc = await bankrunProgram.account.marginfiAccount.fetch(
      userAccount
    );
    const balances = userAcc.lendingAccount.balances;
    assert.equal(balances[0].active, 1);
    assertKeysEqual(balances[0].bankPk, bankKeypairUsdc.publicKey);
  });

  it("(user 0) cannot deposit to staked bank if regular deposits exists - should fail", async () => {
    const user = users[0];
    const userAccount = user.accounts.get(USER_ACCOUNT);
    const userLstAta = user.accounts.get(LST_ATA);

    let tx = new Transaction().add(
      await depositIx(user.mrgnBankrunProgram, {
        marginfiAccount: userAccount,
        bank: validators[0].bank,
        tokenAccount: userLstAta,
        amount: new BN(1 * 10 ** ecosystem.wsolDecimals),
        depositUpToLimit: false,
      })
    );

    tx.recentBlockhash = await getBankrunBlockhash(bankrunContext);
    tx.sign(user.wallet);
    let result = await banksClient.tryProcessTransaction(tx);
    // AssetTagMismatch
    assertBankrunTxFailed(result, "0x179f");

    // Verify the deposit failed and the entry does not exist
    const userAcc = await bankrunProgram.account.marginfiAccount.fetch(
      userAccount
    );
    const balances = userAcc.lendingAccount.balances;
    assert.equal(balances[1].active, 0);
  });

  it("(user 1) deposits SOL to SOL bank - happy path", async () => {
    const user = users[1];
    const userAccount = user.accounts.get(USER_ACCOUNT);

    let tx = new Transaction().add(
      await depositIx(user.mrgnBankrunProgram, {
        marginfiAccount: userAccount,
        bank: bankKeypairSol.publicKey,
        tokenAccount: user.wsolAccount,
        amount: new BN(2 * 10 ** ecosystem.wsolDecimals),
        depositUpToLimit: false,
      })
    );

    tx.recentBlockhash = await getBankrunBlockhash(bankrunContext);
    tx.sign(user.wallet);
    await banksClient.tryProcessTransaction(tx);

    // Verify the deposit worked and the account exists
    const userAcc = await bankrunProgram.account.marginfiAccount.fetch(
      userAccount
    );
    const balances = userAcc.lendingAccount.balances;
    assert.equal(balances[0].active, 1);
    assertKeysEqual(balances[0].bankPk, bankKeypairSol.publicKey);
  });

  it("(user 1) deposits to staked bank - should succeed (SOL co-mingle is allowed)", async () => {
    const user = users[1];
    const userAccount = user.accounts.get(USER_ACCOUNT);
    const userLstAta = user.accounts.get(LST_ATA);

    let tx = new Transaction().add(
      await depositIx(user.mrgnBankrunProgram, {
        marginfiAccount: userAccount,
        bank: validators[0].bank,
        tokenAccount: userLstAta,
        amount: new BN(1 * 10 ** ecosystem.wsolDecimals),
        depositUpToLimit: false,
      })
    );

    tx.recentBlockhash = await getBankrunBlockhash(bankrunContext);
    tx.sign(user.wallet);
    await banksClient.tryProcessTransaction(tx);

    // Verify the deposit worked and the entry exists
    const userAcc = await bankrunProgram.account.marginfiAccount.fetch(
      userAccount
    );
    const balances = userAcc.lendingAccount.balances;
    assert.equal(balances[1].active, 1);
<<<<<<< HEAD

    // Note: the newly added balance may NOT be the last one in the list, due to sorting, so we have to find its position first
    const depositIndex = balances.findIndex(
      (balance) => balance.bankPk.equals(validators[0].bank)
    );
    assert.notEqual(depositIndex, -1);
=======
    assertKeysEqual(balances[1].bankPk, validators[0].bank);
>>>>>>> e5ad98a8
  });

  it("(user 1) cannot deposit to regular banks (USDC) with staked assets - should fail", async () => {
    const user = users[1];
    const userAccount = user.accounts.get(USER_ACCOUNT);

    let tx = new Transaction().add(
      await depositIx(user.mrgnBankrunProgram, {
        marginfiAccount: userAccount,
        bank: bankKeypairUsdc.publicKey,
        tokenAccount: user.usdcAccount,
        amount: new BN(1 * 10 ** ecosystem.usdcDecimals),
        depositUpToLimit: false,
      })
    );

    tx.recentBlockhash = await getBankrunBlockhash(bankrunContext);
    tx.sign(user.wallet);
    let result = await banksClient.tryProcessTransaction(tx);
    // AssetTagMismatch
    assertBankrunTxFailed(result, "0x179f");

    // Verify the deposit failed and the entry does not exist
    const userAcc = await bankrunProgram.account.marginfiAccount.fetch(
      userAccount
    );
    const balances = userAcc.lendingAccount.balances;
    assert.equal(balances[2].active, 0);
  });

  it("(user 2) deposits to staked bank - should succeed", async () => {
    const user = users[2];
    const userAccount = user.accounts.get(USER_ACCOUNT);
    const userLstAta = user.accounts.get(LST_ATA);

    let tx = new Transaction().add(
      await depositIx(user.mrgnBankrunProgram, {
        marginfiAccount: userAccount,
        bank: validators[0].bank,
        tokenAccount: userLstAta,
        amount: new BN(1 * 10 ** ecosystem.wsolDecimals),
        depositUpToLimit: false,
      })
    );

    tx.recentBlockhash = await getBankrunBlockhash(bankrunContext);
    tx.sign(user.wallet);
    await banksClient.processTransaction(tx);

    // Verify the deposit worked and the entry exists
    const userAcc = await bankrunProgram.account.marginfiAccount.fetch(
      userAccount
    );
    const balances = userAcc.lendingAccount.balances;
    assert.equal(balances[0].active, 1);
<<<<<<< HEAD

    // Note: the newly added balance may NOT be the last one in the list, due to sorting, so we have to find its position first
    const depositIndex = balances.findIndex(
      (balance) => balance.bankPk.equals(validators[0].bank)
    );
    assert.notEqual(depositIndex, -1);
=======
    assertKeysEqual(balances[0].bankPk, validators[0].bank);
>>>>>>> e5ad98a8
  });
});<|MERGE_RESOLUTION|>--- conflicted
+++ resolved
@@ -191,16 +191,12 @@
     );
     const balances = userAcc.lendingAccount.balances;
     assert.equal(balances[1].active, 1);
-<<<<<<< HEAD
 
     // Note: the newly added balance may NOT be the last one in the list, due to sorting, so we have to find its position first
-    const depositIndex = balances.findIndex(
-      (balance) => balance.bankPk.equals(validators[0].bank)
+    const depositIndex = balances.findIndex((balance) =>
+      balance.bankPk.equals(validators[0].bank)
     );
     assert.notEqual(depositIndex, -1);
-=======
-    assertKeysEqual(balances[1].bankPk, validators[0].bank);
->>>>>>> e5ad98a8
   });
 
   it("(user 1) cannot deposit to regular banks (USDC) with staked assets - should fail", async () => {
@@ -256,15 +252,11 @@
     );
     const balances = userAcc.lendingAccount.balances;
     assert.equal(balances[0].active, 1);
-<<<<<<< HEAD
 
     // Note: the newly added balance may NOT be the last one in the list, due to sorting, so we have to find its position first
-    const depositIndex = balances.findIndex(
-      (balance) => balance.bankPk.equals(validators[0].bank)
+    const depositIndex = balances.findIndex((balance) =>
+      balance.bankPk.equals(validators[0].bank)
     );
     assert.notEqual(depositIndex, -1);
-=======
-    assertKeysEqual(balances[0].bankPk, validators[0].bank);
->>>>>>> e5ad98a8
   });
 });