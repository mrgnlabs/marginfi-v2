import { BN, Program, workspace } from "@coral-xyz/anchor";
<<<<<<< HEAD
import { Transaction } from "@solana/web3.js";
import { configureBank } from "./utils/group-instructions";
=======
import { PublicKey, Transaction } from "@solana/web3.js";
import { configureBank } from "./utils/instructions";
>>>>>>> 464de33d
import { Marginfi } from "../target/types/marginfi";
import { bankKeypairUsdc, groupAdmin, marginfiGroup } from "./rootHooks";
import { assertBNEqual, assertI80F48Approx } from "./utils/genericTests";
import { assert } from "chai";
import { InterestRateConfigRaw } from "@mrgnlabs/marginfi-client-v2";
import { bigNumberToWrappedI80F48 } from "@mrgnlabs/mrgn-common";
import {
  ASSET_TAG_SOL,
  BankConfigOptWithAssetTag,
  defaultBankConfigOptRaw,
  FREEZE_SETTINGS,
  InterestRateConfigRawWithOrigination,
} from "./utils/types";

describe("Lending pool configure bank", () => {
  const program = workspace.Marginfi as Program<Marginfi>;

  it("(admin) Configure bank (USDC) - happy path", async () => {
    const bankKey = bankKeypairUsdc.publicKey;
    let interestRateConfig: InterestRateConfigRawWithOrigination = {
      optimalUtilizationRate: bigNumberToWrappedI80F48(0.1),
      plateauInterestRate: bigNumberToWrappedI80F48(0.2),
      maxInterestRate: bigNumberToWrappedI80F48(4),
      insuranceFeeFixedApr: bigNumberToWrappedI80F48(0.3),
      insuranceIrFee: bigNumberToWrappedI80F48(0.4),
      protocolFixedFeeApr: bigNumberToWrappedI80F48(0.5),
      protocolIrFee: bigNumberToWrappedI80F48(0.6),
      protocolOriginationFee: bigNumberToWrappedI80F48(0.7),
    };

    let bankConfigOpt: BankConfigOptWithAssetTag = {
      assetWeightInit: bigNumberToWrappedI80F48(0.6),
      assetWeightMaint: bigNumberToWrappedI80F48(0.7),
      liabilityWeightInit: bigNumberToWrappedI80F48(1.9),
      liabilityWeightMaint: bigNumberToWrappedI80F48(1.8),
      depositLimit: new BN(5000),
      borrowLimit: new BN(10000),
      riskTier: null,
      assetTag: ASSET_TAG_SOL,
      totalAssetValueInitLimit: new BN(15000),
      interestRateConfig: interestRateConfig,
      operationalState: {
        paused: undefined,
      },
      oracle: null,
      oracleMaxAge: 50,
      permissionlessBadDebtSettlement: null,
      freezeSettings: null,
    };

    await groupAdmin.mrgnProgram!.provider.sendAndConfirm!(
      new Transaction().add(
        await configureBank(program, {
          marginfiGroup: marginfiGroup.publicKey,
          admin: groupAdmin.wallet.publicKey,
          bank: bankKey,
          bankConfigOpt: bankConfigOpt,
        })
      )
    );

    const bank = await program.account.bank.fetch(bankKey);
    const config = bank.config;
    const interest = config.interestRateConfig;

    assertI80F48Approx(config.assetWeightInit, 0.6);
    assertI80F48Approx(config.assetWeightMaint, 0.7);
    assertI80F48Approx(config.liabilityWeightInit, 1.9);
    assertI80F48Approx(config.liabilityWeightMaint, 1.8);
    assertBNEqual(config.depositLimit, 5000);

    assertI80F48Approx(interest.optimalUtilizationRate, 0.1);
    assertI80F48Approx(interest.plateauInterestRate, 0.2);
    assertI80F48Approx(interest.maxInterestRate, 4);
    assertI80F48Approx(interest.insuranceFeeFixedApr, 0.3);
    assertI80F48Approx(interest.insuranceIrFee, 0.4);
    assertI80F48Approx(interest.protocolFixedFeeApr, 0.5);
    assertI80F48Approx(interest.protocolIrFee, 0.6);
    assertI80F48Approx(interest.protocolOriginationFee, 0.7);

    assert.deepEqual(config.operationalState, { paused: {} });
    assert.deepEqual(config.oracleSetup, { pythLegacy: {} }); // no change
    assertBNEqual(config.borrowLimit, 10000);
    assert.deepEqual(config.riskTier, { collateral: {} }); // no change
    assert.equal(config.assetTag, ASSET_TAG_SOL);
    assertBNEqual(config.totalAssetValueInitLimit, 15000);
    assert.equal(config.oracleMaxAge, 50);
  });

  it("(admin) Restore default settings to bank (USDC)", async () => {
    await groupAdmin.mrgnProgram!.provider.sendAndConfirm!(
      new Transaction().add(
        await configureBank(program, {
          marginfiGroup: marginfiGroup.publicKey,
          admin: groupAdmin.wallet.publicKey,
          bank: bankKeypairUsdc.publicKey,
          bankConfigOpt: defaultBankConfigOptRaw(),
        })
      )
    );
  });

  it("(admin) Freeze USDC settings so they cannot be changed again (USDC)", async () => {
    let config = defaultBankConfigOptRaw();
    config.freezeSettings = true;
    await groupAdmin.mrgnProgram!.provider.sendAndConfirm!(
      new Transaction().add(
        await configureBank(program, {
          marginfiGroup: marginfiGroup.publicKey,
          admin: groupAdmin.wallet.publicKey,
          bank: bankKeypairUsdc.publicKey,
          bankConfigOpt: config,
        })
      )
    );
    const bank = await program.account.bank.fetch(bankKeypairUsdc.publicKey);
    assertBNEqual(bank.flags, FREEZE_SETTINGS);
  });

  it("(admin) Update settings after a freeze - only deposit/borrow caps update", async () => {
    let configNew = defaultBankConfigOptRaw();
    const newDepositLimit = new BN(2_000_000_000);
    const newBorrowLimit = new BN(3_000_000_000);
    configNew.depositLimit = newDepositLimit;
    configNew.borrowLimit = newBorrowLimit;

    // These will be ignored...
    configNew.oracleMaxAge = 42;
    configNew.freezeSettings = false;

    await groupAdmin.mrgnProgram!.provider.sendAndConfirm!(
      new Transaction().add(
        await configureBank(program, {
          marginfiGroup: marginfiGroup.publicKey,
          admin: groupAdmin.wallet.publicKey,
          bank: bankKeypairUsdc.publicKey,
          bankConfigOpt: configNew,
        })
      )
    );
    const bank = await program.account.bank.fetch(bankKeypairUsdc.publicKey);
    const config = bank.config;
    assertBNEqual(config.depositLimit, newDepositLimit);
    assertBNEqual(config.borrowLimit, newBorrowLimit);

    // Ignored fields didn't change..
    assert.equal(config.oracleMaxAge, 100);
    assertBNEqual(bank.flags, FREEZE_SETTINGS); // still frozen
  });
});<|MERGE_RESOLUTION|>--- conflicted
+++ resolved
@@ -1,11 +1,6 @@
 import { BN, Program, workspace } from "@coral-xyz/anchor";
-<<<<<<< HEAD
-import { Transaction } from "@solana/web3.js";
 import { configureBank } from "./utils/group-instructions";
-=======
 import { PublicKey, Transaction } from "@solana/web3.js";
-import { configureBank } from "./utils/instructions";
->>>>>>> 464de33d
 import { Marginfi } from "../target/types/marginfi";
 import { bankKeypairUsdc, groupAdmin, marginfiGroup } from "./rootHooks";
 import { assertBNEqual, assertI80F48Approx } from "./utils/genericTests";
