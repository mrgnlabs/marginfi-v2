--- conflicted
+++ resolved
@@ -25,7 +25,11 @@
   getTokenBalance,
 } from "./utils/genericTests";
 import { assert } from "chai";
-import { borrowIx, composeRemainingAccounts, repayIx } from "./utils/user-instructions";
+import {
+  borrowIx,
+  composeRemainingAccounts,
+  repayIx,
+} from "./utils/user-instructions";
 import { USER_ACCOUNT } from "./utils/mocks";
 import { updatePriceAccount } from "./utils/pyth_mocks";
 import { wrappedI80F48toBigNumber } from "@mrgnlabs/mrgn-common";
@@ -85,9 +89,7 @@
       wallet
     );
 
-    const solPrice = BigInt(
-      oracles.wsolPrice * 10 ** oracles.wsolDecimals
-    );
+    const solPrice = BigInt(oracles.wsolPrice * 10 ** oracles.wsolDecimals);
     await updatePriceAccount(
       oracles.wsolOracle,
       {
@@ -130,35 +132,7 @@
     }, "WrongOracleAccountKeys");
   });
 
-  it("(user 0) borrows SOL (isolated tier) against their token A position - happy path", async () => {
-    const user = users[0];
-    const user0Account = user.accounts.get(USER_ACCOUNT);
-
-    await user.mrgnProgram.provider.sendAndConfirm(
-      new Transaction().add(
-        await borrowIx(user.mrgnProgram, {
-          marginfiAccount: user0Account,
-          bank: bankKeypairSol.publicKey,
-          tokenAccount: user.wsolAccount,
-          remaining: composeRemainingAccounts([
-            [bankKeypairSol.publicKey,
-            oracles.wsolOracle.publicKey],
-            [bankKeypairA.publicKey,
-            oracles.tokenAOracle.publicKey],
-          ]),
-          amount: borrowAmountSol_native,
-        })
-      )
-    );
-
-    // Note: this test is really simple - it only tests that it's possible to borrow funds in one isolated tier bank.
-    // All specifics and detailed numbers are checked in the next test (to not repeat here).
-  });
-
-<<<<<<< HEAD
-  it("(user 0) repays their SOL (isolated tier) debt and borrows USDC against their token A position - happy path", async () => {
-=======
-  it("(user 0) tries to borrow usdc with a bad oracle - should fail", async () => {
+  it("(user 0) borrows USDC against their token A position - happy path", async () => {
     const user = users[0];
     const user0Account = user.accounts.get(USER_ACCOUNT);
     const bank = bankKeypairUsdc.publicKey;
@@ -183,8 +157,30 @@
     }, "WrongOracleAccountKeys");
   });
 
-  it("(user 0) borrows USDC against their token A position - happy path", async () => {
->>>>>>> e5ad98a8
+  it("(user 0) borrows SOL (isolated tier) against their token A position - happy path", async () => {
+    const user = users[0];
+    const user0Account = user.accounts.get(USER_ACCOUNT);
+
+    await user.mrgnProgram.provider.sendAndConfirm(
+      new Transaction().add(
+        await borrowIx(user.mrgnProgram, {
+          marginfiAccount: user0Account,
+          bank: bankKeypairSol.publicKey,
+          tokenAccount: user.wsolAccount,
+          remaining: composeRemainingAccounts([
+            [bankKeypairSol.publicKey, oracles.wsolOracle.publicKey],
+            [bankKeypairA.publicKey, oracles.tokenAOracle.publicKey],
+          ]),
+          amount: borrowAmountSol_native,
+        })
+      )
+    );
+
+    // Note: this test is really simple - it only tests that it's possible to borrow funds in one isolated tier bank.
+    // All specifics and detailed numbers are checked in the next test (to not repeat here).
+  });
+
+  it("(user 0) repays their SOL (isolated tier) debt and borrows USDC against their token A position - happy path", async () => {
     const user = users[0];
     const userAccKey = user.accounts.get(USER_ACCOUNT);
 
@@ -195,10 +191,8 @@
           bank: bankKeypairSol.publicKey,
           tokenAccount: user.wsolAccount,
           remaining: composeRemainingAccounts([
-            [bankKeypairSol.publicKey,
-            oracles.wsolOracle.publicKey],
-            [bankKeypairA.publicKey,
-            oracles.tokenAOracle.publicKey],
+            [bankKeypairSol.publicKey, oracles.wsolOracle.publicKey],
+            [bankKeypairA.publicKey, oracles.tokenAOracle.publicKey],
           ]),
           amount: new BN(0),
           repayAll: true,
@@ -213,15 +207,15 @@
       console.log("user 0 USDC before: " + userUsdcBefore.toLocaleString());
       console.log(
         "usdc fees owed to bank: " +
-        wrappedI80F48toBigNumber(
-          bankBefore.collectedGroupFeesOutstanding
-        ).toString()
+          wrappedI80F48toBigNumber(
+            bankBefore.collectedGroupFeesOutstanding
+          ).toString()
       );
       console.log(
         "usdc fees owed to program: " +
-        wrappedI80F48toBigNumber(
-          bankBefore.collectedProgramFeesOutstanding
-        ).toString()
+          wrappedI80F48toBigNumber(
+            bankBefore.collectedProgramFeesOutstanding
+          ).toString()
       );
     }
 
@@ -252,37 +246,36 @@
       console.log("user 0 USDC after: " + userUsdcAfter.toLocaleString());
       console.log(
         "usdc fees owed to bank: " +
-        wrappedI80F48toBigNumber(
-          bankAfter.collectedGroupFeesOutstanding
-        ).toString()
+          wrappedI80F48toBigNumber(
+            bankAfter.collectedGroupFeesOutstanding
+          ).toString()
       );
       console.log(
         "usdc fees owed to program: " +
-        wrappedI80F48toBigNumber(
-          bankAfter.collectedProgramFeesOutstanding
-        ).toString()
+          wrappedI80F48toBigNumber(
+            bankAfter.collectedProgramFeesOutstanding
+          ).toString()
       );
     }
 
     assert.equal(balances[1].active, 1);
-<<<<<<< HEAD
 
     // Note: the newly added balance may NOT be the last one in the list, due to sorting, so we have to find its position first
-    const borrowIndex = balances.findIndex(
-      (balance) => balance.bankPk.equals(bank)
+    const borrowIndex = balances.findIndex((balance) =>
+      balance.bankPk.equals(bank)
     );
 
     assertI80F48Equal(balances[borrowIndex].assetShares, 0);
-=======
-    assertI80F48Equal(balances[1].assetShares, 0);
->>>>>>> e5ad98a8
     // Note: The first borrow issues shares 1:1 and the shares use the same decimals
     // Note: An origination fee of 0.01 is also incurred here (configured during addBank)
     const originationFee_native = borrowAmountUsdc_native.toNumber() * 0.01;
     const amtUsdcWithFee_native = new BN(
       borrowAmountUsdc_native.toNumber() + originationFee_native
     );
-    assertI80F48Approx(balances[borrowIndex].liabilityShares, amtUsdcWithFee_native);
+    assertI80F48Approx(
+      balances[borrowIndex].liabilityShares,
+      amtUsdcWithFee_native
+    );
     assertI80F48Equal(balances[borrowIndex].emissionsOutstanding, 0);
 
     let now = Math.floor(Date.now() / 1000);
@@ -324,12 +317,9 @@
             bank: bankKeypairSol.publicKey,
             tokenAccount: user.wsolAccount,
             remaining: composeRemainingAccounts([
-              [bankKeypairA.publicKey,
-              oracles.tokenAOracle.publicKey],
-              [bankKeypairUsdc.publicKey,
-              oracles.usdcOracle.publicKey],
-              [bankKeypairSol.publicKey,
-              oracles.wsolOracle.publicKey],
+              [bankKeypairA.publicKey, oracles.tokenAOracle.publicKey],
+              [bankKeypairUsdc.publicKey, oracles.usdcOracle.publicKey],
+              [bankKeypairSol.publicKey, oracles.wsolOracle.publicKey],
             ]),
             amount: borrowAmountSol_native,
           })
