--- conflicted
+++ resolved
@@ -13,7 +13,7 @@
 import { Marginfi } from "../target/types/marginfi";
 import {
   Keypair,
-<<<<<<< HEAD
+  LAMPORTS_PER_SOL,
   PublicKey,
   SystemProgram,
   SYSVAR_STAKE_HISTORY_PUBKEY,
@@ -36,16 +36,9 @@
 import { assertKeysEqual } from "./utils/genericTests";
 import { assert } from "chai";
 import { decodeSinglePool } from "./utils/spl-staking-utils";
-=======
-  LAMPORTS_PER_SOL,
-  PublicKey,
-  SystemProgram,
-  Transaction,
-} from "@solana/web3.js";
-import { setupPythOracles } from "./utils/pyth_mocks";
-import { initGlobalFeeState } from "./utils/instructions";
 import { bigNumberToWrappedI80F48 } from "@mrgnlabs/mrgn-common";
->>>>>>> 8a018528
+import { initGlobalFeeState } from "./utils/group-instructions";
+import { deriveGlobalFeeState } from "./utils/pdas";
 
 export const ecosystem: Ecosystem = getGenericEcosystem();
 export let oracles: Oracles = undefined;
@@ -54,7 +47,6 @@
 /** Show the raw buffer printout of various structs */
 export const printBuffers = false;
 /** The program owner is also the provider wallet */
-<<<<<<< HEAD
 export let globalProgramAdmin: MockUser = undefined;
 /** Administers the mrgnlend group and/or stake holder accounts */
 export let groupAdmin: MockUser = undefined;
@@ -65,13 +57,7 @@
 
 export const validators: Validator[] = [];
 export const numValidators = 1;
-=======
-export let globalProgramAdmin: mockUser = undefined;
-export let groupAdmin: mockUser = undefined;
 export let globalFeeWallet: PublicKey = undefined;
-export const users: mockUser[] = [];
-export const numUsers = 2;
->>>>>>> 8a018528
 
 /** Lamports charged when creating any pool */
 export const INIT_POOL_ORIGINATION_FEE = 1000;
@@ -141,25 +127,31 @@
       ecosystem.tokenBDecimals,
       ecosystem.tokenBMint
     );
-    const tx = new Transaction();
-    tx.add(...wsolIxes);
-    tx.add(...usdcIxes);
-    tx.add(...aIxes);
-    tx.add(...bIxes);
-
-<<<<<<< HEAD
-    await provider.sendAndConfirm(tx, [wsolMint, usdcMint, aMint, bMint]);
+    const initMintsTx = new Transaction();
+    initMintsTx.add(...wsolIxes);
+    initMintsTx.add(...usdcIxes);
+    initMintsTx.add(...aIxes);
+    initMintsTx.add(...bIxes);
+
+    await provider.sendAndConfirm(initMintsTx, [
+      wsolMint,
+      usdcMint,
+      aMint,
+      bMint,
+    ]);
     copyKeys.push(
       wsolMint.publicKey,
       usdcMint.publicKey,
       aMint.publicKey,
       bMint.publicKey
     );
-=======
+
+    let miscSetupTx = new Transaction();
+
     let globalFeeKeypair = Keypair.generate();
     globalFeeWallet = globalFeeKeypair.publicKey;
     // Send some sol to the global fee wallet for rent
-    tx.add(
+    miscSetupTx.add(
       SystemProgram.transfer({
         fromPubkey: wallet.publicKey,
         toPubkey: globalFeeWallet,
@@ -168,8 +160,8 @@
     );
 
     // Init the global fee state
-    tx.add(
-      await initGlobalFeeState(program, {
+    miscSetupTx.add(
+      await initGlobalFeeState(mrgnProgram, {
         payer: provider.publicKey,
         admin: wallet.payer.publicKey,
         wallet: globalFeeWallet,
@@ -179,8 +171,11 @@
       })
     );
 
-    await provider.sendAndConfirm(tx, [usdcMint, aMint, bMint]);
->>>>>>> 8a018528
+    await provider.sendAndConfirm(miscSetupTx);
+    copyKeys.push(
+      globalFeeWallet,
+      deriveGlobalFeeState(mrgnProgram.programId)[0]
+    );
 
     const setupUserOptions: SetupTestUserOptions = {
       marginProgram: mrgnProgram,
