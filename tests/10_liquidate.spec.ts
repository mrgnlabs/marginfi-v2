--- conflicted
+++ resolved
@@ -299,11 +299,7 @@
     await liquidator.mrgnProgram.provider.sendAndConfirm(
       new Transaction().add(
         ComputeBudgetProgram.setComputeUnitLimit({
-<<<<<<< HEAD
-          units: 300_000,
-=======
           units: 350_000,
->>>>>>> 9660a60b
         }),
         await liquidateIx(liquidator.mrgnProgram, {
           assetBankKey,
