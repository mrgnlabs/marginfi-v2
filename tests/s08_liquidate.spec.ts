--- conflicted
+++ resolved
@@ -126,7 +126,6 @@
     assert.equal(insuranceVaultBalance, 0);
 
     // Due to non-deterministic value of the staked SOL bank pubkey, we need to determine the order of the balances here (since they're always sorted by pubkey)
-<<<<<<< HEAD
     const stakedSolBankIndexLiqee = liquidateeBalances.findIndex((balance) =>
       balance.bankPk.equals(validators[0].bank)
     );
@@ -139,14 +138,6 @@
     const solBankIndexLiq = liquidatorBalances.findIndex((balance) =>
       balance.bankPk.equals(bankKeypairSol.publicKey)
     );
-=======
-    const stakedSolBankIndex = liquidateeBalances.findIndex((balance) =>
-      balance.bankPk.equals(validators[0].bank)
-    );
-    const solBankIndex = liquidateeBalances.findIndex((balance) =>
-      balance.bankPk.equals(bankKeypairSol.publicKey)
-    );
->>>>>>> a15daa39
 
     const sharesStaked = wrappedI80F48toBigNumber(
       liquidateeBalances[stakedSolBankIndexLiqee].assetShares
@@ -217,11 +208,7 @@
       console.log(
         "user 1 (liquidator) staked asset shares: " +
           wrappedI80F48toBigNumber(
-<<<<<<< HEAD
             liquidatorBalances[stakedSolBankIndexLiqee].assetShares
-=======
-            liquidatorBalances[stakedSolBankIndex].assetShares
->>>>>>> a15daa39
           ).toString()
       );
       console.log(
@@ -277,10 +264,7 @@
           validators[0].splMint,
           validators[0].splSolPool,
           oracles.wsolOracle.publicKey,
-<<<<<<< HEAD
           // liquidator accounts
-=======
->>>>>>> a15daa39
           ...composeRemainingAccounts([
             [liabilityBankKey, oracles.wsolOracle.publicKey],
             [
@@ -290,10 +274,7 @@
               validators[0].splSolPool,
             ],
           ]),
-<<<<<<< HEAD
           // liquidatee accounts
-=======
->>>>>>> a15daa39
           ...composeRemainingAccounts([
             [
               assetBankKey,
@@ -301,15 +282,12 @@
               validators[0].splMint,
               validators[0].splSolPool,
             ],
-<<<<<<< HEAD
             [
               validators[1].bank,
               oracles.wsolOracle.publicKey,
               validators[1].splMint,
               validators[1].splSolPool,
             ],
-=======
->>>>>>> a15daa39
             [liabilityBankKey, oracles.wsolOracle.publicKey],
           ]),
         ],
@@ -338,7 +316,6 @@
     ).toNumber();
 
     assertI80F48Equal(
-<<<<<<< HEAD
       liquidateeBalancesAfter[stakedSolBankIndexLiqee].assetShares,
       wrappedI80F48toBigNumber(
         liquidateeBalances[stakedSolBankIndexLiqee].assetShares
@@ -349,18 +326,6 @@
       0
     );
     assertI80F48Equal(liquidateeBalancesAfter[solBankIndexLiqee].assetShares, 0);
-=======
-      liquidateeBalancesAfter[stakedSolBankIndex].assetShares,
-      wrappedI80F48toBigNumber(
-        liquidateeBalances[stakedSolBankIndex].assetShares
-      ).toNumber() - liquidateAmountSol_native.toNumber()
-    );
-    assertI80F48Equal(
-      liquidateeBalancesAfter[stakedSolBankIndex].liabilityShares,
-      0
-    );
-    assertI80F48Equal(liquidateeBalancesAfter[solBankIndex].assetShares, 0);
->>>>>>> a15daa39
 
     assertI80F48Equal(liquidatorBalancesAfter[solBankIndexLiq].liabilityShares, 0);
     assertI80F48Equal(
@@ -370,17 +335,13 @@
       ).toNumber() + liquidateAmountSol_native.toNumber()
     );
     assertI80F48Equal(
-<<<<<<< HEAD
+      liquidatorBalancesAfter[stakedSolBankIndexLiq].assetShares,
+      wrappedI80F48toBigNumber(
+        liquidatorBalances[stakedSolBankIndexLiq].assetShares
+      ).toNumber() + liquidateAmountSol_native.toNumber()
+    );
+    assertI80F48Equal(
       liquidatorBalancesAfter[stakedSolBankIndexLiq].liabilityShares,
-=======
-      liquidatorBalancesAfter[stakedSolBankIndex].assetShares,
-      wrappedI80F48toBigNumber(
-        liquidatorBalances[stakedSolBankIndex].assetShares
-      ).toNumber() + liquidateAmountSol_native.toNumber()
-    );
-    assertI80F48Equal(
-      liquidatorBalancesAfter[stakedSolBankIndex].liabilityShares,
->>>>>>> a15daa39
       0
     );
 
