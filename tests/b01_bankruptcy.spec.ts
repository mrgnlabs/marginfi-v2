--- conflicted
+++ resolved
@@ -1,8 +1,4 @@
-<<<<<<< HEAD
-import { BN, Wallet } from "@coral-xyz/anchor";
-=======
 import { AnchorProvider, BN, Wallet } from "@coral-xyz/anchor";
->>>>>>> 05b43d75
 import {
   ComputeBudgetProgram,
   PublicKey,
@@ -23,25 +19,19 @@
 import { accrueInterest, configureBank } from "./utils/group-instructions";
 import { getBankrunBlockhash } from "./utils/spl-staking-utils";
 import { assert } from "chai";
-<<<<<<< HEAD
 import {
   emptyBankConfigOptRaw,
   HEALTH_CACHE_ENGINE_OK,
   HEALTH_CACHE_HEALTHY,
   HEALTH_CACHE_ORACLE_OK,
+  ORACLE_CONF_INTERVAL,
 } from "./utils/types";
-=======
-import { emptyBankConfigOptRaw, ORACLE_CONF_INTERVAL } from "./utils/types";
->>>>>>> 05b43d75
 import {
   borrowIx,
   composeRemainingAccounts,
   depositIx,
-<<<<<<< HEAD
   healthPulse,
-=======
   liquidateIx,
->>>>>>> 05b43d75
   withdrawIx,
 } from "./utils/user-instructions";
 import {
@@ -51,10 +41,7 @@
 import { Clock } from "solana-bankrun";
 import { genericMultiBankTestSetup } from "./genericSetups";
 import { assertBankrunTxFailed } from "./utils/genericTests";
-<<<<<<< HEAD
 import { bytesToF64, dumpAccBalances, dumpBankrunLogs } from "./utils/tools";
-=======
->>>>>>> 05b43d75
 import { initOrUpdatePriceUpdateV2 } from "./utils/pyth-pull-mocks";
 
 const USER_ACCOUNT_THROWAWAY = "throwaway_account1";
@@ -180,7 +167,8 @@
       now + ONE_YEAR_IN_SECONDS,
       -ecosystem.lstAlphaDecimals,
       oracles.pythPullLst,
-      bankrunContext
+      undefined,
+      bankrunContext,
     );
   });
 
@@ -192,21 +180,21 @@
     const userAccount1 = user1.accounts.get(USER_ACCOUNT_THROWAWAY);
 
     // refresh oracles
-    let clock = await banksClient.getClock();
-    let refresh = await initOrUpdatePriceUpdateV2(
-      new Wallet(globalProgramAdmin.wallet),
-      oracles.pythPullLstOracleFeed.publicKey,
-      new BN(oracles.lstAlphaPrice * 10 ** oracles.lstAlphaDecimals),
-      new BN(oracles.lstAlphaPrice * 10 ** oracles.lstAlphaDecimals * 0.02),
-      new BN(oracles.lstAlphaPrice * 10 ** oracles.lstAlphaDecimals),
-      new BN(oracles.lstAlphaPrice * 10 ** oracles.lstAlphaDecimals * 0.02),
-      new BN(Number(clock.slot)),
-      -oracles.lstAlphaDecimals,
-      oracles.pythPullLst,
-      undefined,
-      bankrunContext,
-      Number(clock.unixTimestamp)
-    );
+    // let clock = await banksClient.getClock();
+    // let refresh = await initOrUpdatePriceUpdateV2(
+    //   new Wallet(globalProgramAdmin.wallet),
+    //   oracles.pythPullLstOracleFeed.publicKey,
+    //   new BN(oracles.lstAlphaPrice * 10 ** oracles.lstAlphaDecimals),
+    //   new BN(oracles.lstAlphaPrice * 10 ** oracles.lstAlphaDecimals * 0.02),
+    //   new BN(oracles.lstAlphaPrice * 10 ** oracles.lstAlphaDecimals),
+    //   new BN(oracles.lstAlphaPrice * 10 ** oracles.lstAlphaDecimals * 0.02),
+    //   new BN(Number(clock.slot)),
+    //   -oracles.lstAlphaDecimals,
+    //   oracles.pythPullLst,
+    //   undefined,
+    //   bankrunContext,
+    //   Number(clock.unixTimestamp)
+    // );
 
     const tx = new Transaction();
     tx.add(
