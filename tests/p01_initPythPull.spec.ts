import { BN, Wallet, getProvider, AnchorProvider } from "@coral-xyz/anchor";
import { AccountMeta, Keypair, Transaction } from "@solana/web3.js";
import {
  groupAdmin,
  bankrunContext,
  banksClient,
  bankrunProgram,
  verbose,
  ecosystem,
  oracles,
  PYTH_ORACLE_SAMPLE,
  PYTH_ORACLE_FEED_SAMPLE,
  users,
} from "./rootHooks";
import {
  assertBNEqual,
  assertI80F48Approx,
  assertKeysEqual,
} from "./utils/genericTests";
import { addBankWithSeed, groupInitialize } from "./utils/group-instructions";
import { getBankrunBlockhash } from "./utils/spl-staking-utils";
import { assert } from "chai";
import {
  defaultBankConfig,
  ASSET_TAG_DEFAULT,
  ORACLE_SETUP_PYTH_PUSH,
  HEALTH_CACHE_ENGINE_OK,
  HEALTH_CACHE_HEALTHY,
  CONF_INTERVAL_MULTIPLE,
<<<<<<< HEAD
=======
  HEALTH_CACHE_ORACLE_OK,
>>>>>>> 0b77b8f6
} from "./utils/types";
import { deriveBankWithSeed } from "./utils/pdas";
import { createMintToInstruction } from "@solana/spl-token";
import { USER_ACCOUNT } from "./utils/mocks";
import { accountInit, depositIx, healthPulse } from "./utils/user-instructions";
import { wrappedI80F48toBigNumber } from "@mrgnlabs/mrgn-common";
import { bytesToF64 } from "./utils/tools";

const throwawayGroup = Keypair.generate();
describe("Pyth pull oracles in localnet", () => {
  it("(admin) Init group - happy path", async () => {
    let tx = new Transaction();

    tx.add(
      await groupInitialize(groupAdmin.mrgnBankrunProgram, {
        marginfiGroup: throwawayGroup.publicKey,
        admin: groupAdmin.wallet.publicKey,
      })
    );
    tx.recentBlockhash = await getBankrunBlockhash(bankrunContext);
    tx.sign(groupAdmin.wallet, throwawayGroup);
    await banksClient.processTransaction(tx);

    let group = await bankrunProgram.account.marginfiGroup.fetch(
      throwawayGroup.publicKey
    );
    assertKeysEqual(group.admin, groupAdmin.wallet.publicKey);
    if (verbose) {
      console.log("*init group: " + throwawayGroup.publicKey);
      console.log(" group admin: " + group.admin);
    }
  });

  it("(admin) Add 'LST' bank with mainnet pyth pull oracles (Jup's Sol oracle)", async () => {
    let setConfig = defaultBankConfig();
    const seed = new BN(42);
    const [bankKey] = deriveBankWithSeed(
      bankrunProgram.programId,
      throwawayGroup.publicKey,
      ecosystem.lstAlphaMint.publicKey,
      seed
    );
    const oracleMeta: AccountMeta = {
      pubkey: PYTH_ORACLE_FEED_SAMPLE, // NOTE: This is the FEED (price V2)
      isSigner: false,
      isWritable: false,
    };

    let tx = new Transaction();
    tx.add(
      await addBankWithSeed(groupAdmin.mrgnBankrunProgram, {
        marginfiGroup: throwawayGroup.publicKey,
        feePayer: groupAdmin.wallet.publicKey,
        bankMint: ecosystem.lstAlphaMint.publicKey,
        bank: bankKey,
        config: setConfig,
        seed,
      }),
      await groupAdmin.mrgnProgram.methods
        // Note: This is the ORACLE (feed id)
        .lendingPoolConfigureBankOracle(
          ORACLE_SETUP_PYTH_PUSH,
          PYTH_ORACLE_SAMPLE
        )
        .accountsPartial({
          group: throwawayGroup.publicKey,
          bank: bankKey,
          admin: groupAdmin.wallet.publicKey,
        })
        .remainingAccounts([oracleMeta])
        .instruction()
    );
    tx.recentBlockhash = await getBankrunBlockhash(bankrunContext);
    tx.sign(groupAdmin.wallet);
    await banksClient.tryProcessTransaction(tx);

    if (verbose) {
      console.log("*init LST bank " + bankKey);
    }

    const bank = await bankrunProgram.account.bank.fetch(bankKey);
    assert.equal(bank.config.assetTag, ASSET_TAG_DEFAULT);
  });

  it("(admin) Add 'LST' bank with mock pyth pull oracles", async () => {
    let setConfig = defaultBankConfig();
    const seed = new BN(43);
    const [bankKey] = deriveBankWithSeed(
      bankrunProgram.programId,
      throwawayGroup.publicKey,
      ecosystem.lstAlphaMint.publicKey,
      seed
    );
    const oracleMeta: AccountMeta = {
      pubkey: oracles.pythPullLst.publicKey, // NOTE: This is the Price V2 update
      isSigner: false,
      isWritable: false,
    };

    let tx = new Transaction();
    tx.add(
      await addBankWithSeed(groupAdmin.mrgnBankrunProgram, {
        marginfiGroup: throwawayGroup.publicKey,
        feePayer: groupAdmin.wallet.publicKey,
        bankMint: ecosystem.lstAlphaMint.publicKey,
        bank: bankKey,
        config: setConfig,
        seed: seed,
      }),
      await groupAdmin.mrgnProgram.methods
        // Note: This is the feed id
        .lendingPoolConfigureBankOracle(
          ORACLE_SETUP_PYTH_PUSH,
          oracles.pythPullLstOracleFeed.publicKey
        )
        .accountsPartial({
          group: throwawayGroup.publicKey,
          bank: bankKey,
          admin: groupAdmin.wallet.publicKey,
        })
        .remainingAccounts([oracleMeta])
        .instruction()
    );
    tx.recentBlockhash = await getBankrunBlockhash(bankrunContext);
    tx.sign(groupAdmin.wallet);
    await banksClient.processTransaction(tx);

    if (verbose) {
      console.log("*init WSOL bank " + bankKey);
    }

    const bank = await bankrunProgram.account.bank.fetch(bankKey);
    assert.equal(bank.config.assetTag, ASSET_TAG_DEFAULT);
  });

  it("(user 3) optional account setup", async () => {
    const user = users[3];

    // Init mrgn account if needed.
    if (!user.accounts.has(USER_ACCOUNT)) {
      const userAccKeypair = Keypair.generate();
      const userAccount = userAccKeypair.publicKey;
      user.accounts.set(USER_ACCOUNT, userAccount);

      let accountInitTx: Transaction = new Transaction();
      accountInitTx.add(
        await accountInit(user.mrgnBankrunProgram, {
          marginfiGroup: throwawayGroup.publicKey,
          marginfiAccount: userAccount,
          authority: user.wallet.publicKey,
          feePayer: user.wallet.publicKey,
        })
      );
      accountInitTx.recentBlockhash = await getBankrunBlockhash(bankrunContext);
      accountInitTx.sign(user.wallet, userAccKeypair);
      await banksClient.processTransaction(accountInitTx);
    }
    // Fund the user
    const provider = getProvider() as AnchorProvider;
    const wallet = provider.wallet as Wallet;
    let fundUserTx = new Transaction();
    fundUserTx.add(
      createMintToInstruction(
        ecosystem.lstAlphaMint.publicKey,
        user.lstAlphaAccount,
        wallet.publicKey,
        10 * 10 ** ecosystem.lstAlphaDecimals
      )
    );
    fundUserTx.recentBlockhash = await getBankrunBlockhash(bankrunContext);
    fundUserTx.sign(wallet.payer);
    await banksClient.processTransaction(fundUserTx);
  });

  it("(user 3) deposit into Pyth pull bank", async () => {
    const user = users[3];
    const depositAmount = 2;
    const userAcc = user.accounts.get(USER_ACCOUNT);

    const seed = new BN(43);
    const [bankKey] = deriveBankWithSeed(
      bankrunProgram.programId,
      throwawayGroup.publicKey,
      ecosystem.lstAlphaMint.publicKey,
      seed
    );

    let depositTx = new Transaction().add(
      await depositIx(user.mrgnBankrunProgram, {
        marginfiAccount: userAcc,
        bank: bankKey,
        tokenAccount: user.lstAlphaAccount,
        amount: new BN(depositAmount * 10 ** ecosystem.lstAlphaDecimals),
        depositUpToLimit: false,
      }),
      // Pulse to view cache state and read prices
      await healthPulse(user.mrgnBankrunProgram, {
        marginfiAccount: userAcc,
        remaining: [bankKey, oracles.pythPullLst.publicKey],
      })
    );

    depositTx.recentBlockhash = await getBankrunBlockhash(bankrunContext);
    depositTx.sign(user.wallet);
    await banksClient.processTransaction(depositTx);

    const acc = await bankrunProgram.account.marginfiAccount.fetch(userAcc);
    const cache = acc.healthCache;
    if (verbose) {
      console.log(
        "Shares: " +
          wrappedI80F48toBigNumber(
            acc.lendingAccount.balances[0].assetShares
          ).toNumber()
      );
      console.log("price actual: " + bytesToF64(cache.prices[0]));
      console.log(
        "assets actual: " +
          wrappedI80F48toBigNumber(cache.assetValue).toNumber()
      );
    }

    assertI80F48Approx(
      acc.lendingAccount.balances[0].assetShares,
      depositAmount * 10 ** ecosystem.lstAlphaDecimals
    );
    assert.equal(
      cache.flags,
      HEALTH_CACHE_HEALTHY + HEALTH_CACHE_ENGINE_OK + HEALTH_CACHE_ORACLE_OK
    );
    const priceExpected =
      oracles.lstAlphaPrice -
      oracles.lstAlphaPrice * oracles.confidenceValue * CONF_INTERVAL_MULTIPLE;
<<<<<<< HEAD
    assertI80F48Approx(cache.prices[0], priceExpected);
=======
    assert.approximately(bytesToF64(cache.prices[0]), priceExpected, 0.0001);
>>>>>>> 0b77b8f6
    assertI80F48Approx(cache.assetValue, priceExpected * depositAmount);
  });
});<|MERGE_RESOLUTION|>--- conflicted
+++ resolved
@@ -27,10 +27,7 @@
   HEALTH_CACHE_ENGINE_OK,
   HEALTH_CACHE_HEALTHY,
   CONF_INTERVAL_MULTIPLE,
-<<<<<<< HEAD
-=======
   HEALTH_CACHE_ORACLE_OK,
->>>>>>> 0b77b8f6
 } from "./utils/types";
 import { deriveBankWithSeed } from "./utils/pdas";
 import { createMintToInstruction } from "@solana/spl-token";
@@ -264,11 +261,7 @@
     const priceExpected =
       oracles.lstAlphaPrice -
       oracles.lstAlphaPrice * oracles.confidenceValue * CONF_INTERVAL_MULTIPLE;
-<<<<<<< HEAD
-    assertI80F48Approx(cache.prices[0], priceExpected);
-=======
     assert.approximately(bytesToF64(cache.prices[0]), priceExpected, 0.0001);
->>>>>>> 0b77b8f6
     assertI80F48Approx(cache.assetValue, priceExpected * depositAmount);
   });
 });