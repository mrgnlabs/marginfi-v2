--- conflicted
+++ resolved
@@ -19,10 +19,7 @@
         default: true
 
     - run: cargo install cargo-nextest --locked
-<<<<<<< HEAD
-=======
       shell: bash
 
     - run: cargo nextest --version
->>>>>>> 244a3b39
       shell: bash