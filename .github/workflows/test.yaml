--- conflicted
+++ resolved
@@ -14,15 +14,9 @@
     working-directory: .
 
 env:
-<<<<<<< HEAD
   RUST_TOOLCHAIN: 1.79.0
   SOLANA_CLI_VERSION: 2.1.20
   ANCHOR_CLI_VERSION: 0.31.1
-=======
-  RUST_TOOLCHAIN: 1.75.0
-  SOLANA_CLI_VERSION: 1.18.17
-  ANCHOR_CLI_VERSION: 0.30.1
->>>>>>> 0b77b8f6
   ANCHOR_SHA: e6d7dafe12da661a36ad1b4f3b5970e8986e5321
   CARGO_TERM_COLOR: always
 
