--- conflicted
+++ resolved
@@ -318,8 +318,6 @@
     oracle_max_age: u16,
     compute_unit_price: Option<u64>,
 ) -> Result<()> {
-    use marginfi::state::marginfi_group::InterestRateConfig;
-
     let rpc_client = config.mfi_program.rpc();
 
     if profile.marginfi_group.is_none() {
@@ -334,18 +332,11 @@
     let optimal_utilization_rate: WrappedI80F48 = I80F48::from_num(optimal_utilization_rate).into();
     let plateau_interest_rate: WrappedI80F48 = I80F48::from_num(plateau_interest_rate).into();
     let max_interest_rate: WrappedI80F48 = I80F48::from_num(max_interest_rate).into();
-<<<<<<< HEAD
-    let insurance_fixed_fee: WrappedI80F48 = I80F48::from_num(insurance_fee_fixed_apr).into();
-    let insurance_rate_fee: WrappedI80F48 = I80F48::from_num(insurance_ir_fee).into();
-    let group_fixed_fee: WrappedI80F48 = I80F48::from_num(group_fixed_fee_apr).into();
-    let group_rate_fee: WrappedI80F48 = I80F48::from_num(group_ir_fee).into();
-
-=======
     let insurance_fee_fixed_apr: WrappedI80F48 = I80F48::from_num(insurance_fee_fixed_apr).into();
     let insurance_ir_fee: WrappedI80F48 = I80F48::from_num(insurance_ir_fee).into();
-    let protocol_fixed_fee_apr: WrappedI80F48 = I80F48::from_num(protocol_fixed_fee_apr).into();
-    let protocol_ir_fee: WrappedI80F48 = I80F48::from_num(protocol_ir_fee).into();
->>>>>>> 24dfeb16
+    let group_fixed_fee_apr: WrappedI80F48 = I80F48::from_num(group_fixed_fee_apr).into();
+    let group_ir_fee: WrappedI80F48 = I80F48::from_num(group_ir_fee).into();
+
     let mint_account = rpc_client.get_account(&bank_mint)?;
     let token_program = mint_account.owner;
     let mint = spl_token_2022::state::Mint::unpack(
@@ -358,11 +349,11 @@
         optimal_utilization_rate,
         plateau_interest_rate,
         max_interest_rate,
-        insurance_fixed_fee,
-        insurance_rate_fee,
-        group_fixed_fee,
-        group_rate_fee,
-        ..Default::default()
+        insurance_fixed_fee: insurance_fee_fixed_apr,
+        insurance_rate_fee: insurance_ir_fee,
+        group_fixed_fee: group_fixed_fee_apr,
+        group_rate_fee: group_ir_fee,
+        ..InterestRateConfig::default()
     };
 
     // Create signing keypairs -- if the PDA is used, no explicit fee payer.
