[package]
name = "marginfi-v2-cli"
version = "0.1.4"
edition = "2021"

[[bin]]
name = "mfi"
path = "src/bin/main.rs"

[features]
devnet = ["marginfi/devnet"]
mainnet-beta = ["marginfi/mainnet-beta"]
default = ["mainnet-beta", "admin", "dev", "lip"]
admin = []
dev = []
staging = ["marginfi/staging"]
lip = []

[dependencies]
solana-client = { workspace = true }
solana-sdk = { workspace = true }
solana-account-decoder = { workspace = true }
spl-token = { workspace = true }
spl-associated-token-account = { workspace = true }
solana-address-lookup-table-program = { workspace = true }

anchor-client = { workspace = true }
anchor-spl = { workspace = true, features = ["token_2022"] }

<<<<<<< HEAD
=======
pyth-sdk-solana = { workspace = true }
>>>>>>> 185d697c
pythnet-sdk = { workspace = true }
switchboard-solana = { workspace = true }
switchboard-on-demand = "0.1.14"
borsh = "0.10.3"

marginfi = { path = "../../../programs/marginfi", version = "0.1.0", features = [
    "client",
    "no-entrypoint",
] }
liquidity-incentive-program = { path = "../../../programs/liquidity-incentive-program", features = [
    "no-entrypoint",
] }

clap = { version = "3.2.6", features = ["derive"] }
anyhow = "1.0.58"
log = "0.4.17"
env_logger = "0.9.0"
dirs = "4.0.0"
shellexpand = "2.1.0"
serde = { version = "1.0", features = ["derive"] }
serde_json = { version = "1.0.81", features = ["preserve_order"] }
fixed = "1.12.0"
fixed-macro = "1.2.0"
bytemuck = "1.12.3"
type-layout = "0.2.0"
chrono = "0.4.23"
bincode = "1.3.1"
bs58 = "0.4.0"
rand = "0.8.4"
pyth-solana-receiver-sdk = "0.6.0"
hex = "0.4.3"<|MERGE_RESOLUTION|>--- conflicted
+++ resolved
@@ -27,10 +27,6 @@
 anchor-client = { workspace = true }
 anchor-spl = { workspace = true, features = ["token_2022"] }
 
-<<<<<<< HEAD
-=======
-pyth-sdk-solana = { workspace = true }
->>>>>>> 185d697c
 pythnet-sdk = { workspace = true }
 switchboard-solana = { workspace = true }
 switchboard-on-demand = "0.1.14"
