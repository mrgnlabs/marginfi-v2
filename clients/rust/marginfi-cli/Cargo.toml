[package]
name = "marginfi-v2-cli"
version = "0.1.0"
edition = "2021"

[[bin]]
name = "mfi"
path = "src/bin/main.rs"

[features]
devnet = ["marginfi/devnet"]
mainnet-beta = ["marginfi/mainnet-beta"]
<<<<<<< HEAD
default = ["mainnet-beta", "admin", "dev", "lip"]
admin = []
dev = []
=======
staging = ["marginfi/staging"]
default = ["mainnet-beta"]
>>>>>>> 24dfeb16
lip = []

[dependencies]
solana-client = { workspace = true }
solana-sdk = { workspace = true }
solana-account-decoder = { workspace = true }
spl-token = { workspace = true }
spl-associated-token-account = { workspace = true }
solana-address-lookup-table-program = { workspace = true }

anchor-client = { workspace = true }
anchor-spl = { workspace = true, features = ["token_2022"] }

pyth-sdk-solana = { workspace = true }
switchboard-solana = { workspace = true }
switchboard-on-demand = "0.1.14"
borsh = "0.10.3"

marginfi = { path = "../../../programs/marginfi", version = "0.1.0", features = [
    "client",
    "no-entrypoint",
] }
liquidity-incentive-program = { path = "../../../programs/liquidity-incentive-program", features = [
    "no-entrypoint",
] }

clap = { version = "3.2.6", features = ["derive"] }
anyhow = "1.0.58"
log = "0.4.17"
env_logger = "0.9.0"
dirs = "4.0.0"
shellexpand = "2.1.0"
serde = { version = "1.0", features = ["derive"] }
serde_json = { version = "1.0.81", features = ["preserve_order"] }
fixed = "1.12.0"
fixed-macro = "1.2.0"
bytemuck = "1.12.3"
type-layout = "0.2.0"
chrono = "0.4.23"
bincode = "1.3.1"
bs58 = "0.4.0"
rand = "0.8.4"
pyth-solana-receiver-sdk = "0.3.0"
hex = "0.4.3"<|MERGE_RESOLUTION|>--- conflicted
+++ resolved
@@ -10,14 +10,10 @@
 [features]
 devnet = ["marginfi/devnet"]
 mainnet-beta = ["marginfi/mainnet-beta"]
-<<<<<<< HEAD
 default = ["mainnet-beta", "admin", "dev", "lip"]
 admin = []
 dev = []
-=======
 staging = ["marginfi/staging"]
-default = ["mainnet-beta"]
->>>>>>> 24dfeb16
 lip = []
 
 [dependencies]
